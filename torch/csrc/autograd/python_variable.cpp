#include <ATen/NamedTensorUtils.h>
#include <ATen/core/PythonFallbackKernel.h>
#include <c10/core/DeviceType.h>
#include <c10/core/SafePyObject.h>
#include <c10/util/DeadlockDetection.h>
#include <c10/util/irange.h>
#include <pybind11/pytypes.h>
#include <torch/csrc/Device.h>
#include <torch/csrc/DynamicTypes.h>
#include <torch/csrc/Exceptions.h>
#include <torch/csrc/Size.h>
#include <torch/csrc/THP.h>
#include <torch/csrc/Types.h>
#include <torch/csrc/autograd/autograd.h>
#include <torch/csrc/autograd/edge.h>
#include <torch/csrc/autograd/function.h>
#include <torch/csrc/autograd/functions/accumulate_grad.h>
#include <torch/csrc/autograd/generated/VariableType.h>
#include <torch/csrc/autograd/python_cpp_function.h>
#include <torch/csrc/autograd/python_hook.h>
#include <torch/csrc/autograd/python_variable_indexing.h>
#include <torch/csrc/autograd/utils/error_messages.h>
#include <torch/csrc/autograd/utils/wrap_outputs.h>
#include <torch/csrc/autograd/variable.h>
#include <torch/csrc/jit/frontend/tracer.h>
#include <torch/csrc/jit/python/pybind_utils.h>
#include <torch/csrc/tensor/python_tensor.h>
#include <torch/csrc/utils/cuda_lazy_init.h>
#include <torch/csrc/utils/pybind.h>
#include <torch/csrc/utils/pycfunction_helpers.h>
#include <torch/csrc/utils/python_arg_parser.h>
#include <torch/csrc/utils/python_numbers.h>
#include <torch/csrc/utils/python_strings.h>
#include <torch/csrc/utils/tensor_memoryformats.h>
#include <torch/csrc/utils/tensor_new.h>

#include <torch/csrc/jit/python/pybind_utils.h>
#include <torch/csrc/utils/torch_dispatch_mode.h>
#include <torch/library.h>

#include <ATen/ATen.h>

#include <c10/core/SymIntArrayRef.h>
#include <structmember.h>
#include <cstdint>
#include <iostream>
#include <memory>
#include <utility>
#include <vector>

using namespace at;
using namespace torch;
using namespace torch::autograd;

std::pair<py::object, py::dict> parseIValuesToPyArgsKwargs(
    const c10::OperatorHandle& op,
    const std::vector<c10::IValue>& arguments) {
  TORCH_CHECK(
      PyGILState_Check(),
      "GIL must be held before you call parseIValuesToPyArgsKwargs");
  const auto& schema = op.schema();
  py::dict kwargs;
  // About all the pointers:
  //
  // f(int x, int y = 0, *, int z = 0)
  //                                  ^- arguments.size()
  //                        ^- kwarg_only_start
  //          ^- positional_default_start
  //   ^- 0

  // Find the split point between kwarg-only and regular.  Since most functions
  // don't have kwarg-only arguments, it is more efficient to scan from the
  // right (but ideally, this would just be precomputed in FunctionSchema
  // itself).  (NB: minus one in the loop is because we're testing if the
  // *next* argument is kwarg-only before we advance the starting index)
  int64_t kwarg_only_start = arguments.size();
  for (; kwarg_only_start > 0; kwarg_only_start--) {
    const auto& arg = schema.arguments()[kwarg_only_start - 1];
    if (!arg.kwarg_only()) {
      break;
    }
  }

  // Find the first positional argument that isn't defaulted
  auto is_default = [&](int64_t idx) -> bool {
    const auto& arg = schema.arguments()[idx];
    if (!arg.default_value().has_value()) {
      return false;
    }
    const auto& default_ivalue = *arg.default_value();
    const auto& ivalue = arguments[idx];
    if (default_ivalue != ivalue) {
      return false;
    }
    return true;
  };

  int64_t positional_default_start = kwarg_only_start;
  for (; positional_default_start > 0; positional_default_start--) {
    if (!is_default(positional_default_start - 1)) {
      break;
    }
  }

  auto args =
      py::reinterpret_steal<py::object>(PyTuple_New(positional_default_start));

  auto schemaAwareToPyObject = [&](int64_t idx) -> py::object {
    const auto& arg = schema.arguments()[idx];
    auto match = [&](c10::TypeKind kind) {
      const auto& t = arg.real_type();
      if (t->kind() == kind)
        return true;
      if (auto opt_t = t->cast<c10::OptionalType>()) {
        if (opt_t->getElementType()->kind() == kind)
          return true;
      }
      return false;
    };
    if (arguments[idx].isNone()) {
      return py::none();
    } else if (match(c10::ScalarTypeType::Kind)) {
      auto* obj =
          getTHPDtype(static_cast<c10::ScalarType>(arguments[idx].toInt()));
      return py::reinterpret_borrow<py::object>(
          reinterpret_cast<PyObject*>(obj));
    } else if (match(c10::LayoutType::Kind)) {
      auto* obj =
          getTHPLayout(static_cast<c10::Layout>(arguments[idx].toInt()));
      return py::reinterpret_borrow<py::object>(
          reinterpret_cast<PyObject*>(obj));
    } else if (match(c10::MemoryFormatType::Kind)) {
      return torch::utils::getTHPMemoryFormat(
          static_cast<c10::MemoryFormat>(arguments[idx].toInt()));
    } else {
      return torch::jit::toPyObject(arguments[idx]);
    }
  };

  // Populate positional arguments
  for (const auto idx : c10::irange(positional_default_start)) {
    PyTuple_SET_ITEM(
        args.ptr(), idx, schemaAwareToPyObject(idx).release().ptr());
  }

  // Populate keyword arguments
  for (const auto idx : c10::irange(kwarg_only_start, arguments.size())) {
    // But don't populate default keyword arguments
    if (is_default(idx))
      continue;
    const auto& arg = schema.arguments()[idx];
    kwargs[py::cast(arg.name())] = schemaAwareToPyObject(idx);
  }
  return std::make_pair(std::move(args), std::move(kwargs));
}

void pushPyOutToStack(
    const c10::OperatorHandle& op,
    torch::jit::Stack* stack,
    py::object out,
    const char* msg) {
  TORCH_CHECK(
      PyGILState_Check(), "GIL must be held before you call pushPyOutToStack");
  auto schema_returns = op.schema().returns();
  const auto num_returns = schema_returns.size();
  if (num_returns == 0) {
    // Check that we got a None return from Python. Anything else is an error.
    TORCH_CHECK(
        out.is(py::none()),
        "Expected ",
        msg,
        " for ",
        op.operator_name(),
        " to return None but it returned something else instead.");
  } else if (num_returns == 1) {
    torch::jit::push(
        stack, torch::jit::toIValue(out.ptr(), schema_returns[0].type()));
  } else {
    auto outs = py::cast<py::sequence>(out);
    for (const auto idx : c10::irange(outs.size())) {
      torch::jit::push(
          stack,
          torch::jit::toIValue(outs[idx].ptr(), schema_returns[idx].type()));
    }
  }
}

namespace {

std::string concrete_name_fn(const c10::impl::PyInterpreter* self) {
  std::stringstream ss;
  ss << self;
  return ss.str();
}

// NOTE [PyInterpreter::decref takes an `is_tensor` arg]
// Before calling PyInterpreter::decref, we must statically know if the
// pyobj is a Tensor or not.
// - If it is a tensor, we need to be careful about PyObject resurrection
// - If it is not a tensor, we can freely decref
// One alternative to this is using PyObject_IsInstance
// to get at this information. However, we don't want to risk an incorrect
// `__instancecheck__` changing the semantics here.
void concrete_decref_fn(
    const c10::impl::PyInterpreter* self,
    PyObject* pyobj,
    bool is_tensor) {
  // Leak the pyobj if not initialized.  This can happen if we are running
  // exit handlers that are destructing tensors with residual (owned)
  // PyObjects stored in them.
  if (!Py_IsInitialized())
    return;

  pybind11::gil_scoped_acquire gil;
  // Two possibilities:
  // 1. We are decref-ing a tensor. Then we must be careful about
  // PyObject resurrection (this only applies to Tensors, see
  // THPVariable_clear).
  // 2. We are decref-ing some other Python object. We don't do
  // PyObject resurrection on non-Tensors, so we just carry on as usual
  if (is_tensor && Py_REFCNT(pyobj) > 1) {
    // It's still alive!  This can happen if a weak ref resurrected
    // the PyObject without flipping ownership.  At this point it is
    // too late to rescue the object, so just stub out the PyObject
    // so that it fails on subsequent uses.  Don't raise an error here;
    // you're probably in a destructor.
    TORCH_WARN(
        "Deallocating Tensor that still has live PyObject references.  "
        "This probably happened because you took out a weak reference to "
        "Tensor and didn't call _fix_weakref() after dereferencing it.  "
        "Subsequent accesses to this tensor via the PyObject will now fail.");
    ((THPVariable*)pyobj)->cdata = MaybeOwned<Variable>();
  }
  Py_DECREF(pyobj);
};

c10::intrusive_ptr<TensorImpl> concrete_detach_fn(
    const c10::impl::PyInterpreter*,
    const c10::TensorImpl* self);
void concrete_dispatch_fn(
    const c10::impl::PyInterpreter*,
    const c10::OperatorHandle& op,
    torch::jit::Stack* stack);
bool concrete_is_contiguous_fn(
    const c10::impl::PyInterpreter*,
    const c10::TensorImpl* self);
c10::Device concrete_device_fn(
    const c10::impl::PyInterpreter*,
    const c10::TensorImpl* self);
int64_t concrete_dim_fn(
    const c10::impl::PyInterpreter*,
    const c10::TensorImpl* self);
c10::IntArrayRef concrete_strides_fn(
    const c10::impl::PyInterpreter*,
    const c10::TensorImpl* self);
c10::IntArrayRef concrete_sizes_fn(
    const c10::impl::PyInterpreter*,
    const c10::TensorImpl* self);
c10::SymIntArrayRef concrete_sym_sizes_fn(
    const c10::impl::PyInterpreter*,
    const c10::TensorImpl* self);
c10::Layout concrete_layout_fn(
    const c10::impl::PyInterpreter*,
    const c10::TensorImpl* self);

class PyInterpreterHolder {
 public:
  PyInterpreterHolder()
      : impl_(new c10::impl::PyInterpreter(
            &concrete_name_fn,
            &concrete_decref_fn,
            &concrete_detach_fn,
            &concrete_dispatch_fn,
            &concrete_is_contiguous_fn,
            &concrete_device_fn,
            &concrete_dim_fn,
            &concrete_strides_fn,
            &concrete_sizes_fn,
            &concrete_sym_sizes_fn,
            &concrete_layout_fn)) {}
  // NB: intentionally leaks the memory
  ~PyInterpreterHolder() {
    impl_->disarm();
  }
  c10::impl::PyInterpreter* get() const noexcept {
    return impl_;
  }

 private:
  c10::impl::PyInterpreter* impl_;
};
PyInterpreterHolder self_interpreter;

c10::TensorImpl::SizesStridesPolicy parseSizesStridesPolicyArgument(
    c10::string_view arg) {
  if (arg == "strides") {
    return c10::TensorImpl::SizesStridesPolicy::CustomStrides;
  }

  if (arg == "sizes") {
    return c10::TensorImpl::SizesStridesPolicy::CustomSizes;
  }

  TORCH_CHECK_VALUE(
      false,
      "Unknown sizes_strides_policy: ",
      arg,
      "; expected 'strides' or 'sizes'");
}
} // anonymous namespace

c10::impl::PyInterpreter* getPyInterpreter() {
  return self_interpreter.get();
}

PyObject* THPVariableClass = nullptr;

PyObject* ParameterClass = nullptr;

static PyObject* THPVariable_NewWithVar(
    PyTypeObject* type,
    Variable _var,
    c10::impl::PyInterpreterStatus status);

// clang-tidy gets confused by static const
static const char* VOLATILE_WARNING =
    "volatile was removed and now has no effect. Use "
    "`with torch.no_grad():` instead.";

static bool check_has_torch_dispatch(PyObject* obj) {
  PyTypeObject* tp = Py_TYPE(obj);
  if (THPVariable_CheckTypeExact(tp)) {
    return false;
  }
  py::object attr = PyObject_FastGetAttrString(obj, "__torch_dispatch__");
  return (
      attr.ptr() != nullptr &&
      attr.ptr() != torch::disabled_torch_dispatch_impl());
}

// NOLINTNEXTLINE
static PyObject* device_to_py_class_[static_cast<size_t>(
    c10::DeviceType::COMPILE_TIME_MAX_DEVICE_TYPES)];

void registerPythonTensorClass(
    const std::string& device,
    PyObject* python_tensor_class) {
  c10::Device dev(device);

  TORCH_CHECK(
      dev.type() == kXLA, "Only the python class for XLA can be overriden");
  if (device_to_py_class_[static_cast<size_t>(dev.type())] != nullptr) {
    TORCH_WARN(
        "Overriding a previously registered python class for ", dev.str());
  }

  device_to_py_class_[static_cast<size_t>(dev.type())] = python_tensor_class;
}

static PyObject* getPythonTensorClass(c10::Device d) {
  return device_to_py_class_[static_cast<size_t>(d.type())];
}

// TODO: Make this take Variable by const reference
PyObject* THPVariable_Wrap(at::TensorBase var) {
  if (!var.defined()) {
    Py_RETURN_NONE;
  }

  c10::optional<PyObject*> mb_obj =
      var.unsafeGetTensorImpl()->check_pyobj(self_interpreter.get());
  c10::impl::PyInterpreterStatus status;
  if (mb_obj.has_value()) {
    auto obj = *mb_obj;
    if (obj) {
      if (var.unsafeGetTensorImpl()->owns_pyobj()) {
        // C++ owns the Python object; this implies there weren't any other
        // owning references to the Python object.  Since we're making the
        // object "live" again on Python side, let's flip back the ownership
        // (Python owns C++) as it would now be unsound to deallocate the C++
        // object if all C++ references go to zero
        var.unsafeGetTensorImpl()->set_owns_pyobj(false);
        reinterpret_cast<THPVariable*>(obj)->cdata =
            MaybeOwned<Variable>::owned(std::move(var));
        // NB: incref is not necessary, because we are "stealing" the previous
        // ownership from the Variable to return it here for the wrap
        return obj;
      }
      Py_INCREF(obj);
      return obj;
    }
    // TODO: a better invariant is that if we tagged, we MUST have a valid
    // PyObject.  That's PyObject preservation
    // (https://github.com/pytorch/pytorch/pull/56017).  Prior to this PR
    // being a thing, the PyObject field will get cleared when all references
    // to the Python object are removed.
    status = c10::impl::PyInterpreterStatus::TAGGED_BY_US;
  } else {
    // Assumption: if a Tensor has been shared across threads, this induces
    // a refcount bump.  Therefore, if the use count 1, we are the sole thread
    // with access to this tensor and no race is possible.
    if (var.use_count() <= 1) {
      status = c10::impl::PyInterpreterStatus::DEFINITELY_UNINITIALIZED;
    } else {
      status = c10::impl::PyInterpreterStatus::MAYBE_UNINITIALIZED;
    }
  }

  if (C10_LIKELY(var.device().type() != c10::kXLA)) {
    return THPVariable_NewWithVar(
        (PyTypeObject*)THPVariableClass, std::move(var), status);
  }

  if (auto clazz = getPythonTensorClass(var.device())) {
    return THPVariable_NewWithVar((PyTypeObject*)clazz, std::move(var), status);
  }

  return THPVariable_NewWithVar(
      (PyTypeObject*)THPVariableClass, std::move(var), status);
}

bool isResurrectable(THPVariable* self) {
  // We want to divide this check into 2 cases.

  // 1. C++ owns PyObject (in this case, self->cdata.unsafeIsBorrowed() is
  // true). You might think that in this case, it is impossible for tp_clear to
  // be called: surely the C++ reference to the PyObject is keeping it live? And
  // you'd be right! In fact, when C++ owns the PyObject, we have an invariant
  // that the refcount on the PyObject should be precisely one (because if you
  // take out another reference to the PyObject, we're supposed to flip the
  // ownership pointer back). In reality, you can violate this invariant
  // temporarily with weak references, so we don't test for it in asserts.

  // 2. PyObject owns C++ (in this case, self->cdata.unsafeIsBorrowed() is
  // false). In this case, tp_clear can get called if the PyObject is referenced
  // from a dead cycle, and nowhere else. But if resurrection did not occur,
  // then the reference to C++ from the PyObject must be the ONLY reference to
  // the C++ object.
  if (self->cdata.unsafeIsBorrowed()) {
    return false;
  }
  auto const& tensor = THPVariable_Unpack(self);
  if (!tensor.defined() || tensor.use_count() <= 1) {
    return false;
  }
  return true;
}

// returns true if successfully rezzed; if so, cancel the
// rest of deallocation
static bool THPVariable_tryResurrect(THPVariable* self) {
  const auto& tensor = THPVariable_Unpack(self);

  if (!isResurrectable(self)) {
    return false;
  }

  // At this point, we are definitely going to resurrect the tensor. So, the
  // tensor better be defined :)
  TORCH_INTERNAL_ASSERT(tensor.defined());

  // There are other C++ owners of the tensor.  Flip ownership
  // so that C++ owns this Python object, and cancel deallocation.
  TORCH_INTERNAL_ASSERT(!tensor.unsafeGetTensorImpl()->owns_pyobj());

  tensor.unsafeGetTensorImpl()->set_owns_pyobj(true);

// Resurrect the Python object.  This is something CPython does
// internally occasionally, see
// https://github.com/python/cpython/blob/b98eba5bc2ffbe7a0ed49d540ebc4f756ae61985/Objects/object.c#L248-L259
// so we just copy the pattern here.  Note that we don't have to worry
// about saving and restoring the refcount (as the quoted code does)
// because we actually DO need to reset the refcount to one here, we
// can't assume that some other code has taken care of it.
// NB: this will overreport _Py_RefTotal but based on inspection of object.c
// there is no way to avoid this
#ifdef Py_TRACE_REFS
  _Py_AddToAllObjects(reinterpret_cast<PyObject*>(self), 1);
#endif
  Py_INCREF(self);

  // Flip THPVariable to be non-owning
  // (near use-after-free miss here: fresh MaybeOwned is created breaking
  // reference on Tensor in struct BEFORE we overwrite the old one)
  self->cdata = MaybeOwned<Variable>::borrowed(tensor);

  // NB: At this point, tensor *could* be dead (e.g., some other C++ thread
  // decrefed it.)  At this point, it is probably waiting on the GIL to
  // deallocate the Python object and will kill self, BUT NOT YET.

  return true;
}

static int THPVariable_clear(THPVariable* self) {
  // Is it OK for an object to still be live after running
  // tp_clear? Yes. When Python is breaking reference cycles, it can't assume
  // that an object will dealloc after it's cleared.  The source code explicitly
  // handles this case:
  // https://github.com/python/cpython/blob/4e661cd69164318c1f871faa476c68a04092ddc4/Modules/gcmodule.c#L1010-L1025

  // Note that we don't need to actually resurrect here. There are 2 cases:
  // 1. The PyObject is not part of a reference cycle. In this case, we don't
  // need to do anything. The GC will move on to try and break the reference
  // cycle on another object, which will eventually trigger tp_dealloc (and thus
  // resurrection).

  // 2. The PyObject is part of a reference cycle. This case should not actually
  // be possible, due to the logic in our tp_traverse
  // (THPVariable_subclass_traverse).

  // In fact, resurrecting here breaks the invariant that "C++ owns Python only
  // when PyObject's refcount would otherwise be 0". Most immediately, as we're
  // merely breaking reference cycles here, there can be other references to the
  // PyObject. *However*, if other objects in the refcycle resurrect, then we
  // will be in a state where the PyObject has multiple Python references, yet
  // C++ owns the PyObject.

  // See https://github.com/pytorch/pytorch/pull/75933 for more discussion.
  if (isResurrectable((THPVariable*)self)) {
    return 0;
  }
  Py_CLEAR(self->backward_hooks);
  const auto& tensor = THPVariable_Unpack(self);
  if (tensor.defined()) {
    // Two situations to consider:
    //    PyObject -owns-> Tensor
    //        unsafeIsBorrowed() is FALSE.  We're obligated to look through
    //        Tensor to break references.  Clearing cdata must induce the
    //        destruction of the C++ Tensor.  If there were other references
    //        to C++ tensor, the Python object would have been resurrected
    //        by flipping the ownership.
    //    Tensor -owns-> PyObject
    //        unsafeIsBorrowed() is TRUE.  We're deallocating the PyObject
    //        because Tensor asked us to (it's already destructing).

    if (!self->cdata.unsafeIsBorrowed()) {
      // TODO: empirically, on OS X this assert appears to be untrue
      // In test_py_tensors_multi_async_call - ProcessGroupRpcTestWithSpawn
      // distributed/rpc/test_process_group_agent.py
      //
      //  libc++abi.dylib: terminating with uncaught exception of type
      //  c10::Error: !tensor.unsafeGetTensorImpl()->owns_pyobj()INTERNAL ASSERT
      //  FAILED at "../torch/csrc/autograd/python_variable.cpp":171, please
      //  report a bug to PyTorch. Exception raised from THPVariable_clear at
      //  ../torch/csrc/autograd/python_variable.cpp:171 (most recent call
      //  first): frame #0: c10::Error::Error(c10::SourceLocation,
      //  std::__1::basic_string<char, std::__1::char_traits<char>,
      //  std::__1::allocator<char> >) + 98 (0x1158a0442 in libc10.dylib) frame
      //  #1: c10::detail::torchCheckFail(char const*, char const*, unsigned
      //  int, char const*) + 205 (0x11589ed3d in libc10.dylib) frame #2:
      //  c10::detail::torchInternalAssertFail(char const*, char const*,
      //  unsigned int, char const*, c10::detail::CompileTimeEmptyString) + 9
      //  (0x1141e3f89 in libtorch_python.dylib) frame #3:
      //  THPVariable_clear(THPVariable*) + 412 (0x1148a547c in
      //  libtorch_python.dylib) frame #4:
      //  THPVariable_subclass_dealloc(_object*) + 453 (0x1148a5035 in
      //  libtorch_python.dylib) frame #5: (anonymous
      //  namespace)::concrete_decref_fn(c10::impl::PyInterpreter const*,
      //  _object*) + 53 (0x1148a5ea5 in libtorch_python.dylib) frame #6:
      //  c10::TensorImpl::release_resources() + 182 (0x11588c4a6 in
      //  libc10.dylib) frame #7:
      //  c10::MaybeOwned<at::Tensor>::operator=(c10::MaybeOwned<at::Tensor>&&)
      //  + 91 (0x11488c11b in libtorch_python.dylib) frame #8:
      //  THPVariable_subclass_dealloc(_object*) + 607 (0x1148a50cf in
      //  libtorch_python.dylib) <omitting python frames> frame #47: start + 1
      //  (0x7fff6ffc7cc9 in libdyld.dylib) frame #48: 0x0 + 4 (0x4 in ???)
      // TORCH_INTERNAL_ASSERT(!tensor.unsafeGetTensorImpl()->owns_pyobj());
      if (auto grad_acc =
              torch::autograd::impl::try_get_grad_accumulator(tensor)) {
        grad_acc->pre_hooks().clear();
      }
    }
  }
  TORCH_INTERNAL_ASSERT(!isResurrectable((THPVariable*)self));
  self->cdata = MaybeOwned<Variable>();
  return 0;
}

PyObject* THPVariable_pynew(
    PyTypeObject* type,
    PyObject* args,
    PyObject* kwargs);

static PyObject* THPVariable_fix_weakref(PyObject* self, PyObject* noargs) {
  const auto& var = THPVariable_Unpack(self);
  THPVariable_Wrap(var);
  Py_RETURN_NONE;
}

// Instantiates a subclass of self with the same data.
static PyObject* THPVariable_as_subclass(
    PyObject* _self,
    PyObject* args,
    PyObject* kwargs) {
  HANDLE_TH_ERRORS
  const auto& self = THPVariable_Unpack(_self);
  static PythonArgParser parser({
      "as_subclass(PyObject* cls)",
  });
  ParsedArgs<1> parsed_args{};
  auto r = parser.parse(_self, args, kwargs, parsed_args);
  PyObject* cls = r.pyobject(0);
  if (!PyType_Check(cls)) {
    throw torch::TypeError(
        "cls must be a type (got %s)", Py_TYPE(cls)->tp_name);
  }
  return THPVariable_NewWithVar(
      (PyTypeObject*)cls,
      self.alias(),
      c10::impl::PyInterpreterStatus::DEFINITELY_UNINITIALIZED);
  END_HANDLE_TH_ERRORS
}

static PyObject* THPVariable_make_subclass(
    PyObject* _ignored,
    PyObject* args,
    PyObject* kwargs) {
  HANDLE_TH_ERRORS
  static PythonArgParser parser({
      "_make_subclass(PyObject* cls, Tensor data, bool require_grad=False, *, c10::string_view? dispatch_sizes_strides_policy=None, bool dispatch_device=False, bool dispatch_layout=False)",
  });
  ParsedArgs<6> parsed_args{};
  auto r = parser.parse(args, kwargs, parsed_args);
  PyObject* cls = r.pyobject(0);
  if (!PyType_Check(cls)) {
    throw torch::TypeError(
        "cls must be a type (got %s)", Py_TYPE(cls)->tp_name);
  }
  torch_dispatch_mode::StashTorchDispatchModeGuard td_g;
  auto data =
      r.tensor(1).detach(); // creates a fresh Tensor (DEFINITELY_UNINITIALIZED)
  // We set `data`'s `allow_tensor_metadata_change` to true here, because we
  // want to allow the following use case for backward compatibility:
  //
  // ```python
  // rnn = torch.nn.RNN(100, 100, 2)
  // # The following calls `torch._cudnn_rnn_flatten_weight(rnn._flat_weights,
  // ...)`, # which changes storage of `rnn`'s weights in-place
  // rnn.flatten_parameters()
  // ```
  data.unsafeGetTensorImpl()->set_allow_tensor_metadata_change(true);
  data.set_requires_grad(r.toBool(2));
  const auto sizes_strides_policy = r.stringViewOptional(3);
  if (sizes_strides_policy.has_value()) {
    data.unsafeGetTensorImpl()->set_sizes_strides_policy(
        parseSizesStridesPolicyArgument(*sizes_strides_policy));
  }
  if (r.toBool(4)) {
    data.unsafeGetTensorImpl()->set_custom_device(true);
  }
  if (r.toBool(5)) {
    data.unsafeGetTensorImpl()->set_custom_layout(true);
  }
  return THPVariable_NewWithVar(
      (PyTypeObject*)cls,
      std::move(data),
      c10::impl::PyInterpreterStatus::DEFINITELY_UNINITIALIZED);
  END_HANDLE_TH_ERRORS
}

static PyObject* THPVariable_make_wrapper_subclass(
    PyObject*,
    PyObject* args,
    PyObject* kwargs) {
  HANDLE_TH_ERRORS
  // NB: pin_memory doesn't actually do anything
  // TODO: strides variant?
  static PythonArgParser parser({
      "_make_wrapper_subclass(PyObject* cls, IntArrayRef size, *, IntArrayRef? strides=None, "
      "int64_t? storage_offset=None, MemoryFormat? memory_format=None, ScalarType dtype=None, "
      "Layout layout=torch.strided, Device device=None, bool pin_memory=False, bool requires_grad=False, "
      "c10::string_view? dispatch_sizes_strides_policy=None, bool dispatch_device=False, bool dispatch_layout=False)",
      "_make_wrapper_subclass(PyObject* cls, SymIntArrayRef size, SymIntArrayRef strides, "
      "int64_t? storage_offset=None, MemoryFormat? memory_format=None, ScalarType dtype=None, "
      "Layout layout=torch.strided, Device device=None, bool pin_memory=False, bool requires_grad=False, "
      "c10::string_view? dispatch_sizes_strides_policy=None, bool dispatch_device=False, bool dispatch_layout=False)",
  });
  ParsedArgs<13> parsed_args{};
  auto r = parser.parse(args, kwargs, parsed_args);
  PyObject* cls = r.pyobject(0);

  TORCH_CHECK_TYPE(
      PyType_Check(cls),
      "cls must be a type (got ",
      Py_TYPE(cls)->tp_name,
      ")");

  // This is an important safety check; without it, the default behavior will be
  // to continue on to the underlying CPU/CUDA kernel advertised by the dispatch
  // key, which will immediately segfault because the data pointer is null.  By
  // forcing users to define __torch_dispatch__ we ensure this does not happen
  // TODO: This check is not complete; because the user can disable torch
  // dispatch and then go again, triggering segfault.  TBH I'm thinking I want
  // to delete this function entirely
  py::object attr = PyObject_FastGetAttrString(cls, "__torch_dispatch__");
  TORCH_CHECK_TYPE(
      attr.ptr() != nullptr &&
          attr.ptr() != torch::disabled_torch_dispatch_impl(),
      ((PyTypeObject*)cls)->tp_name,
      " must define __torch_dispatch__");

  const auto options = TensorOptions()
                           .dtype(r.scalartype(5))
                           .device(r.device(7))
                           .layout(r.layoutOptional(6))
                           // NB: long standing issue, requires_grad is not
                           // respected here; you have to set it post facto, see
                           // https://github.com/pytorch/pytorch/issues/26428
                           // .requires_grad(r.toBool(7))
                           .pinned_memory(r.toBool(8));

  // don't bother releasing GIL here, as we are not allocating any nontrivial
  // data
  // TODO: for_blob produces non-resizable tensors, we might want this to be
  // resizable (have to define a custom allocator in that case)
  Tensor tensor;
  if (r.idx == 0) {
    tensor = at::for_blob(nullptr, r.intlist(1))
                 .strides(r.intlistOptional(2))
                 .storage_offset(r.toInt64Optional(3))
                 .context(nullptr, [](void* ctx) {})
                 .target_device(
                     options.device()) // TODO: this shouldn't be necessary if
                                       // it came from options
                 .options(options)
                 .make_tensor();

    const auto sizes_strides_policy = r.stringViewOptional(10);
    if (sizes_strides_policy.has_value()) {
      tensor.unsafeGetTensorImpl()->set_sizes_strides_policy(
          parseSizesStridesPolicyArgument(*sizes_strides_policy));
    }
  } else {
    AutoDispatchBelowADInplaceOrView guard{}; // TODO: Remove.
    tracer::impl::NoTracerDispatchMode tracer_guard{};

    // We shouldn't need storage
    Storage storage{Storage::use_byte_size_t{}, 0, at::DataPtr{}};

    tensor = at::detail::make_tensor<TensorImpl>(
        std::move(storage), options.computeDispatchKey(), options.dtype());

    auto sym_sizes = r.symintlist(1);
    auto sym_strides = r.symintlist(2);

    TensorImpl* tensor_impl = tensor.unsafeGetTensorImpl();

    // TODO: this should probably be sym_sizes, sym_strides AND offset
    tensor_impl->set_sym_sizes_and_strides(sym_sizes, sym_strides);

    // TODO: this may need to be symbolic as well
    auto storage_offset = r.toInt64Optional(3);
    if (storage_offset) {
      tensor_impl->set_storage_offset(*storage_offset);
    }

    const auto sizes_strides_policy = r.stringViewOptional(10);
    if (sizes_strides_policy.has_value()) {
      TORCH_CHECK(
          false,
          "Setting sizes_strides_policy isn't suppored for this overload")
    }
  }

  tensor.set_requires_grad(r.toBool(9));

  if (r.toBool(11)) {
    tensor.unsafeGetTensorImpl()->set_custom_device(true);
  }
  if (r.toBool(12)) {
    tensor.unsafeGetTensorImpl()->set_custom_layout(true);
  }

  return THPVariable_NewWithVar(
      (PyTypeObject*)cls,
      std::move(tensor),
      c10::impl::PyInterpreterStatus::DEFINITELY_UNINITIALIZED);
  END_HANDLE_TH_ERRORS
}

typedef PyObject* (*getter)(PyObject*, void*);
typedef int (*setter)(PyObject*, PyObject*, void*);

PyObject* THPVariable_get_python_dispatch(THPVariable* self, void* unused) {
  HANDLE_TH_ERRORS
  const auto& var = THPVariable_Unpack(self);
  return torch::autograd::utils::wrap(
      var.unsafeGetTensorImpl()->is_python_dispatch());
  END_HANDLE_TH_ERRORS
}

PyObject* THPVariable_get_T(THPVariable* self, void* unused) {
  HANDLE_TH_ERRORS
<<<<<<< HEAD
  if (has_torch_function((PyObject *)self)) {
=======
  if (check_has_torch_function((PyObject*)self)) {
>>>>>>> 46ad86bd
    return handle_torch_function_getter(self, "T");
  }
  const auto& var = THPVariable_Unpack(self);
  return THPVariable_Wrap(var.numpy_T());
  END_HANDLE_TH_ERRORS
}

PyObject* THPVariable_get_H(THPVariable* self, void* unused) {
  HANDLE_TH_ERRORS
<<<<<<< HEAD
  if (has_torch_function((PyObject *)self)) {
=======
  if (check_has_torch_function((PyObject*)self)) {
>>>>>>> 46ad86bd
    return handle_torch_function_getter(self, "H");
  }
  const auto& var = THPVariable_Unpack(self);
  return THPVariable_Wrap(var.matrix_H());
  END_HANDLE_TH_ERRORS
}

PyObject* THPVariable_get_mT(THPVariable* self, void* unused) {
  HANDLE_TH_ERRORS
<<<<<<< HEAD
  if (has_torch_function((PyObject *)self)) {
=======
  if (check_has_torch_function((PyObject*)self)) {
>>>>>>> 46ad86bd
    return handle_torch_function_getter(self, "mT");
  }
  const auto& var = THPVariable_Unpack(self);
  return THPVariable_Wrap(var.mT());
  END_HANDLE_TH_ERRORS
}

PyObject* THPVariable_get_mH(THPVariable* self, void* unused) {
  HANDLE_TH_ERRORS
<<<<<<< HEAD
  if (has_torch_function((PyObject *)self)) {
=======
  if (check_has_torch_function((PyObject*)self)) {
>>>>>>> 46ad86bd
    return handle_torch_function_getter(self, "mH");
  }
  const auto& var = THPVariable_Unpack(self);
  return THPVariable_Wrap(var.mH());
  END_HANDLE_TH_ERRORS
}

PyObject* THPVariable_get_cdata(THPVariable* self, void* unused) {
  HANDLE_TH_ERRORS
<<<<<<< HEAD
  if (has_torch_function((PyObject *)self)) {
=======
  if (check_has_torch_function((PyObject*)self)) {
>>>>>>> 46ad86bd
    return handle_torch_function_getter(self, "_cdata");
  }
  const auto& var = THPVariable_Unpack(self);
  return PyLong_FromVoidPtr(var.unsafeGetTensorImpl());
  END_HANDLE_TH_ERRORS
}

PyObject* THPVariable_get_version(THPVariable* self, void* unused) {
  HANDLE_TH_ERRORS
<<<<<<< HEAD
  if (has_torch_function((PyObject *)self)) {
=======
  if (check_has_torch_function((PyObject*)self)) {
>>>>>>> 46ad86bd
    return handle_torch_function_getter(self, "_version");
  }
  const auto& var = THPVariable_Unpack(self);
  return PyInt_FromLong(var._version());
  END_HANDLE_TH_ERRORS
}

PyObject* THPVariable_get_grad_fn(THPVariable* self, void* unused) {
  HANDLE_TH_ERRORS
<<<<<<< HEAD
  if (has_torch_function((PyObject *)self)) {
=======
  if (check_has_torch_function((PyObject*)self)) {
>>>>>>> 46ad86bd
    return handle_torch_function_getter(self, "grad_fn");
  }
  const auto& var = THPVariable_Unpack(self);
  if (!var.grad_fn()) {
    Py_RETURN_NONE;
  }
  return functionToPyObject(var.grad_fn());
  END_HANDLE_TH_ERRORS
}

static int THPVariable_set_grad_fn(
    THPVariable* self,
    PyObject* obj,
    void* unused) {
  HANDLE_TH_ERRORS
<<<<<<< HEAD
  if (has_torch_function((PyObject *)self)) {
=======
  if (check_has_torch_function((PyObject*)self)) {
>>>>>>> 46ad86bd
    return handle_torch_function_setter(self, "_grad_fn", obj);
  }
  THPUtils_assertRet(
      -1, obj, "Deletion of _grad_fn not allowed. Detach tensor instead!");
  THPUtils_assertRet(-1, obj == Py_None, "_grad_fn can be only set to None");
  THPVariable_Unpack(self).detach_();
  return 0;
  END_HANDLE_TH_ERRORS_RET(-1)
}

static PyObject* THPVariable_is_leaf(THPVariable* self, void* unused) {
  HANDLE_TH_ERRORS
<<<<<<< HEAD
  if (has_torch_function((PyObject *)self)) {
=======
  if (check_has_torch_function((PyObject*)self)) {
>>>>>>> 46ad86bd
    return handle_torch_function_getter(self, "is_leaf");
  }
  return PyBool_FromLong(!THPVariable_Unpack(self).grad_fn());
  END_HANDLE_TH_ERRORS
}

static PyObject* THPVariable_get_data(THPVariable* self, void* unused) {
  HANDLE_TH_ERRORS
<<<<<<< HEAD
  if (has_torch_function((PyObject *)self)) {
=======
  if (check_has_torch_function((PyObject*)self)) {
>>>>>>> 46ad86bd
    return handle_torch_function_getter(self, "data");
  }
  const auto& var = THPVariable_Unpack(self).variable_data();
  return THPVariable_Wrap(var);
  END_HANDLE_TH_ERRORS
}

int THPVariable_set_data(THPVariable* self, PyObject* data, void* unused) {
  HANDLE_TH_ERRORS
<<<<<<< HEAD
  if (has_torch_function((PyObject *)self)) {
=======
  if (check_has_torch_function((PyObject*)self)) {
>>>>>>> 46ad86bd
    return handle_torch_function_setter(self, "data", data);
  }
  THPUtils_assertRet(
      -1, data, "Deleting tensor data is not allowed. Delete tensor instead!");
  if (!THPVariable_Check(data)) {
    throw torch::TypeError(
        "Variable data has to be a tensor, but got %s", Py_TYPE(data)->tp_name);
  }

  THPVariable_Unpack(self).set_data(THPVariable_Unpack(data));
  return 0;
  END_HANDLE_TH_ERRORS_RET(-1)
}

PyObject* THPVariable_get_grad(THPVariable* self, void* unused) {
  HANDLE_TH_ERRORS
<<<<<<< HEAD
  if (has_torch_function((PyObject *)self)) {
=======
  if (check_has_torch_function((PyObject*)self)) {
>>>>>>> 46ad86bd
    return handle_torch_function_getter(self, "grad");
  }
  return THPVariable_Wrap(THPVariable_Unpack(self).grad());
  END_HANDLE_TH_ERRORS
}

int THPVariable_set_grad(THPVariable* self, PyObject* py_grad, void* unused) {
  HANDLE_TH_ERRORS
<<<<<<< HEAD
  if (has_torch_function((PyObject *)self)) {
=======
  if (check_has_torch_function((PyObject*)self)) {
>>>>>>> 46ad86bd
    return handle_torch_function_setter(self, "grad", py_grad);
  }
  const auto& var = THPVariable_Unpack(self);
  if (!py_grad || py_grad == Py_None) {
    var.mutable_grad().reset();
    return 0;
  }

  TORCH_CHECK_TYPE(
      THPVariable_Check(py_grad),
      "assigned grad expected to be a Tensor or None but got grad of type",
      THPUtils_typename(py_grad));
  THPUtils_assertRet(
      -1,
      self != (THPVariable*)py_grad,
      "can't assign Variable as its own grad");

  const auto& grad = THPVariable_Unpack(py_grad);
  bool gradIsSparse =
      (var.dtype() == grad.dtype() &&
       var.device().type() == grad.device().type() && grad.layout() == kSparse);
  THPUtils_assertRet(
      -1,
      grad.options().type_equal(var.options()) || gradIsSparse,
      "assigned grad has data of a different type");
  if (var.is_cuda()) {
    THPUtils_assertRet(
        -1,
        grad.get_device() == var.get_device(),
        "assigned grad has data located on a different device");
  }
  THPUtils_assertRet(
      -1,
      grad.sizes().equals(var.sizes()),
      "assigned grad has data of a different size");

  var.mutable_grad() = grad;
  return 0;
  END_HANDLE_TH_ERRORS_RET(-1)
}

PyObject* THPVariable_get_volatile(THPVariable* self, void* unused) {
  HANDLE_TH_ERRORS
<<<<<<< HEAD
  if (has_torch_function((PyObject *)self)) {
=======
  if (check_has_torch_function((PyObject*)self)) {
>>>>>>> 46ad86bd
    return handle_torch_function_getter(self, "volatile");
  }
  const char* msg = "volatile was removed (Variable.volatile is always False)";
  auto r = PyErr_WarnEx(PyExc_UserWarning, msg, 1);
  if (r != 0)
    throw python_error();
  Py_RETURN_FALSE;
  END_HANDLE_TH_ERRORS
}

int THPVariable_set_volatile(THPVariable* self, PyObject* obj, void* unused) {
  HANDLE_TH_ERRORS
<<<<<<< HEAD
  if (has_torch_function((PyObject *)self)) {
=======
  if (check_has_torch_function((PyObject*)self)) {
>>>>>>> 46ad86bd
    return handle_torch_function_setter(self, "volatile", obj);
  }
  auto r = PyErr_WarnEx(PyExc_UserWarning, VOLATILE_WARNING, 1);
  if (r != 0)
    throw python_error();
  return 0;
  END_HANDLE_TH_ERRORS_RET(-1)
}

PyObject* THPVariable_get_output_nr(THPVariable* self, void* unused) {
  HANDLE_TH_ERRORS
<<<<<<< HEAD
  if (has_torch_function((PyObject *)self)) {
=======
  if (check_has_torch_function((PyObject*)self)) {
>>>>>>> 46ad86bd
    return handle_torch_function_getter(self, "output_nr");
  }
  const auto output_nr =
      static_cast<long>(THPVariable_Unpack(self).output_nr());
  return PyInt_FromLong(output_nr);
  END_HANDLE_TH_ERRORS
}

PyObject* THPVariable_get_requires_grad(THPVariable* self, void* unused) {
  HANDLE_TH_ERRORS
<<<<<<< HEAD
  if (has_torch_function((PyObject *)self)) {
=======
  if (check_has_torch_function((PyObject*)self)) {
>>>>>>> 46ad86bd
    return handle_torch_function_getter(self, "requires_grad");
  }
  if (THPVariable_Unpack(self).requires_grad()) {
    Py_RETURN_TRUE;
  } else {
    Py_RETURN_FALSE;
  }
  END_HANDLE_TH_ERRORS
}

PyObject* THPVariable_retains_grad(THPVariable* self, void* unused) {
  HANDLE_TH_ERRORS
<<<<<<< HEAD
  if (has_torch_function((PyObject *)self)) {
=======
  if (check_has_torch_function((PyObject*)self)) {
>>>>>>> 46ad86bd
    return handle_torch_function_getter(self, "retains_grad");
  }
  if (THPVariable_Unpack(self).retains_grad()) {
    Py_RETURN_TRUE;
  } else {
    Py_RETURN_FALSE;
  }
  END_HANDLE_TH_ERRORS
}

PyObject* THPVariable_get_ndim(THPVariable* self, void* unused) {
  HANDLE_TH_ERRORS
<<<<<<< HEAD
  if (has_torch_function((PyObject *)self)) {
=======
  if (check_has_torch_function((PyObject*)self)) {
>>>>>>> 46ad86bd
    return handle_torch_function_getter(self, "ndim");
  }
  return PyInt_FromLong(THPVariable_Unpack(self).dim());
  END_HANDLE_TH_ERRORS
}

PyObject* THPVariable_get_names(PyObject* self, void* unused) {
  HANDLE_TH_ERRORS
  if (has_torch_function(self)) {
    return handle_torch_function_getter((THPVariable*)self, "names");
  }
  // The long-term plan is to return a list of (python) torch.Dimname.
  // However, for now, return a list of string.
  const auto& tensor = THPVariable_Unpack(self);
  size_t size = tensor.dim();
  THPObjectPtr tuple(PyTuple_New(size));
  if (!tuple)
    throw python_error();

  const auto dimnames = tensor.names();
  for (const auto i : c10::irange(size)) {
    // NOLINTNEXTLINE(cppcoreguidelines-init-variables)
    PyObject* str;
    if (dimnames[i].type() == at::NameType::WILDCARD) {
      // PyTuple_SET_ITEM steals a reference to the object. When the tuple is
      // deallocated, it'll decrement the refcount on Py_None, which is bad.
      // To avoid this, we "create" a new reference to Py_None by increasing
      // the refcount.
      // Sources:
      // - https://docs.python.org/3/c-api/tuple.html#c.PyTuple_SetItem
      // -
      // https://stackoverflow.com/questions/16400600/how-to-return-a-tuple-containing-a-none-value-from-the-c-api
      Py_INCREF(Py_None);
      str = Py_None;
    } else {
      str = THPUtils_packString(dimnames[i].symbol().toUnqualString());
      if (!str)
        throw python_error();
    }
    PyTuple_SET_ITEM(tuple.get(), i, str);
  }
  return tuple.release();
  END_HANDLE_TH_ERRORS
}

int THPVariable_set_names(PyObject* self, PyObject* names, void* unused) {
  HANDLE_TH_ERRORS
  if (has_torch_function(self)) {
    return handle_torch_function_setter((THPVariable*)self, "names", names);
  }
  const auto& var = THPVariable_Unpack(self);
  if (names == Py_None) {
    at::internal_set_names_inplace(var, at::nullopt);
  } else {
    THPUtils_assertRet(
        -1,
        THPUtils_checkDimnameList(names),
        "names must either be None or a tuple of dim names");
    at::internal_set_names_inplace(var, torch::parseDimnameList(names));
  }
  return 0;
  END_HANDLE_TH_ERRORS_RET(-1)
}

int THPVariable_set_requires_grad(
    THPVariable* self,
    PyObject* obj,
    void* unused) {
  HANDLE_TH_ERRORS
<<<<<<< HEAD
  if (has_torch_function((PyObject *)self)) {
=======
  if (check_has_torch_function((PyObject*)self)) {
>>>>>>> 46ad86bd
    return handle_torch_function_setter(self, "requires_grad", obj);
  }
  THPUtils_assertRet(
      -1, obj && PyBool_Check(obj), "requires_grad must be a bool");
  const auto& var = THPVariable_Unpack(self);
  auto requires_grad = (obj == Py_True);
  if (!var.is_leaf()) {
    THPUtils_setError(
        autograd::utils::requires_grad_leaf_error(obj == Py_True).c_str());
    return -1;
  }
  if (requires_grad &&
      !isDifferentiableType(at::typeMetaToScalarType((var.dtype())))) {
    THPUtils_setError(
        "only Tensors of floating point and complex dtype can require gradients");
    return -1;
  }
  var.set_requires_grad(requires_grad);
  return 0;
  END_HANDLE_TH_ERRORS_RET(-1)
}

<<<<<<< HEAD
PyObject *THPVariable_get_name(THPVariable* self, void *unused)
{
  if (has_torch_function((PyObject *)self)) {
=======
PyObject* THPVariable_get_name(THPVariable* self, void* unused) {
  if (check_has_torch_function((PyObject*)self)) {
>>>>>>> 46ad86bd
    HANDLE_TH_ERRORS
    return handle_torch_function_getter(self, "name");
    END_HANDLE_TH_ERRORS
  }
  const auto& tensor = THPVariable_Unpack(self);
  if (tensor.name() == "")
    Py_RETURN_NONE;
  return THPUtils_packString(tensor.name().c_str());
}

PyObject* THPVariable_get_backwards_hooks(THPVariable* self, void* unused) {
  HANDLE_TH_ERRORS
<<<<<<< HEAD
  if (has_torch_function((PyObject *)self)) {
=======
  if (check_has_torch_function((PyObject*)self)) {
>>>>>>> 46ad86bd
    return handle_torch_function_getter(self, "_backward_hooks");
  }
  if (self->backward_hooks) {
    Py_INCREF(self->backward_hooks);
    return self->backward_hooks;
  }
  Py_RETURN_NONE;
  END_HANDLE_TH_ERRORS
}

int THPVariable_set_backwards_hooks(
    THPVariable* self,
    PyObject* obj,
    void* unused) {
  HANDLE_TH_ERRORS
<<<<<<< HEAD
  if (has_torch_function((PyObject *)self)) {
=======
  if (check_has_torch_function((PyObject*)self)) {
>>>>>>> 46ad86bd
    return handle_torch_function_setter(self, "_backward_hooks", obj);
  }
  THPUtils_assertRet(-1, obj, "Deletion of _backwards_hooks not allowed!");
  if (obj == Py_None) {
    obj = nullptr;
  }
  Py_XINCREF(obj);
  Py_XDECREF(self->backward_hooks);
  self->backward_hooks = obj;
  const auto& tensor = THPVariable_Unpack(self);
  torch::autograd::impl::clear_hooks(tensor);
  if (obj) {
    torch::autograd::impl::add_hook(
        tensor, std::make_shared<PyFunctionPreHook>(obj, 0));
  }
  return 0;
  END_HANDLE_TH_ERRORS_RET(-1)
}

PyObject* THPVariable_get_base(THPVariable* self, void* unused) {
  HANDLE_TH_ERRORS
<<<<<<< HEAD
  if (has_torch_function((PyObject *)self)) {
=======
  if (check_has_torch_function((PyObject*)self)) {
>>>>>>> 46ad86bd
    return handle_torch_function_getter(self, "_base");
  }
  const auto& tensor = THPVariable_Unpack(self);
  if (tensor.is_view()) {
    return THPVariable_Wrap(tensor._base());
  }
  Py_RETURN_NONE;
  END_HANDLE_TH_ERRORS
}

#ifndef USE_DEPLOY
// This code is only used for asserts, so it is OK to skip it entirely from
// deploy interpreters (in which case we will just skip the safety check).  For
// a more precise check, it would be necessary to test that we are not holding
// the GIL for *all* active torch deploy interpreters.  There is not really any
// reason to do this.
struct ConcretePythonGILHooks : public c10::impl::PythonGILHooks {
  bool check_python_gil() const override {
    return Py_IsInitialized() && PyGILState_Check();
  };
};
// During process destruction, python_gil_hooks will get destructed, making
// further virtual calls on the object invalid.  By the ordering of declarations
// in this file, the registerer will get destructed first, removing the
// externally visible reference to the object.  Assuming at this point in time,
// there aren't other threads racing to read out the hooks, subsequent calls
// into GIL hooks will hit a nullptr and gracefully no-op the asserts (as
// desired, since at process shutdown time the Python interpreter is definitely
// dead).
//
// An alternative way to reduce the risk of python_gil_hooks going prematurely
// dead would be to leak it at destruction time.  I didn't do that because
// it's annoying to write the Registerer class for this case.
ConcretePythonGILHooks python_gil_hooks;
static c10::impl::PythonGILHooksRegisterer python_gil_hooks_registerer(
    &python_gil_hooks);
#endif

PyObject* THPVariable_get_shape(THPVariable* self, void* unused) {
  HANDLE_TH_ERRORS
<<<<<<< HEAD
  if (has_torch_function((PyObject *)self)) {
=======
  if (check_has_torch_function((PyObject*)self)) {
>>>>>>> 46ad86bd
    return handle_torch_function_getter(self, "shape");
  }
  // return THPSize_NewFromSymSizes(THPVariable_Unpack(self));
  return THPSize_New(THPVariable_Unpack(self));
  END_HANDLE_TH_ERRORS
}

PyObject* THPVariable_is_cpu(THPVariable* self, void* unused) {
  HANDLE_TH_ERRORS
  if (check_has_torch_function((PyObject*)self)) {
    return handle_torch_function_getter(self, "is_cpu");
  }
  auto& self_ = THPVariable_Unpack(self);
  return torch::autograd::utils::wrap(self_.is_cpu());
  END_HANDLE_TH_ERRORS
}

PyObject* THPVariable_is_cuda(THPVariable* self, void* unused) {
  HANDLE_TH_ERRORS
<<<<<<< HEAD
  if (has_torch_function((PyObject *)self)) {
=======
  if (check_has_torch_function((PyObject*)self)) {
>>>>>>> 46ad86bd
    return handle_torch_function_getter(self, "is_cuda");
  }
  auto& self_ = THPVariable_Unpack(self);
  return torch::autograd::utils::wrap(self_.is_cuda());
  END_HANDLE_TH_ERRORS
}

PyObject* THPVariable_is_ipu(THPVariable* self, void* unused) {
  HANDLE_TH_ERRORS
  if (has_torch_function((PyObject*)self)) {
    return handle_torch_function_getter(self, "is_ipu");
  }
  auto& self_ = THPVariable_Unpack(self);
  return torch::autograd::utils::wrap(self_.is_ipu());
  END_HANDLE_TH_ERRORS
}

PyObject* THPVariable_is_xpu(THPVariable* self, void* unused) {
  HANDLE_TH_ERRORS
  if (has_torch_function((PyObject*)self)) {
    return handle_torch_function_getter(self, "is_xpu");
  }
  auto& self_ = THPVariable_Unpack(self);
  return torch::autograd::utils::wrap(self_.is_xpu());
  END_HANDLE_TH_ERRORS
}

PyObject* THPVariable_is_sparse(THPVariable* self, void* unused) {
  HANDLE_TH_ERRORS
<<<<<<< HEAD
  if (has_torch_function((PyObject *)self)) {
=======
  if (check_has_torch_function((PyObject*)self)) {
>>>>>>> 46ad86bd
    return handle_torch_function_getter(self, "is_sparse");
  }
  auto& self_ = THPVariable_Unpack(self);
  return torch::autograd::utils::wrap(self_.is_sparse());
  END_HANDLE_TH_ERRORS
}

PyObject* THPVariable_is_sparse_csr(THPVariable* self, void* unused) {
  HANDLE_TH_ERRORS
<<<<<<< HEAD
  if (has_torch_function((PyObject *)self)) {
=======
  if (check_has_torch_function((PyObject*)self)) {
>>>>>>> 46ad86bd
    return handle_torch_function_getter(self, "is_sparse_csr");
  }
  auto& self_ = THPVariable_Unpack(self);
  return torch::autograd::utils::wrap(self_.is_sparse_csr());
  END_HANDLE_TH_ERRORS
}

PyObject* THPVariable_is_mkldnn(THPVariable* self, void* unused) {
  HANDLE_TH_ERRORS
<<<<<<< HEAD
  if (has_torch_function((PyObject *)self)) {
=======
  if (check_has_torch_function((PyObject*)self)) {
>>>>>>> 46ad86bd
    return handle_torch_function_getter(self, "is_mkldnn");
  }
  auto& self_ = THPVariable_Unpack(self);
  return torch::autograd::utils::wrap(self_.is_mkldnn());
  END_HANDLE_TH_ERRORS
}

PyObject* THPVariable_is_mps(THPVariable* self, void* unused) {
  HANDLE_TH_ERRORS
<<<<<<< HEAD
  if (has_torch_function((PyObject *)self)) {
=======
  if (check_has_torch_function((PyObject*)self)) {
>>>>>>> 46ad86bd
    return handle_torch_function_getter(self, "is_mps");
  }
  auto& self_ = THPVariable_Unpack(self);
  return torch::autograd::utils::wrap(self_.is_mps());
  END_HANDLE_TH_ERRORS
}

PyObject* THPVariable_is_ort(THPVariable* self, void* unused) {
  HANDLE_TH_ERRORS
<<<<<<< HEAD
  if (has_torch_function((PyObject *)self)) {
=======
  if (check_has_torch_function((PyObject*)self)) {
>>>>>>> 46ad86bd
    return handle_torch_function_getter(self, "is_ort");
  }
  auto& self_ = THPVariable_Unpack(self);
  return torch::autograd::utils::wrap(self_.is_ort());
  END_HANDLE_TH_ERRORS
}

PyObject* THPVariable_is_vulkan(THPVariable* self, void* unused) {
  HANDLE_TH_ERRORS
<<<<<<< HEAD
  if (has_torch_function((PyObject *)self)) {
=======
  if (check_has_torch_function((PyObject*)self)) {
>>>>>>> 46ad86bd
    return handle_torch_function_getter(self, "is_vulkan");
  }
  auto& self_ = THPVariable_Unpack(self);
  return torch::autograd::utils::wrap(self_.is_vulkan());
  END_HANDLE_TH_ERRORS
}

PyObject* THPVariable_is_quantized(THPVariable* self, void* unused) {
  HANDLE_TH_ERRORS
<<<<<<< HEAD
  if (has_torch_function((PyObject *)self)) {
=======
  if (check_has_torch_function((PyObject*)self)) {
>>>>>>> 46ad86bd
    return handle_torch_function_getter(self, "is_quantized");
  }
  auto& self_ = THPVariable_Unpack(self);
  return torch::autograd::utils::wrap(self_.is_quantized());
  END_HANDLE_TH_ERRORS
}

PyObject* THPVariable_is_meta(THPVariable* self, void* unused) {
  HANDLE_TH_ERRORS
<<<<<<< HEAD
  if (has_torch_function((PyObject *)self)) {
=======
  if (check_has_torch_function((PyObject*)self)) {
>>>>>>> 46ad86bd
    return handle_torch_function_getter(self, "is_meta");
  }
  auto& self_ = THPVariable_Unpack(self);
  return torch::autograd::utils::wrap(self_.is_meta());
  END_HANDLE_TH_ERRORS
}

PyObject* THPVariable_is_complex(THPVariable* self, void* unused) {
  HANDLE_TH_ERRORS
<<<<<<< HEAD
  if (has_torch_function((PyObject *)self)) {
=======
  if (check_has_torch_function((PyObject*)self)) {
>>>>>>> 46ad86bd
    return handle_torch_function_getter(self, "is_complex");
  }
  auto& self_ = THPVariable_Unpack(self);
  return torch::autograd::utils::wrap(self_.is_complex());
  END_HANDLE_TH_ERRORS
}

PyObject* THPVariable_is_nested(THPVariable* self, void* unused) {
  HANDLE_TH_ERRORS
<<<<<<< HEAD
  if (has_torch_function((PyObject *)self)) {
=======
  if (check_has_torch_function((PyObject*)self)) {
>>>>>>> 46ad86bd
    return handle_torch_function_getter(self, "is_nested");
  }
  auto& self_ = THPVariable_Unpack(self);
  return torch::autograd::utils::wrap(self_.is_nested());
  END_HANDLE_TH_ERRORS
}

static PyObject* THPVariable_dtype(THPVariable* self, void* unused) {
  HANDLE_TH_ERRORS
<<<<<<< HEAD
  if (has_torch_function((PyObject *)self)) {
=======
  if (check_has_torch_function((PyObject*)self)) {
>>>>>>> 46ad86bd
    return handle_torch_function_getter(self, "dtype");
  }
  auto& self_ = THPVariable_Unpack(self);
  return torch::autograd::utils::wrap(torch::getTHPDtype(self_.scalar_type()));
  END_HANDLE_TH_ERRORS
}

static PyObject* THPVariable_layout(THPVariable* self, void* unused) {
  HANDLE_TH_ERRORS
<<<<<<< HEAD
  if (has_torch_function((PyObject *)self)) {
=======
  if (check_has_torch_function((PyObject*)self)) {
>>>>>>> 46ad86bd
    return handle_torch_function_getter(self, "layout");
  }
  auto& self_ = THPVariable_Unpack(self);
  return torch::autograd::utils::wrap(torch::getTHPLayout(self_.layout()));
  END_HANDLE_TH_ERRORS
}

static PyObject* THPVariable_device(THPVariable* self, void* unused) {
  HANDLE_TH_ERRORS
<<<<<<< HEAD
  if (has_torch_function((PyObject *)self)) {
=======
  if (check_has_torch_function((PyObject*)self)) {
>>>>>>> 46ad86bd
    return handle_torch_function_getter(self, "device");
  }
  return THPDevice_New(THPVariable_Unpack(self).device());
  END_HANDLE_TH_ERRORS
}

PyObject* THPVariable_get_real(THPVariable* self, void* unused) {
  HANDLE_TH_ERRORS
<<<<<<< HEAD
  if (has_torch_function((PyObject *)self)) {
=======
  if (check_has_torch_function((PyObject*)self)) {
>>>>>>> 46ad86bd
    return handle_torch_function_getter(self, "real");
  }
  auto& self_ = THPVariable_Unpack(self);
  auto real = at::real(self_);
  return THPVariable_Wrap(real);
  END_HANDLE_TH_ERRORS
}

PyObject* THPVariable_get_imag(THPVariable* self, void* unused) {
  HANDLE_TH_ERRORS
<<<<<<< HEAD
  if (has_torch_function((PyObject *)self)) {
=======
  if (check_has_torch_function((PyObject*)self)) {
>>>>>>> 46ad86bd
    return handle_torch_function_getter(self, "imag");
  }
  auto& self_ = THPVariable_Unpack(self);
  auto imag = at::imag(self_);
  return THPVariable_Wrap(imag);
  END_HANDLE_TH_ERRORS
}

int THPVariable_set_real(PyObject* self, PyObject* real, void* unused) {
  HANDLE_TH_ERRORS
  auto& self_ = THPVariable_Unpack(self);
  auto self_real = at::real(self_);
  auto real_ = valueToTensor(self_real.options(), real, self_real.device());
  {
    pybind11::gil_scoped_release no_gil;
    self_real.copy_(real_);
    return 0;
  }
  END_HANDLE_TH_ERRORS_RET(-1)
}

int THPVariable_set_imag(PyObject* self, PyObject* imag, void* unused) {
  HANDLE_TH_ERRORS
  auto& self_ = THPVariable_Unpack(self);
  auto self_imag = at::imag(self_);
  auto imag_ = valueToTensor(self_imag.options(), imag, self_imag.device());
  {
    pybind11::gil_scoped_release no_gil;
    self_imag.copy_(imag_);
    return 0;
  }
  END_HANDLE_TH_ERRORS_RET(-1)
}

// properties are registered here because we are currently only able to bind
// them manually. TODO: make declarable in native_functions
// NOLINTNEXTLINE(modernize-avoid-c-arrays,cppcoreguidelines-avoid-c-arrays,cppcoreguidelines-avoid-non-const-global-variables)
static struct PyGetSetDef THPVariable_properties[] = {
    {"_python_dispatch",
     (getter)THPVariable_get_python_dispatch,
     nullptr,
     nullptr,
     nullptr},
    {"T", (getter)THPVariable_get_T, nullptr, nullptr, nullptr},
    {"H", (getter)THPVariable_get_H, nullptr, nullptr, nullptr},
    {"mT", (getter)THPVariable_get_mT, nullptr, nullptr, nullptr},
    {"mH", (getter)THPVariable_get_mH, nullptr, nullptr, nullptr},
    {"_cdata", (getter)THPVariable_get_cdata, nullptr, nullptr, nullptr},
    {"_version", (getter)THPVariable_get_version, nullptr, nullptr, nullptr},
    {"grad_fn", (getter)THPVariable_get_grad_fn, nullptr, nullptr, nullptr},
    {"_grad_fn",
     (getter)THPVariable_get_grad_fn,
     (setter)THPVariable_set_grad_fn,
     nullptr,
     nullptr},
    {"is_leaf", (getter)THPVariable_is_leaf, nullptr, nullptr, nullptr},
    {"retains_grad",
     (getter)THPVariable_retains_grad,
     nullptr,
     nullptr,
     nullptr},
    {"data",
     (getter)THPVariable_get_data,
     (setter)THPVariable_set_data,
     nullptr,
     nullptr},
    {"_grad",
     (getter)THPVariable_get_grad,
     (setter)THPVariable_set_grad,
     nullptr,
     nullptr}, // Allows the python class to override .grad
    {"grad",
     (getter)THPVariable_get_grad,
     (setter)THPVariable_set_grad,
     nullptr,
     nullptr},
    {"_base", (getter)THPVariable_get_base, nullptr, nullptr, nullptr},
    {"volatile",
     (getter)THPVariable_get_volatile,
     (setter)THPVariable_set_volatile,
     nullptr,
     nullptr},
    {"output_nr", (getter)THPVariable_get_output_nr, nullptr, nullptr, nullptr},
    {"requires_grad",
     (getter)THPVariable_get_requires_grad,
     (setter)THPVariable_set_requires_grad,
     nullptr,
     nullptr},
    {"_backward_hooks",
     (getter)THPVariable_get_backwards_hooks,
     (setter)THPVariable_set_backwards_hooks,
     nullptr,
     nullptr},
    {"name", (getter)THPVariable_get_name, nullptr, nullptr, nullptr},
    {"shape", (getter)THPVariable_get_shape, nullptr, nullptr, nullptr},
    {"is_cuda", (getter)THPVariable_is_cuda, nullptr, nullptr, nullptr},
    {"is_cpu", (getter)THPVariable_is_cpu, nullptr, nullptr, nullptr},
    {"is_xpu", (getter)THPVariable_is_xpu, nullptr, nullptr, nullptr},
    {"is_ipu", (getter)THPVariable_is_ipu, nullptr, nullptr, nullptr},
    {"is_sparse", (getter)THPVariable_is_sparse, nullptr, nullptr, nullptr},
    {"is_sparse_csr",
     (getter)THPVariable_is_sparse_csr,
     nullptr,
     nullptr,
     nullptr},
    {"is_mkldnn", (getter)THPVariable_is_mkldnn, nullptr, nullptr, nullptr},
    {"is_mps", (getter)THPVariable_is_mps, nullptr, nullptr, nullptr},
    {"is_ort", (getter)THPVariable_is_ort, nullptr, nullptr, nullptr},
    {"is_vulkan", (getter)THPVariable_is_vulkan, nullptr, nullptr, nullptr},
    {"is_complex", (getter)THPVariable_is_complex, nullptr, nullptr, nullptr},
    {"is_quantized",
     (getter)THPVariable_is_quantized,
     nullptr,
     nullptr,
     nullptr},
    {"is_meta", (getter)THPVariable_is_meta, nullptr, nullptr, nullptr},
    {"is_nested", (getter)THPVariable_is_nested, nullptr, nullptr, nullptr},
    {"dtype", (getter)THPVariable_dtype, nullptr, nullptr, nullptr},
    {"layout", (getter)THPVariable_layout, nullptr, nullptr, nullptr},
    {"device", (getter)THPVariable_device, nullptr, nullptr, nullptr},
    {"ndim", (getter)THPVariable_get_ndim, nullptr, nullptr, nullptr},
    {"names",
     (getter)THPVariable_get_names,
     (setter)THPVariable_set_names,
     nullptr,
     nullptr},
    {"real",
     (getter)THPVariable_get_real,
     (setter)THPVariable_set_real,
     nullptr,
     nullptr},
    {"imag",
     (getter)THPVariable_get_imag,
     (setter)THPVariable_set_imag,
     nullptr,
     nullptr},
    {nullptr}};

static PyMappingMethods THPVariable_as_mapping = {
    THPVariable_length,
    THPVariable_getitem,
    THPVariable_setitem,
};

// NOLINTNEXTLINE(modernize-avoid-c-arrays,cppcoreguidelines-avoid-c-arrays,cppcoreguidelines-avoid-non-const-global-variables)
static PyMethodDef extra_methods[] = {
    {"as_subclass",
     castPyCFunctionWithKeywords(THPVariable_as_subclass),
     METH_VARARGS | METH_KEYWORDS,
     nullptr},
    {"_make_subclass",
     castPyCFunctionWithKeywords(THPVariable_make_subclass),
     METH_STATIC | METH_VARARGS | METH_KEYWORDS,
     nullptr},
    {"_make_wrapper_subclass",
     castPyCFunctionWithKeywords(THPVariable_make_wrapper_subclass),
     METH_STATIC | METH_VARARGS | METH_KEYWORDS,
     nullptr},
    {"_fix_weakref", THPVariable_fix_weakref, METH_NOARGS, nullptr},
    {nullptr}};

/* From https://github.com/python/cpython/blob/v3.7.0/Modules/xxsubtype.c
   If compiled as a shared library instead, some compilers don't allow addresses
   of Python objects defined in other libraries to be used in static
   initializers here.  The DEFERRED_ADDRESS macro is used to tag the slots where
   such addresses appear; the module init function must fill in the tagged slots
   at runtime.  The argument is for documentation -- the macro ignores it.
*/
#define DEFERRED_ADDRESS(ADDR) nullptr

struct THPVariableMeta {
  PyHeapTypeObject base;
};

int THPVariableMetaType_init(PyObject* cls, PyObject* args, PyObject* kwargs);

PyTypeObject THPVariableMetaType = {
    PyVarObject_HEAD_INIT(
        DEFERRED_ADDRESS(&PyType_Type),
        0) "torch._C._TensorMeta", /* tp_name */
    sizeof(THPVariableMeta), /* tp_basicsize */
    0, /* tp_itemsize */
    nullptr, /* tp_dealloc */
    0, /* tp_vectorcall_offset */
    nullptr, /* tp_getattr */
    nullptr, /* tp_setattr */
    nullptr, /* tp_reserved */
    nullptr, /* tp_repr */
    nullptr, /* tp_as_number */
    nullptr, /* tp_as_sequence */
    nullptr, /* tp_as_mapping */
    nullptr, /* tp_hash  */
    nullptr, /* tp_call */
    nullptr, /* tp_str */
    nullptr, /* tp_getattro */
    nullptr, /* tp_setattro */
    nullptr, /* tp_as_buffer */
    Py_TPFLAGS_DEFAULT | Py_TPFLAGS_BASETYPE, /* tp_flags */
    nullptr, /* tp_doc */
    nullptr, /* tp_traverse */
    nullptr, /* tp_clear */
    nullptr, /* tp_richcompare */
    0, /* tp_weaklistoffset */
    nullptr, /* tp_iter */
    nullptr, /* tp_iternext */
    nullptr, /* tp_methods */
    nullptr, /* tp_members */
    nullptr, /* tp_getset */
    DEFERRED_ADDRESS(&PyType_Type), /* tp_base */
    nullptr, /* tp_dict */
    nullptr, /* tp_descr_get */
    nullptr, /* tp_descr_set */
    0, /* tp_dictoffset */
    THPVariableMetaType_init, /* tp_init */
    nullptr, /* tp_alloc */
    nullptr, /* tp_new */
};

PyTypeObject THPVariableType = {
    PyVarObject_HEAD_INIT(
        &THPVariableMetaType,
        0) "torch._C._TensorBase", /* tp_name */
    sizeof(THPVariable), /* tp_basicsize */
    0, /* tp_itemsize */
    // This is unspecified, because it is illegal to create a THPVariableType
    // directly.  Subclasses will have their tp_dealloc set appropriately
    // by the metaclass
    nullptr, /* tp_dealloc */
    0, /* tp_vectorcall_offset */
    nullptr, /* tp_getattr */
    nullptr, /* tp_setattr */
    nullptr, /* tp_reserved */
    nullptr, /* tp_repr */
    nullptr, /* tp_as_number */
    nullptr, /* tp_as_sequence */
    &THPVariable_as_mapping, /* tp_as_mapping */
    nullptr, /* tp_hash  */
    nullptr, /* tp_call */
    nullptr, /* tp_str */
    nullptr, /* tp_getattro */
    nullptr, /* tp_setattro */
    nullptr, /* tp_as_buffer */
    Py_TPFLAGS_DEFAULT | Py_TPFLAGS_BASETYPE |
        Py_TPFLAGS_HAVE_GC, /* tp_flags */
    nullptr, /* tp_doc */
    // Also set by metaclass
    nullptr, /* tp_traverse */
    (inquiry)THPVariable_clear, /* tp_clear */
    nullptr, /* tp_richcompare */
    0, /* tp_weaklistoffset */
    nullptr, /* tp_iter */
    nullptr, /* tp_iternext */
    nullptr, /* tp_methods */
    nullptr, /* tp_members */
    THPVariable_properties, /* tp_getset */
    nullptr, /* tp_base */
    nullptr, /* tp_dict */
    nullptr, /* tp_descr_get */
    nullptr, /* tp_descr_set */
    0, /* tp_dictoffset */
    nullptr, /* tp_init */
    nullptr, /* tp_alloc */
    // Although new is provided here, it is illegal to call this with cls ==
    // THPVariableMeta.  Instead, subclass it first and then construct it
    THPVariable_pynew, /* tp_new */
};

PyObject* THPVariable_pynew(
    PyTypeObject* type,
    PyObject* args,
    PyObject* kwargs) {
  HANDLE_TH_ERRORS
  TORCH_CHECK(
      type != &THPVariableType,
      "Cannot directly construct _TensorBase; subclass it and then construct that");
  jit::tracer::warn("torch.Tensor", jit::tracer::WARN_CONSTRUCTOR);
  auto tensor = torch::utils::base_tensor_ctor(args, kwargs);
  // WARNING: tensor is NOT guaranteed to be a fresh tensor; e.g., if it was
  // given a raw pointer that will refcount bump
  return THPVariable_NewWithVar(
      type,
      std::move(tensor),
      c10::impl::PyInterpreterStatus::MAYBE_UNINITIALIZED);
  END_HANDLE_TH_ERRORS
}

static void clear_slots(PyTypeObject* type, PyObject* self) {
  // NOLINTNEXTLINE(cppcoreguidelines-init-variables)
  Py_ssize_t i, n;
  // NOLINTNEXTLINE(cppcoreguidelines-init-variables)
  PyMemberDef* mp;

  n = Py_SIZE(type);
  mp = PyHeapType_GET_MEMBERS((PyHeapTypeObject*)type);
  for (i = 0; i < n; i++, mp++) {
    if (mp->type == T_OBJECT_EX && !(mp->flags & READONLY)) {
      char* addr = (char*)self + mp->offset;
      PyObject* obj = *(PyObject**)addr;
      if (obj != nullptr) {
        *(PyObject**)addr = nullptr;
        Py_DECREF(obj);
      }
    }
  }
}

// NB: this is not the tp_dealloc on THPVariable; instead, its the dealloc
// on subclasses.  It's never valid to construct a THPVariable so it's not
// necessary to implement the dealloc for that case
void THPVariable_subclass_dealloc(PyObject* self) {
  if (THPVariable_tryResurrect((THPVariable*)self))
    return;

  // This is like a crappy version of subtype_dealloc.
  // Unfortunately, we cannot directly delegate to
  // subtype_dealloc as it will start walking the parent
  // chain *starting with* the type of self, which will cause
  // us to go back to our custom dealloc.
  //
  // We have to replicate the subtype_dealloc logic to ensure
  // that finalizers are handled correctly
  PyTypeObject* type = Py_TYPE(self);
  TORCH_INTERNAL_ASSERT(type->tp_flags & Py_TPFLAGS_HEAPTYPE);
  TORCH_INTERNAL_ASSERT(PyType_IS_GC(type), "GC types not implemented");

  PyObject_GC_UnTrack(self);
  // TODO: consider using trash can

  bool has_finalizer = type->tp_finalize || type->tp_del;

  if (type->tp_finalize) {
    PyObject_GC_Track(self);
    if (PyObject_CallFinalizerFromDealloc(self) < 0) {
      /* Resurrected */
      return;
    }
    PyObject_GC_UnTrack(self);
  }

  // base test is unnecessary as THPVariable does not set this
  if (type->tp_weaklistoffset) {
    PyObject_ClearWeakRefs(self);
  }

  if (type->tp_del) {
    PyObject_GC_Track(self);
    type->tp_del(self);
    if (self->ob_refcnt > 0) {
      /* Resurrected */
      return;
    }
    PyObject_GC_UnTrack(self);
  }

  if (has_finalizer) {
    /* New weakrefs could be created during the finalizer call.
       If this occurs, clear them out without calling their
       finalizers since they might rely on part of the object
       being finalized that has already been destroyed. */
    if (type->tp_weaklistoffset) {
      /* Modeled after GET_WEAKREFS_LISTPTR() */
      PyWeakReference** list =
          (PyWeakReference**)PyObject_GET_WEAKREFS_LISTPTR(self);
      while (*list)
        _PyWeakref_ClearRef(*list);
    }
  }

  // Clear all slots until we get to base class THPVariableType
  {
    PyTypeObject* base = type;
    while (base != &THPVariableType) {
      if (Py_SIZE(base)) {
        clear_slots(base, self);
      }
      base = base->tp_base;
      TORCH_INTERNAL_ASSERT(base);
    }
  }

  // All Python defined classes have __dict__
  if (C10_LIKELY(type->tp_dictoffset)) {
    PyObject** dictptr = _PyObject_GetDictPtr(self);
    if (dictptr != nullptr) {
      PyObject* dict = *dictptr;
      if (dict != nullptr) {
        Py_DECREF(dict);
        *dictptr = nullptr;
      }
    }
  }

  // subtype_dealloc allows for this but we don't
  TORCH_INTERNAL_ASSERT(Py_TYPE(self) == type);

  // Finally clear out the base THPVariable
  THPVariable_clear((THPVariable*)self);
  ((THPVariable*)self)->cdata.~MaybeOwned<Variable>();
  Py_TYPE(self)->tp_free(self);

  // Python defined subclasses should always be on the heap
  TORCH_INTERNAL_ASSERT(type->tp_flags & Py_TPFLAGS_HEAPTYPE);
  Py_DECREF(type);
}

// Creates a new Python object for a Variable.  The status parameter
// specifies what the interpreter tag status on the object is; for
// example, if you ran check_pyobj, the return optional of this object
// tells you if the tensor was already tagged or not so you can pass
// TAGGED_BY_US or MAYBE_UNINITIALIZED; in other cases, you know where
// var came from and can directly assert that it's DEFINITELY_UNINITIALIZED.
// It's ALWAYS safe (albeit slower) to call this with MAYBE_UNINITIALIZED.
static PyObject* THPVariable_NewWithVar(
    PyTypeObject* type,
    Variable _var,
    c10::impl::PyInterpreterStatus status) {
  // This function overwrite the Tensor's pyobj field without extra checks
  // Make sure it is not set otherwise we would leak memory
  auto mb_obj = _var.unsafeGetTensorImpl()->check_pyobj(self_interpreter.get());
  TORCH_CHECK(
      !mb_obj.has_value() || !mb_obj.value(),
      "Creating a new Tensor subclass ",
      type->tp_name,
      " but the raw Tensor object is already associated to a python object ",
      "of type ",
      mb_obj.value()->ob_type->tp_name);

  // Make sure that the reinterpret into a THPVariable* will be valid
  TORCH_CHECK(
      PyType_IsSubtype(type, &THPVariableType),
      "Creating a Tensor subclass from a class ",
      "that does not inherit from Tensor is not possible. Make sure your class inherits from Tensor.");

  PyObject* obj = type->tp_alloc(type, 0);
  if (obj) {
    auto v = (THPVariable*)obj;
    // TODO: named constructor to avoid default initialization
    new (&v->cdata) MaybeOwned<Variable>();
    v->cdata = MaybeOwned<Variable>::owned(std::move(_var));
    const auto& var = THPVariable_Unpack(v);
    var.unsafeGetTensorImpl()->init_pyobj(self_interpreter.get(), obj, status);
    if (check_has_torch_dispatch(obj)) {
      var.unsafeGetTensorImpl()->set_python_dispatch(true);
    }
  }
  return obj;
}

/// NOTE [ PyObject Traversal ]
///
/// PyObjects that are wrapping c++ objects can lead to non-trivial traverse
/// logic and it can be tricky to know what to traverse and when. This note
/// tries to clarify what is the danger here and a simple algorithm to choose
/// how to write the tp_traverse and tp_clear functions. If you're not already
/// familiar with how the CPython GC works, you should read this in-depth
/// description: https://devguide.python.org/garbage_collector/
///
/// The complexity for us comes from the fact that some c++ shared_ptr objects
/// own references to python objects and are also owned both by other python
/// objects and c++ objects. This means that to allow the GC to collect all
/// cycles, we need to properly implement the traverse/clear methods that take
/// into account these C++ ownership links.
///
/// The main danger here comes from the fact that, while all python-related code
/// is thread safe wrt the GC execution (thanks to the GIL), other threads might
/// be using our C++ objects arbitrarily which can lead to shared_ptr ref count
/// going up or down in between the different traverse/clear invocations. The
/// one constraint we add here that is not explicitly mentioned in the GC
/// description above is that for a given GC run (meaning while the GIL is
/// held), the traverse/clear pair should never report different ownership
/// relations: if traverse visited a given PyObject, then the clear within that
/// same GC run must still be the sole owner and clear that PyObject.
///
/// A more mechanical algorithm to know what to traverse/clear is as follows:
///   - Any field on this PyObject that contains a strong reference to another
///   PyObject
///     must be visited and cleared. An example of that is the "backward_hooks"
///     field of the THPVariable.
///   - Any field that contains a C++ object that is uniquely owned by this
///   PyObject (either
///     a unique_ptr or a shared_ptr with use_count==1) should have all the
///     PyObject it owns visited and cleared. An example would be here the
///     tensor hooks.
///   - If that uniquely owned C++ object also uniquely owns other C++ objects,
///   these should be
///     visited and cleared as well if they contain any PyObject.
///
/// Caveat: to avoid slow runtime, we limit the depth of this exploration of C++
/// objects in practice and we do not, for example, go through the whole
/// autograd graph, even if it is uniquely owned. This is a known place where
/// users can create noncollectable cycles as described in:
/// https://github.com/pytorch/pytorch/issues/7343
///

static int traverse_slots(
    PyTypeObject* type,
    PyObject* self,
    visitproc visit,
    void* arg) {
  // NOLINTNEXTLINE(cppcoreguidelines-init-variables)
  Py_ssize_t i, n;
  // NOLINTNEXTLINE(cppcoreguidelines-init-variables)
  PyMemberDef* mp;

  n = Py_SIZE(type);
  mp = PyHeapType_GET_MEMBERS((PyHeapTypeObject*)type);
  for (i = 0; i < n; i++, mp++) {
    if (mp->type == T_OBJECT_EX) {
      char* addr = (char*)self + mp->offset;
      PyObject* obj = *(PyObject**)addr;
      if (obj != nullptr) {
        int err = visit(obj, arg);
        if (err)
          return err;
      }
    }
  }
  return 0;
}

static int THPVariable_subclass_traverse(
    PyObject* self,
    visitproc visit,
    void* arg) {
  // If the tensor is eligible to be resurrected, don't traverse it; instead
  // treat all of its references as a root (as they WOULD be a root since we
  // can treat the inbound C++ references as root owners).
  //
  // This works because unlike conventional GCs, Python's GC operates in two
  // phases: first it uses traverse to discover roots, and then it uses traverse
  // to do reachability.  Bypassing traverse during root discovery forces Python
  // to treat self as a root for everything it refers to.  For a full
  // explanation of the algorithm see
  // https://devguide.python.org/garbage_collector/
  //
  // NB: if we don't hold an owning reference to the underlying Tensor, it is
  // possible that the underlying Tensor has already gone dead.  In that case,
  // it's not safe to access it.  But it's also safe to traverse, because if
  // the underlying Tensor *is* live, then root discovery will determine that
  // self is live, and nothing will get GC'ed anyway (resurrection cannot happen
  // if the C++ objects owns the PyObject)
  THPVariable* var = reinterpret_cast<THPVariable*>(self);
  if (isResurrectable(var)) {
    return 0;
  }

  // Crappy version of subtype_traverse; same deal as
  // THPVariable_subclass_dealloc

  PyTypeObject* type = Py_TYPE(self);
  // Traverse slots until we get to base class THPVariableType
  {
    PyTypeObject* base = type;
    while (base != &THPVariableType) {
      if (Py_SIZE(base)) {
        int err = traverse_slots(base, self, visit, arg);
        if (err)
          return err;
      }
      base = base->tp_base;
      TORCH_INTERNAL_ASSERT(base);
    }
  }

  // All Python defined classes have __dict__
  if (C10_LIKELY(type->tp_dictoffset)) {
    PyObject** dictptr = _PyObject_GetDictPtr(self);
    if (dictptr && *dictptr)
      Py_VISIT(*dictptr);
  }

  TORCH_INTERNAL_ASSERT(type->tp_flags & Py_TPFLAGS_HEAPTYPE);
  Py_VISIT(type);

  // Finally traverse THPVariable special stuff
  Py_VISIT(var->backward_hooks);
  if (!var->cdata.unsafeIsBorrowed()) {
    const auto& tensor = THPVariable_Unpack(var);
    if (tensor.defined()) {
      // WARNING: The grad_fn traversal logic is very subtle, if you change
      // this, be very careful not to re-introduce this bug:
      // https://gist.github.com/zou3519/7ac92b84dd7d206dcc6eae55fee8372c

      // We ensure that we follow NOTE [ PyObject Traversal ] he by checking
      // that this python object is the sole owner of the underlying Tensor and
      // that this Tensor is the sole owner of its grad_fn. In this case, the
      // only way to get a new reference to the grad_fn is by using this python
      // object, which requires the GIL to be accessed. Note that this is only
      // valid as long as user don't share non-owning references across
      // different threads (which is crazy and should never be done).

      if (tensor.use_count() == 1) {
        auto autograd_meta = torch::autograd::impl::get_autograd_meta(tensor);
        if (autograd_meta) {
          // Do NOT call grad_fn() here as that might trigger a recompute
          const auto& grad_fn = autograd_meta->grad_fn_;
          if (grad_fn && grad_fn.use_count() == 1) {
            // All Node can have a pyobj (stored in "pyobj_")
            Py_VISIT(grad_fn->pyobj());
            // PyNode are special as they also have an "obj" field
            if (auto py_node_fn = dynamic_cast<PyNode*>(grad_fn.get())) {
              Py_VISIT(py_node_fn->obj);
            }
          }
        }
      }

      for (const auto& hook : torch::autograd::impl::hooks(tensor)) {
        if (auto pyhook = dynamic_cast<PyFunctionPreHook*>(hook.get())) {
          Py_VISIT(pyhook->dict);
        }
      }
    }
  }

  return 0;
}

int THPVariableMetaType_init(PyObject* cls, PyObject* args, PyObject* kwargs) {
  if (PyType_Type.tp_init(cls, args, kwargs) < 0) {
    return -1;
  }
  ((PyTypeObject*)cls)->tp_dealloc = (destructor)THPVariable_subclass_dealloc;
  ((PyTypeObject*)cls)->tp_traverse =
      (traverseproc)THPVariable_subclass_traverse;
  return 0;
}

namespace torch {
namespace autograd {

// NOLINTNEXTLINE(modernize-avoid-c-arrays,cppcoreguidelines-avoid-c-arrays,cppcoreguidelines-avoid-non-const-global-variables)
extern PyMethodDef variable_methods[];
extern void initTorchFunctions(PyObject* module);

void initTensorImplConversion(PyObject* module) {
  auto m = py::handle(module).cast<py::module>();
  m.def("_wrap_tensor_impl", [](void* ptr) {
    auto p = c10::intrusive_ptr<c10::TensorImpl, at::UndefinedTensorImpl>::
        unsafe_reclaim_from_nonowning(static_cast<c10::TensorImpl*>(ptr));
    TORCH_CHECK(p.defined(), "Can't wrap undefined tensor");
    auto tensor = at::Tensor::wrap_tensor_impl(std::move(p));
    // NOLINTNEXTLINE(performance-move-const-arg)
    return py::cast(std::move(tensor));
  });
  // set on the module level to avoid mixing pybind and plain CPython extensions
  m.def("_tensor_impl_raw_handle", [](torch::autograd::Variable* t) -> void* {
    // We return a raw non-owning pointer here, we rely on surrounding
    // code to keep the original tensor alive
    return t->getIntrusivePtr().get();
  });
}
} // namespace autograd
} // namespace torch

bool THPVariable_initModule(PyObject* module) {
  THPVariableMetaType.tp_base = &PyType_Type;
  if (PyType_Ready(&THPVariableMetaType) < 0)
    return false;
  Py_INCREF(&THPVariableMetaType);
  PyModule_AddObject(module, "_TensorMeta", (PyObject*)&THPVariableMetaType);

  static std::vector<PyMethodDef> methods;
  THPUtils_addPyMethodDefs(methods, torch::autograd::variable_methods);
  THPUtils_addPyMethodDefs(methods, extra_methods);
  THPVariableType.tp_methods = methods.data();
  if (PyType_Ready(&THPVariableType) < 0)
    return false;
  Py_INCREF(&THPVariableType);
  PyModule_AddObject(module, "_TensorBase", (PyObject*)&THPVariableType);
  torch::autograd::initTorchFunctions(module);
  torch::autograd::initTensorImplConversion(module);
  return true;
}

namespace {

bool isPythonTensor(const Tensor& tensor) {
  return tensor.unsafeGetTensorImpl()->key_set().has(c10::DispatchKey::Python);
}

py::object torchDispatchFromTensorImpl(
    const c10::TensorImpl* self,
    const char* func_name,
    PyObject* torch_api_function,
    const char* module_name) {
  TORCH_CHECK(
      PyGILState_Check(),
      "GIL must be held before you call parseIValuesToPyArgsKwargs");

  std::vector<py::handle> overloaded_args;
  // TODO: there should be a shorter way to spell this
  // TODO: fix the constness of target
  Tensor self_t = Tensor(
      c10::intrusive_ptr<c10::TensorImpl, c10::UndefinedTensorImpl>::
          unsafe_reclaim_from_nonowning(const_cast<c10::TensorImpl*>(self)));
  auto self_p = py::reinterpret_steal<py::object>(THPVariable_Wrap(self_t));
  TORCH_INTERNAL_ASSERT(isPythonTensor(self_t));
  append_overloaded_tensor(&overloaded_args, self_p.ptr());
  auto args = py::reinterpret_steal<py::object>(PyTuple_New(1));
  PyTuple_SET_ITEM(args.ptr(), 0, self_p.release().ptr());

  py::dict kwargs;

  return py::reinterpret_steal<py::object>(
      handle_torch_function_no_python_arg_parser(
          overloaded_args,
          args.ptr(),
          kwargs.ptr(),
          func_name,
          torch_api_function,
          module_name,
          TorchFunctionName::TorchDispatch));
}

void concrete_dispatch_fn(
    const c10::impl::PyInterpreter*,
    const c10::OperatorHandle& op,
    torch::jit::Stack* stack) {
  const auto& schema = op.schema();
  const auto num_arguments = schema.arguments().size();
  auto arguments = torch::jit::pop(*stack, num_arguments);

  // Parse the name into namespace and name (no overload_name)
  // TODO: put this into the library
  const auto& qualified_name = op.operator_name().name;
  const auto& overload_name = schema.overload_name();
  auto pos = qualified_name.find("::");
  TORCH_INTERNAL_ASSERT(pos != std::string::npos, qualified_name);
  // Make me some null terminated strings
  std::string ns_str = qualified_name.substr(0, pos);
  const char* ns = ns_str.c_str();
  const char* func_name = qualified_name.c_str() + pos + strlen("::");

  // The plan: convert all the arguments back into PyObjects,
  // extracting out the tensor handles, then call
  // handle_torch_function_no_python_arg_parser
  // NB: at the point arguments are pushed to the stack, ALL defaults
  // are already present

  py::gil_scoped_acquire g;

  std::vector<py::handle> overloaded_args;
  py::handle torch_api_function =
      py::module::import("torch").attr("ops").attr(ns).attr(func_name);
  py::handle torch_api_function_overload;
  if (overload_name == "") {
    torch_api_function_overload = torch_api_function.attr("default");
  } else {
    torch_api_function_overload =
        torch_api_function.attr(overload_name.c_str());
  }
  std::string module_name_str = "torch.ops." + ns_str;

  // Find overloaded tensors
  for (const auto idx : c10::irange(arguments.size())) {
    const auto& ivalue = arguments[idx];
    if (ivalue.isTensor()) {
      const auto& tensor = ivalue.toTensor();
      if (isPythonTensor(tensor)) {
        append_overloaded_tensor(&overloaded_args, py::cast(tensor).ptr());
      }
    } else if (ivalue.isList()) {
      const auto& list = ivalue.toListRef();
      for (const auto jdx : c10::irange(list.size())) {
        const auto& nv = list[jdx];
        if (nv.isTensor()) {
          const auto& tensor = nv.toTensor();
          if (isPythonTensor(tensor)) {
            append_overloaded_tensor(&overloaded_args, py::cast(tensor).ptr());
          }
        }
      }
    }
  }

  auto args_kwargs = parseIValuesToPyArgsKwargs(op, arguments);
  auto args = std::move(args_kwargs.first);
  auto kwargs = std::move(args_kwargs.second);

  PyObject* obj = handle_torch_function_no_python_arg_parser(
      overloaded_args,
      args.ptr(),
      kwargs.ptr(),
      func_name,
      torch_api_function_overload.ptr(),
      module_name_str.c_str(),
      TorchFunctionName::TorchDispatch);
  pushPyOutToStack(
      op, stack, py::reinterpret_steal<py::object>(obj), "__torch_dispatch__");
}

c10::intrusive_ptr<TensorImpl> concrete_detach_fn(
    const c10::impl::PyInterpreter*,
    const c10::TensorImpl* self) {
  pybind11::gil_scoped_acquire gil;
  at::impl::MaybeSetTLSOnEntryGuard guard;

  auto out = torchDispatchFromTensorImpl(
      self,
      "detach",
      py::module::import("torch")
          .attr("ops")
          .attr("aten")
          .attr("detach")
          .attr("default")
          .ptr(),
      "torch.ops.aten");

  TORCH_CHECK(
      THPVariable_Check(out.ptr()),
      "detach returned invalid type ",
      py::detail::get_fully_qualified_tp_name(Py_TYPE(out.ptr())),
      ", expected Tensor");
  const Tensor& res_t = THPVariable_Unpack(out.ptr());
  return res_t.getIntrusivePtr();
}

bool concrete_is_contiguous_fn(
    const c10::impl::PyInterpreter*,
    const c10::TensorImpl* self) {
  pybind11::gil_scoped_acquire gil;
  at::impl::MaybeSetTLSOnEntryGuard guard;

  auto out = torchDispatchFromTensorImpl(
      self,
      "is_contiguous",
      py::module::import("torch")
          .attr("ops")
          .attr("aten")
          .attr("is_contiguous")
          .attr("default")
          .ptr(),
      "torch.ops.aten");

  TORCH_CHECK(
      PyBool_Check(out.ptr()),
      "is_contiguous returned invalid type ",
      py::detail::get_fully_qualified_tp_name(Py_TYPE(out.ptr())),
      ", expected bool");

  return PyObject_IsTrue(out.ptr());
}

int64_t concrete_dim_fn(
    const c10::impl::PyInterpreter*,
    const c10::TensorImpl* self) {
  pybind11::gil_scoped_acquire gil;
  at::impl::MaybeSetTLSOnEntryGuard guard;

  auto out = torchDispatchFromTensorImpl(
      self,
      "dim",
      py::module::import("torch")
          .attr("ops")
          .attr("aten")
          .attr("dim")
          .attr("default")
          .ptr(),
      "torch.ops.aten");

  TORCH_CHECK(
      PyLong_Check(out.ptr()),
      "dim returned invalid type ",
      py::detail::get_fully_qualified_tp_name(Py_TYPE(out.ptr())),
      ", expected int");

  return THPUtils_unpackLong(out.ptr());
}

c10::Device concrete_device_fn(
    const c10::impl::PyInterpreter*,
    const c10::TensorImpl* self) {
  pybind11::gil_scoped_acquire gil;
  at::impl::MaybeSetTLSOnEntryGuard guard;

  auto out = torchDispatchFromTensorImpl(
      self,
      "device",
      py::module::import("torch")
          .attr("ops")
          .attr("prim")
          .attr("device")
          .attr("default")
          .ptr(),
      "torch.ops.prim");

  return toDevice(out.ptr());
}

c10::IntArrayRef concrete_strides_fn(
    const c10::impl::PyInterpreter*,
    const c10::TensorImpl* self) {
  pybind11::gil_scoped_acquire gil;
  at::impl::MaybeSetTLSOnEntryGuard guard;

  auto out = torchDispatchFromTensorImpl(
      self,
      "stride",
      py::module::import("torch").attr("ops").attr("aten").attr("stride").ptr(),
      "torch.ops.aten");

  if (out == Py_None) {
    return self->strides_default();
  }

  py::object values = py::reinterpret_steal<py::object>(out.ptr());

  c10::TensorImpl* ptr = const_cast<c10::TensorImpl*>(self);
  c10::optional<PyObject*> mb_obj = ptr->check_pyobj(getPyInterpreter());
  TORCH_CHECK(
      mb_obj.has_value(), "Tensor subclass's PyInterpreter has no value");
  PyObject* subclass = *mb_obj;
  Py_INCREF(subclass);
  py::object sub = py::reinterpret_steal<py::object>(subclass);

  py::object os = py::module_::import("torch").attr("overrides");
  py::function get_buffer =
      py::reinterpret_borrow<py::function>(os.attr("get_buffer"));
  auto buffer = get_buffer(sub, values, "stride");
  auto result = THPUtils_unpackLongs(buffer.ptr());
  int64_t* start = (int64_t*)result[0];
  int64_t len = result[1];

  return c10::IntArrayRef(start, len);
}

static std::vector<int64_t> values_from_buffer(
    const c10::TensorImpl* self,
    py::handle values) {
  c10::TensorImpl* ptr = const_cast<c10::TensorImpl*>(self);
  c10::optional<PyObject*> mb_obj = ptr->check_pyobj(getPyInterpreter());
  TORCH_CHECK(
      mb_obj.has_value(), "Tensor subclass's PyInterpreter has no value");

  py::object os = py::module_::import("torch").attr("overrides");
  py::function get_buffer =
      py::reinterpret_borrow<py::function>(os.attr("get_buffer"));
  auto buffer = get_buffer(py::handle(*mb_obj), values, "size");
  auto result = THPUtils_unpackLongs(buffer.ptr());
  return result;
}

c10::IntArrayRef concrete_sizes_fn(
    const c10::impl::PyInterpreter*,
    const c10::TensorImpl* self) {
  pybind11::gil_scoped_acquire gil;
  at::impl::MaybeSetTLSOnEntryGuard guard;

  auto out = torchDispatchFromTensorImpl(
      self,
      "size",
      py::module::import("torch")
          .attr("ops")
          .attr("aten")
          .attr("size")
          .attr("default")
          .ptr(),
      "torch.ops.aten");

  if (out == Py_None) {
    return self->sizes_default();
  }

  py::object values = py::reinterpret_steal<py::object>(out.ptr());
  auto result = values_from_buffer(self, values);
  int64_t* start = (int64_t*)result[0];
  int64_t len = result[1];

  return c10::IntArrayRef(start, len);
}

c10::SymIntArrayRef concrete_sym_sizes_fn(
    const c10::impl::PyInterpreter*,
    const c10::TensorImpl* self) {
  pybind11::gil_scoped_acquire gil;
  at::impl::MaybeSetTLSOnEntryGuard guard;
  HANDLE_TH_ERRORS
  auto out = torchDispatchFromTensorImpl(
      self,
      "sym_size",
      py::module::import("torch")
          .attr("ops")
          .attr("aten")
          .attr("sym_size")
          .attr("default")
          .ptr(),
      "torch.ops.aten");

  if (out == Py_None) {
    return self->sym_sizes_default();
  }
  // We need to squeeze SymIntNodes and ints into `SymInts`
  // since it's a format `sym_sizes()` are stored in
  TORCH_CHECK(
      py::isinstance<py::tuple>(out) || py::isinstance<py::list>(out),
      "Symshape must be a list or a tuple");
  py::list symints;
  for (auto it = out.begin(); it != out.end(); it++) {
    auto elm = *it;
    auto si = torch::is_symint_node(elm)
        ? elm.cast<c10::SymbolicIntNode*>()->toSymInt()
        : c10::SymInt{py::cast<int64_t>(elm)};
    symints.append(si.data());
  }

  auto result = values_from_buffer(self, symints);
  c10::SymInt* start = (c10::SymInt*)result[0];
  int64_t len = result[1];

  return c10::SymIntArrayRef(start, len);
  END_HANDLE_TH_ERRORS_PYBIND
}

c10::Layout concrete_layout_fn(
    const c10::impl::PyInterpreter*,
    const c10::TensorImpl* self) {
  pybind11::gil_scoped_acquire gil;
  at::impl::MaybeSetTLSOnEntryGuard guard;

  auto out = torchDispatchFromTensorImpl(
      self,
      "layout",
      py::module::import("torch")
          .attr("ops")
          .attr("prim")
          .attr("layout")
          .attr("default")
          .ptr(),
      "torch.ops.prim");

  TORCH_CHECK(
      THPLayout_Check(out.ptr()),
      "layout returned invalid type ",
      py::detail::get_fully_qualified_tp_name(Py_TYPE(out.ptr())),
      ", expected Layout");

  return toLayout(out.ptr());
}

} // anonymous namespace<|MERGE_RESOLUTION|>--- conflicted
+++ resolved
@@ -791,11 +791,7 @@
 
 PyObject* THPVariable_get_T(THPVariable* self, void* unused) {
   HANDLE_TH_ERRORS
-<<<<<<< HEAD
-  if (has_torch_function((PyObject *)self)) {
-=======
-  if (check_has_torch_function((PyObject*)self)) {
->>>>>>> 46ad86bd
+  if (has_torch_function((PyObject*)self)) {
     return handle_torch_function_getter(self, "T");
   }
   const auto& var = THPVariable_Unpack(self);
@@ -805,11 +801,7 @@
 
 PyObject* THPVariable_get_H(THPVariable* self, void* unused) {
   HANDLE_TH_ERRORS
-<<<<<<< HEAD
-  if (has_torch_function((PyObject *)self)) {
-=======
-  if (check_has_torch_function((PyObject*)self)) {
->>>>>>> 46ad86bd
+  if (has_torch_function((PyObject*)self)) {
     return handle_torch_function_getter(self, "H");
   }
   const auto& var = THPVariable_Unpack(self);
@@ -819,11 +811,7 @@
 
 PyObject* THPVariable_get_mT(THPVariable* self, void* unused) {
   HANDLE_TH_ERRORS
-<<<<<<< HEAD
-  if (has_torch_function((PyObject *)self)) {
-=======
-  if (check_has_torch_function((PyObject*)self)) {
->>>>>>> 46ad86bd
+  if (has_torch_function((PyObject*)self)) {
     return handle_torch_function_getter(self, "mT");
   }
   const auto& var = THPVariable_Unpack(self);
@@ -833,11 +821,7 @@
 
 PyObject* THPVariable_get_mH(THPVariable* self, void* unused) {
   HANDLE_TH_ERRORS
-<<<<<<< HEAD
-  if (has_torch_function((PyObject *)self)) {
-=======
-  if (check_has_torch_function((PyObject*)self)) {
->>>>>>> 46ad86bd
+  if (has_torch_function((PyObject*)self)) {
     return handle_torch_function_getter(self, "mH");
   }
   const auto& var = THPVariable_Unpack(self);
@@ -847,11 +831,7 @@
 
 PyObject* THPVariable_get_cdata(THPVariable* self, void* unused) {
   HANDLE_TH_ERRORS
-<<<<<<< HEAD
-  if (has_torch_function((PyObject *)self)) {
-=======
-  if (check_has_torch_function((PyObject*)self)) {
->>>>>>> 46ad86bd
+  if (has_torch_function((PyObject*)self)) {
     return handle_torch_function_getter(self, "_cdata");
   }
   const auto& var = THPVariable_Unpack(self);
@@ -861,11 +841,7 @@
 
 PyObject* THPVariable_get_version(THPVariable* self, void* unused) {
   HANDLE_TH_ERRORS
-<<<<<<< HEAD
-  if (has_torch_function((PyObject *)self)) {
-=======
-  if (check_has_torch_function((PyObject*)self)) {
->>>>>>> 46ad86bd
+  if (has_torch_function((PyObject*)self)) {
     return handle_torch_function_getter(self, "_version");
   }
   const auto& var = THPVariable_Unpack(self);
@@ -875,11 +851,7 @@
 
 PyObject* THPVariable_get_grad_fn(THPVariable* self, void* unused) {
   HANDLE_TH_ERRORS
-<<<<<<< HEAD
-  if (has_torch_function((PyObject *)self)) {
-=======
-  if (check_has_torch_function((PyObject*)self)) {
->>>>>>> 46ad86bd
+  if (has_torch_function((PyObject*)self)) {
     return handle_torch_function_getter(self, "grad_fn");
   }
   const auto& var = THPVariable_Unpack(self);
@@ -895,11 +867,7 @@
     PyObject* obj,
     void* unused) {
   HANDLE_TH_ERRORS
-<<<<<<< HEAD
-  if (has_torch_function((PyObject *)self)) {
-=======
-  if (check_has_torch_function((PyObject*)self)) {
->>>>>>> 46ad86bd
+  if (has_torch_function((PyObject*)self)) {
     return handle_torch_function_setter(self, "_grad_fn", obj);
   }
   THPUtils_assertRet(
@@ -912,11 +880,7 @@
 
 static PyObject* THPVariable_is_leaf(THPVariable* self, void* unused) {
   HANDLE_TH_ERRORS
-<<<<<<< HEAD
-  if (has_torch_function((PyObject *)self)) {
-=======
-  if (check_has_torch_function((PyObject*)self)) {
->>>>>>> 46ad86bd
+  if (has_torch_function((PyObject*)self)) {
     return handle_torch_function_getter(self, "is_leaf");
   }
   return PyBool_FromLong(!THPVariable_Unpack(self).grad_fn());
@@ -925,11 +889,7 @@
 
 static PyObject* THPVariable_get_data(THPVariable* self, void* unused) {
   HANDLE_TH_ERRORS
-<<<<<<< HEAD
-  if (has_torch_function((PyObject *)self)) {
-=======
-  if (check_has_torch_function((PyObject*)self)) {
->>>>>>> 46ad86bd
+  if (has_torch_function((PyObject*)self)) {
     return handle_torch_function_getter(self, "data");
   }
   const auto& var = THPVariable_Unpack(self).variable_data();
@@ -939,11 +899,7 @@
 
 int THPVariable_set_data(THPVariable* self, PyObject* data, void* unused) {
   HANDLE_TH_ERRORS
-<<<<<<< HEAD
-  if (has_torch_function((PyObject *)self)) {
-=======
-  if (check_has_torch_function((PyObject*)self)) {
->>>>>>> 46ad86bd
+  if (has_torch_function((PyObject*)self)) {
     return handle_torch_function_setter(self, "data", data);
   }
   THPUtils_assertRet(
@@ -960,11 +916,7 @@
 
 PyObject* THPVariable_get_grad(THPVariable* self, void* unused) {
   HANDLE_TH_ERRORS
-<<<<<<< HEAD
-  if (has_torch_function((PyObject *)self)) {
-=======
-  if (check_has_torch_function((PyObject*)self)) {
->>>>>>> 46ad86bd
+  if (has_torch_function((PyObject*)self)) {
     return handle_torch_function_getter(self, "grad");
   }
   return THPVariable_Wrap(THPVariable_Unpack(self).grad());
@@ -973,11 +925,7 @@
 
 int THPVariable_set_grad(THPVariable* self, PyObject* py_grad, void* unused) {
   HANDLE_TH_ERRORS
-<<<<<<< HEAD
-  if (has_torch_function((PyObject *)self)) {
-=======
-  if (check_has_torch_function((PyObject*)self)) {
->>>>>>> 46ad86bd
+  if (has_torch_function((PyObject*)self)) {
     return handle_torch_function_setter(self, "grad", py_grad);
   }
   const auto& var = THPVariable_Unpack(self);
@@ -1021,11 +969,7 @@
 
 PyObject* THPVariable_get_volatile(THPVariable* self, void* unused) {
   HANDLE_TH_ERRORS
-<<<<<<< HEAD
-  if (has_torch_function((PyObject *)self)) {
-=======
-  if (check_has_torch_function((PyObject*)self)) {
->>>>>>> 46ad86bd
+  if (has_torch_function((PyObject*)self)) {
     return handle_torch_function_getter(self, "volatile");
   }
   const char* msg = "volatile was removed (Variable.volatile is always False)";
@@ -1038,11 +982,7 @@
 
 int THPVariable_set_volatile(THPVariable* self, PyObject* obj, void* unused) {
   HANDLE_TH_ERRORS
-<<<<<<< HEAD
-  if (has_torch_function((PyObject *)self)) {
-=======
-  if (check_has_torch_function((PyObject*)self)) {
->>>>>>> 46ad86bd
+  if (has_torch_function((PyObject*)self)) {
     return handle_torch_function_setter(self, "volatile", obj);
   }
   auto r = PyErr_WarnEx(PyExc_UserWarning, VOLATILE_WARNING, 1);
@@ -1054,11 +994,7 @@
 
 PyObject* THPVariable_get_output_nr(THPVariable* self, void* unused) {
   HANDLE_TH_ERRORS
-<<<<<<< HEAD
-  if (has_torch_function((PyObject *)self)) {
-=======
-  if (check_has_torch_function((PyObject*)self)) {
->>>>>>> 46ad86bd
+  if (has_torch_function((PyObject*)self)) {
     return handle_torch_function_getter(self, "output_nr");
   }
   const auto output_nr =
@@ -1069,11 +1005,7 @@
 
 PyObject* THPVariable_get_requires_grad(THPVariable* self, void* unused) {
   HANDLE_TH_ERRORS
-<<<<<<< HEAD
-  if (has_torch_function((PyObject *)self)) {
-=======
-  if (check_has_torch_function((PyObject*)self)) {
->>>>>>> 46ad86bd
+  if (has_torch_function((PyObject*)self)) {
     return handle_torch_function_getter(self, "requires_grad");
   }
   if (THPVariable_Unpack(self).requires_grad()) {
@@ -1086,11 +1018,7 @@
 
 PyObject* THPVariable_retains_grad(THPVariable* self, void* unused) {
   HANDLE_TH_ERRORS
-<<<<<<< HEAD
-  if (has_torch_function((PyObject *)self)) {
-=======
-  if (check_has_torch_function((PyObject*)self)) {
->>>>>>> 46ad86bd
+  if (has_torch_function((PyObject*)self)) {
     return handle_torch_function_getter(self, "retains_grad");
   }
   if (THPVariable_Unpack(self).retains_grad()) {
@@ -1103,11 +1031,7 @@
 
 PyObject* THPVariable_get_ndim(THPVariable* self, void* unused) {
   HANDLE_TH_ERRORS
-<<<<<<< HEAD
-  if (has_torch_function((PyObject *)self)) {
-=======
-  if (check_has_torch_function((PyObject*)self)) {
->>>>>>> 46ad86bd
+  if (has_torch_function((PyObject*)self)) {
     return handle_torch_function_getter(self, "ndim");
   }
   return PyInt_FromLong(THPVariable_Unpack(self).dim());
@@ -1177,11 +1101,7 @@
     PyObject* obj,
     void* unused) {
   HANDLE_TH_ERRORS
-<<<<<<< HEAD
-  if (has_torch_function((PyObject *)self)) {
-=======
-  if (check_has_torch_function((PyObject*)self)) {
->>>>>>> 46ad86bd
+  if (has_torch_function((PyObject*)self)) {
     return handle_torch_function_setter(self, "requires_grad", obj);
   }
   THPUtils_assertRet(
@@ -1204,14 +1124,8 @@
   END_HANDLE_TH_ERRORS_RET(-1)
 }
 
-<<<<<<< HEAD
-PyObject *THPVariable_get_name(THPVariable* self, void *unused)
-{
-  if (has_torch_function((PyObject *)self)) {
-=======
 PyObject* THPVariable_get_name(THPVariable* self, void* unused) {
-  if (check_has_torch_function((PyObject*)self)) {
->>>>>>> 46ad86bd
+  if (has_torch_function((PyObject*)self)) {
     HANDLE_TH_ERRORS
     return handle_torch_function_getter(self, "name");
     END_HANDLE_TH_ERRORS
@@ -1224,11 +1138,7 @@
 
 PyObject* THPVariable_get_backwards_hooks(THPVariable* self, void* unused) {
   HANDLE_TH_ERRORS
-<<<<<<< HEAD
-  if (has_torch_function((PyObject *)self)) {
-=======
-  if (check_has_torch_function((PyObject*)self)) {
->>>>>>> 46ad86bd
+  if (has_torch_function((PyObject*)self)) {
     return handle_torch_function_getter(self, "_backward_hooks");
   }
   if (self->backward_hooks) {
@@ -1244,11 +1154,7 @@
     PyObject* obj,
     void* unused) {
   HANDLE_TH_ERRORS
-<<<<<<< HEAD
-  if (has_torch_function((PyObject *)self)) {
-=======
-  if (check_has_torch_function((PyObject*)self)) {
->>>>>>> 46ad86bd
+  if (has_torch_function((PyObject*)self)) {
     return handle_torch_function_setter(self, "_backward_hooks", obj);
   }
   THPUtils_assertRet(-1, obj, "Deletion of _backwards_hooks not allowed!");
@@ -1270,11 +1176,7 @@
 
 PyObject* THPVariable_get_base(THPVariable* self, void* unused) {
   HANDLE_TH_ERRORS
-<<<<<<< HEAD
-  if (has_torch_function((PyObject *)self)) {
-=======
-  if (check_has_torch_function((PyObject*)self)) {
->>>>>>> 46ad86bd
+  if (has_torch_function((PyObject*)self)) {
     return handle_torch_function_getter(self, "_base");
   }
   const auto& tensor = THPVariable_Unpack(self);
@@ -1315,11 +1217,7 @@
 
 PyObject* THPVariable_get_shape(THPVariable* self, void* unused) {
   HANDLE_TH_ERRORS
-<<<<<<< HEAD
-  if (has_torch_function((PyObject *)self)) {
-=======
-  if (check_has_torch_function((PyObject*)self)) {
->>>>>>> 46ad86bd
+  if (has_torch_function((PyObject*)self)) {
     return handle_torch_function_getter(self, "shape");
   }
   // return THPSize_NewFromSymSizes(THPVariable_Unpack(self));
@@ -1339,11 +1237,7 @@
 
 PyObject* THPVariable_is_cuda(THPVariable* self, void* unused) {
   HANDLE_TH_ERRORS
-<<<<<<< HEAD
-  if (has_torch_function((PyObject *)self)) {
-=======
-  if (check_has_torch_function((PyObject*)self)) {
->>>>>>> 46ad86bd
+  if (has_torch_function((PyObject*)self)) {
     return handle_torch_function_getter(self, "is_cuda");
   }
   auto& self_ = THPVariable_Unpack(self);
@@ -1373,11 +1267,7 @@
 
 PyObject* THPVariable_is_sparse(THPVariable* self, void* unused) {
   HANDLE_TH_ERRORS
-<<<<<<< HEAD
-  if (has_torch_function((PyObject *)self)) {
-=======
-  if (check_has_torch_function((PyObject*)self)) {
->>>>>>> 46ad86bd
+  if (has_torch_function((PyObject*)self)) {
     return handle_torch_function_getter(self, "is_sparse");
   }
   auto& self_ = THPVariable_Unpack(self);
@@ -1387,11 +1277,7 @@
 
 PyObject* THPVariable_is_sparse_csr(THPVariable* self, void* unused) {
   HANDLE_TH_ERRORS
-<<<<<<< HEAD
-  if (has_torch_function((PyObject *)self)) {
-=======
-  if (check_has_torch_function((PyObject*)self)) {
->>>>>>> 46ad86bd
+  if (has_torch_function((PyObject*)self)) {
     return handle_torch_function_getter(self, "is_sparse_csr");
   }
   auto& self_ = THPVariable_Unpack(self);
@@ -1401,11 +1287,7 @@
 
 PyObject* THPVariable_is_mkldnn(THPVariable* self, void* unused) {
   HANDLE_TH_ERRORS
-<<<<<<< HEAD
-  if (has_torch_function((PyObject *)self)) {
-=======
-  if (check_has_torch_function((PyObject*)self)) {
->>>>>>> 46ad86bd
+  if (has_torch_function((PyObject*)self)) {
     return handle_torch_function_getter(self, "is_mkldnn");
   }
   auto& self_ = THPVariable_Unpack(self);
@@ -1415,11 +1297,7 @@
 
 PyObject* THPVariable_is_mps(THPVariable* self, void* unused) {
   HANDLE_TH_ERRORS
-<<<<<<< HEAD
-  if (has_torch_function((PyObject *)self)) {
-=======
-  if (check_has_torch_function((PyObject*)self)) {
->>>>>>> 46ad86bd
+  if (has_torch_function((PyObject*)self)) {
     return handle_torch_function_getter(self, "is_mps");
   }
   auto& self_ = THPVariable_Unpack(self);
@@ -1429,11 +1307,7 @@
 
 PyObject* THPVariable_is_ort(THPVariable* self, void* unused) {
   HANDLE_TH_ERRORS
-<<<<<<< HEAD
-  if (has_torch_function((PyObject *)self)) {
-=======
-  if (check_has_torch_function((PyObject*)self)) {
->>>>>>> 46ad86bd
+  if (has_torch_function((PyObject*)self)) {
     return handle_torch_function_getter(self, "is_ort");
   }
   auto& self_ = THPVariable_Unpack(self);
@@ -1443,11 +1317,7 @@
 
 PyObject* THPVariable_is_vulkan(THPVariable* self, void* unused) {
   HANDLE_TH_ERRORS
-<<<<<<< HEAD
-  if (has_torch_function((PyObject *)self)) {
-=======
-  if (check_has_torch_function((PyObject*)self)) {
->>>>>>> 46ad86bd
+  if (has_torch_function((PyObject*)self)) {
     return handle_torch_function_getter(self, "is_vulkan");
   }
   auto& self_ = THPVariable_Unpack(self);
@@ -1457,11 +1327,7 @@
 
 PyObject* THPVariable_is_quantized(THPVariable* self, void* unused) {
   HANDLE_TH_ERRORS
-<<<<<<< HEAD
-  if (has_torch_function((PyObject *)self)) {
-=======
-  if (check_has_torch_function((PyObject*)self)) {
->>>>>>> 46ad86bd
+  if (has_torch_function((PyObject*)self)) {
     return handle_torch_function_getter(self, "is_quantized");
   }
   auto& self_ = THPVariable_Unpack(self);
@@ -1471,11 +1337,7 @@
 
 PyObject* THPVariable_is_meta(THPVariable* self, void* unused) {
   HANDLE_TH_ERRORS
-<<<<<<< HEAD
-  if (has_torch_function((PyObject *)self)) {
-=======
-  if (check_has_torch_function((PyObject*)self)) {
->>>>>>> 46ad86bd
+  if (has_torch_function((PyObject*)self)) {
     return handle_torch_function_getter(self, "is_meta");
   }
   auto& self_ = THPVariable_Unpack(self);
@@ -1485,11 +1347,7 @@
 
 PyObject* THPVariable_is_complex(THPVariable* self, void* unused) {
   HANDLE_TH_ERRORS
-<<<<<<< HEAD
-  if (has_torch_function((PyObject *)self)) {
-=======
-  if (check_has_torch_function((PyObject*)self)) {
->>>>>>> 46ad86bd
+  if (has_torch_function((PyObject*)self)) {
     return handle_torch_function_getter(self, "is_complex");
   }
   auto& self_ = THPVariable_Unpack(self);
@@ -1499,11 +1357,7 @@
 
 PyObject* THPVariable_is_nested(THPVariable* self, void* unused) {
   HANDLE_TH_ERRORS
-<<<<<<< HEAD
-  if (has_torch_function((PyObject *)self)) {
-=======
-  if (check_has_torch_function((PyObject*)self)) {
->>>>>>> 46ad86bd
+  if (has_torch_function((PyObject*)self)) {
     return handle_torch_function_getter(self, "is_nested");
   }
   auto& self_ = THPVariable_Unpack(self);
@@ -1513,11 +1367,7 @@
 
 static PyObject* THPVariable_dtype(THPVariable* self, void* unused) {
   HANDLE_TH_ERRORS
-<<<<<<< HEAD
-  if (has_torch_function((PyObject *)self)) {
-=======
-  if (check_has_torch_function((PyObject*)self)) {
->>>>>>> 46ad86bd
+  if (has_torch_function((PyObject*)self)) {
     return handle_torch_function_getter(self, "dtype");
   }
   auto& self_ = THPVariable_Unpack(self);
@@ -1527,11 +1377,7 @@
 
 static PyObject* THPVariable_layout(THPVariable* self, void* unused) {
   HANDLE_TH_ERRORS
-<<<<<<< HEAD
-  if (has_torch_function((PyObject *)self)) {
-=======
-  if (check_has_torch_function((PyObject*)self)) {
->>>>>>> 46ad86bd
+  if (has_torch_function((PyObject*)self)) {
     return handle_torch_function_getter(self, "layout");
   }
   auto& self_ = THPVariable_Unpack(self);
@@ -1541,11 +1387,7 @@
 
 static PyObject* THPVariable_device(THPVariable* self, void* unused) {
   HANDLE_TH_ERRORS
-<<<<<<< HEAD
-  if (has_torch_function((PyObject *)self)) {
-=======
-  if (check_has_torch_function((PyObject*)self)) {
->>>>>>> 46ad86bd
+  if (has_torch_function((PyObject*)self)) {
     return handle_torch_function_getter(self, "device");
   }
   return THPDevice_New(THPVariable_Unpack(self).device());
@@ -1554,11 +1396,7 @@
 
 PyObject* THPVariable_get_real(THPVariable* self, void* unused) {
   HANDLE_TH_ERRORS
-<<<<<<< HEAD
-  if (has_torch_function((PyObject *)self)) {
-=======
-  if (check_has_torch_function((PyObject*)self)) {
->>>>>>> 46ad86bd
+  if (has_torch_function((PyObject*)self)) {
     return handle_torch_function_getter(self, "real");
   }
   auto& self_ = THPVariable_Unpack(self);
@@ -1569,11 +1407,7 @@
 
 PyObject* THPVariable_get_imag(THPVariable* self, void* unused) {
   HANDLE_TH_ERRORS
-<<<<<<< HEAD
-  if (has_torch_function((PyObject *)self)) {
-=======
-  if (check_has_torch_function((PyObject*)self)) {
->>>>>>> 46ad86bd
+  if (has_torch_function((PyObject*)self)) {
     return handle_torch_function_getter(self, "imag");
   }
   auto& self_ = THPVariable_Unpack(self);
