#include <torch/csrc/jit/runtime/symbolic_script.h>

#include <torch/csrc/jit/frontend/ir_emitter.h>
#include <torch/csrc/jit/runtime/operator.h>

namespace torch {
namespace jit {
namespace {
std::mutex lock;
const std::vector<std::string> functions = {
    R"(
        ####     HELPER FUNCTIONS           ###
        ####     PREFIX: AD_                ###
        ####     SCHEMA NOT SAVED IN CACHE  ###

        def AD_unsqueeze_multiple(t,
                                  dims: List[int],
                                  n_dims: int):
            seen = [False] * n_dims
            for i in range(len(dims)):
                seen[dims[i]] = True

            for d in range(n_dims):
                if seen[d]:
                    t = t.unsqueeze(d)
            return t

        def AD_sum_backward(grad,
                            sizes: List[int],
                            dims: List[int],
                            keepdim: bool):
            if not keepdim and len(sizes) > 0:
                if len(dims) == 1:
                    return grad.unsqueeze(dims[0]).expand(sizes)
                else:
                    res = AD_unsqueeze_multiple(grad, dims, len(sizes))
                    return res.expand(sizes)
            else:
                return grad.expand(sizes)

        def AD_logsumexp_backward(grad, self, result,
                                  dim: List[int],
                                  keepdim: bool):
            if not keepdim and self.dim() != 0:
                n_dims = len(self.size())
                grad = AD_unsqueeze_multiple(grad, dim, n_dims)
                result = AD_unsqueeze_multiple(result, dim, n_dims)
            return grad * (self - result).exp()

        def mean_0(self, *, dtype: Optional[int]):
            self_size = self.size()
            self_numel = self.numel()
            self_scalar_type = self.dtype
            def backward(grad_output):
                return grad_output.expand(self_size).to(self_scalar_type) / self_numel, None

            return torch.mean(self, dtype=dtype), backward

        def mean_1(self,
                   dim: List[int],
                   keepdim: bool,
                   *,
                   dtype: Optional[int]):
            self_size = self.size()
            self_scalar_type = self.dtype
            def backward(grad_output):
                grad_self = AD_sum_backward(grad_output, self_size, dim, keepdim).to(self_scalar_type) / AD_safe_size(self_size, dim)
                return grad_self, None, None, None

            return torch.mean(self, dim, keepdim, dtype=dtype), backward

        def logsumexp(self,
                      dim: List[int],
                      keepdim: bool):
            result = torch.logsumexp(self, dim, keepdim)
            self_dim = self.dim()
            def backward(grad_output):
                grad_self = AD_logsumexp_backward(grad_output, self, result, dim, keepdim)
                return grad_self, None, None

            return result, backward

        def AD_bool_to_int(b: bool):
            # FIXME: torchscript: int - bool
            if b:
                i = 1
            else:
                i = 0
            return i

        def AD_var_backward_0(grad, self, correction: int):
            # FIXME: torchscript: div(float, float)
            return  grad * (self - self.mean()) * 2.0 / (self.numel() - correction)

        def AD_safe_size(sizes: List[int],
                         dims: List[int]):
            if len(sizes) == 0:
                return 1

            size = 1
            for i in range(len(dims)):
                d = dims[i]
                size *= sizes[d]

            return size

        def AD_var_backward_1(grad,
                              self,
                              dim: List[int],
                              correction: int,
                              keepdim: bool):
            if self.dim() == 0:
                return AD_var_backward_0(grad, self, correction)
            self_size = self.size()
            if not keepdim and self.dim() > 1:
                grad = AD_unsqueeze_multiple(grad, dim, len(self_size))

            # FIXME: torchscript: div(float, float)
            return grad * (self - self.mean(dim, True)) * 2.0 / (AD_safe_size(self_size, dim) - correction)

        def AD_var_backward_2(grad,
                              self,
                              dim: Optional[List[int]],
                              correction: Optional[int],
                              keepdim: bool):
            if correction is None:
                correction = 1
            if self.dim() == 0 or dim is None:
              return AD_var_backward_0(grad, self, correction)

            return AD_var_backward_1(grad, self, dim, correction, keepdim)

        def std_0(self,
                  unbiased: bool=True):
            std_out = torch.std(self, unbiased)
            def backward(grad_output):
                correction = AD_bool_to_int(unbiased)
                grad_self = AD_var_backward_0(grad_output / (std_out * 2), self, correction)
                return grad_self, None

            return std_out, backward

        def std_1(self,
                  dim: List[int],
                  unbiased: bool,
                  keepdim: bool):
            std_out = torch.std(self, dim, unbiased, keepdim)
            def backward(grad_output):
                correction = AD_bool_to_int(unbiased)
                grad_self = AD_var_backward_1(grad_output / (std_out * 2), self, dim, correction, keepdim)
                return grad_self, None, None, None

            return std_out, backward

        def std_2(self,
                  dim: Optional[List[int]],
                  *,
                  correction: Optional[int],
                  keepdim: bool):
            std_out = torch.std(self, dim, correction=correction, keepdim=keepdim)
            def backward(grad_output):
                grad_self = AD_var_backward_2(grad_output / (std_out * 2), self, dim, correction, keepdim)
                return grad_self, None, None, None

            return std_out, backward

        def var_0(self,
                  unbiased: bool=True):
            def backward(grad_output):
                correction = AD_bool_to_int(unbiased)
                grad_self = AD_var_backward_0(grad_output, self, correction)
                return grad_self, None

            return torch.var(self, unbiased), backward

        def var_1(self,
                  dim: List[int],
                  unbiased: bool,
                  keepdim: bool):
            def backward(grad_output):
                correction = AD_bool_to_int(unbiased)
                grad_self = AD_var_backward_1(grad_output, self, dim, correction, keepdim)
                return grad_self, None, None, None

            return torch.var(self, dim, unbiased, keepdim), backward

        def var_2(self,
                  dim: Optional[List[int]],
                  *,
                  correction: Optional[int],
                  keepdim: bool):
            def backward(grad_output):
                grad_self = AD_var_backward_2(grad_output, self, dim, correction, keepdim)
                return grad_self, None, None, None

            return torch.var(self, dim, correction=correction, keepdim=keepdim), backward

        def tanh(self):
            output = torch.tanh(self)
            def backward(grad_output):
                return grad_output * (1 - output * output)

            return output, backward

        def AD_index_select_backward(grad,
                                     dim: int,
                                     indices,
                                     sizes: List[int],
                                     keepdim: bool):
            if not keepdim and len(sizes) > 0:
                grad = grad.unsqueeze(dim)
                indices = indices.unsqueeze(dim)

            # FIXME: torchscript: torch.zeros(sizes, grad.options())
            return torch.zeros(sizes).to(grad).scatter_(dim, indices, grad)

        # def topk(self,
        #          k: int,
        #          dim: int = -1,
        #          largest: bool = True,
        #          sorted: bool = True):
        #     result0, result1 = torch.topk(self, k, dim, largest, sorted)
        #     self_size = self.size()
        #     def backward(grad_output):
        #         grad_self = AD_index_select_backward(grad_output, dim, result1, self_size, True)
        #         return grad_self, None, None, None, None

        #     return result0, result1, backward

        # def kthvalue(self,
        #              k: int,
        #              dim: int,
        #              keepdim: bool):
        #     result0, result1 = torch.kthvalue(self, k, dim, keepdim)
        #     self_size = self.size()
        #     def backward(grad_output):
        #         grad_self = AD_index_select_backward(grad_output, dim, result1, self_size, keepdim)
        #         return grad_self, None, None, None

        #     return result0, result1, backward

        def AD_mm_backward_self(grad, mat2):
            return grad.mm(mat2.t())

        def AD_mm_backward_mat2(grad, self):
            return self.t().mm(grad)

        def mm(self, mat2):
            def backward(grad_output):
                grad_self = AD_mm_backward_self(grad_output, mat2)
                grad_mat2 = AD_mm_backward_mat2(grad_output, self)
                return grad_self, grad_mat2

            return torch.mm(self, mat2), backward

        def AD_permute_backward(grad,
                                fwd_dims: List[int]):
            ndims = len(fwd_dims)
            dims = [0] * ndims

            for i in range(ndims):
                dims[fwd_dims[i]] = i

            return grad.permute(dims)

        def permute(self,
                    dims: List[int]):
            def backward(grad_output):
                grad_self = AD_permute_backward(grad_output, dims)
                return grad_self, None

            return torch.permute(self, dims), backward

        def AD_select_backward(grad,
                               input_sizes: List[int],
                               dim: int,
                               index: int):
            # FIXME: torchscript: torch.zeros(sizes, grad.options())
            grad_input = torch.zeros(input_sizes).to(grad)
            grad_input.select(dim, index).copy_(grad)
            return grad_input

        # TODO: fix torch.zeros(sizes, grad.options()) before enabling select, topk, kthvalue
        # def select(self,
        #            dim: int,
        #            index: int):
        #     self_size = self.size()
        #     def backward(grad_output):
        #         grad_self = AD_select_backward(grad_output, self_size, dim, index)
        #         return grad_self, None, None

        #     return torch.select(self, dim, index), backward

        def AD_slice_backward(grad,
                              input_sizes: List[int],
                              dim: int,
                              start: int,
                              end: int,
                              step: int):
            # FIXME: torchscript: torch.zeros(sizes, grad.options())
            grad_input = torch.zeros(input_sizes).to(grad)
            grad_input.slice(dim, start, end, step).copy_(grad)
            return grad_input

        # DON'T enable slice unless we can correctly handle view ops in graph executor.
        # It triggers failure of TestJit.test_sample in test_distributions.py.
        # def slice(self,
        #           dim: int=0,
        #           start: int=0,
        #           end: int=9223372036854775807,
        #           step: int=1):
        #     def backward(grad_output):
        #         grad_self = AD_slice_backward(grad_output, self.size(), dim, start, end, step)
        #         return grad_self, None, None, None, None

        #     return torch.slice(self, dim, start, end, step), backward

        def AD_unsqueeze_to_0(self,
                              sizes: List[int]):
            ndims = len(sizes)
            for i in range(ndims):
                if sizes[i] == 1:
                    self = self.unsqueeze(i)

            return self

        def AD_unsqueeze_to_1(self,
                              dim: int,
                              sizes: List[int]):
            if len(sizes) > 0 and sizes[dim] == 1:
                return self.unsqueeze(dim)
            return self

        def squeeze_0(self):
            self_size = self.size()
            def backward(grad_output):
                grad_self = AD_unsqueeze_to_0(grad_output, self_size)
                return grad_self

            return torch.squeeze(self), backward

        def squeeze_1(self,
                      dim: int):
            self_size = self.size()
            def backward(grad_output):
                grad_self = AD_unsqueeze_to_1(grad_output, dim, self_size)
                return grad_self, None

            return torch.squeeze(self, dim), backward

        def AD_infer_size(a: List[int],
                          b: List[int]):
            dimsA = len(a)
            dimsB = len(b)

            ndim = dimsA if dimsA > dimsB else dimsB
            expand_sizes = [0] * ndim

            for i in range(ndim):
                idx = - i + ndim - 1
                sizeA = a[i] if dimsA + i >= 0 else 1
                sizeB = b[i] if dimsB + i >= 0 else 1

                # Assert sizeA == sizeB or sizeA == 1 or sizeB == 1
                expand_sizes[i] = sizeB if sizeA == 1 else sizeA

            return expand_sizes

        def AD_bmm_backward_self(grad, mat2):
            return grad.bmm(mat2.transpose(1, 2))

        def AD_bmm_backward_mat2(grad, self):
            return self.transpose(1, 2).bmm(grad)

        def bmm(self, mat2):
            def backward(grad_output):
                grad_self = AD_bmm_backward_self(grad_output, mat2)
                grad_mat2 = AD_bmm_backward_mat2(grad_output, self)
                return grad_self, grad_mat2
            return torch.bmm(self, mat2), backward
    )",
    R"(
        def AD_mat_transpose(mat):
            dim = mat.dim()
            if dim == 1:
                out = mat
            elif dim == 2:
                out = mat.t()
            else:
                dims = rangelist(dim)
                dims[-1] = dim - 2
                dims[-2] = dim - 1
                out = mat.permute(dims)
            return out

        # In matmul backward case of [b, m, n] * [b, n, p] => [m, p],
        # instead of doing [b, m, p] and then reduce to [m, p]
        # whice potentially uses large intermediate of size b*m*p,
        # we do [m, bn] * [bn, p] to avoid having the large
        # intermediate, thus reduces max memory usage.
        def AD_matmul_bw_special_fold(mat1, mat2):
            mat1_transpose = AD_mat_transpose(mat1)
            mat1_fold = mat1_transpose.reshape(-1, mat1_transpose.size()[-1])
            mat2_fold = mat2.reshape(-1, mat2.size()[-1])
            return mat1_fold.t().mm(mat2_fold)

        def AD_matmul_bw_size(mat1, mat2,
                           out_size: List[int]):
            dim1 = mat1.dim()
            dim2 = mat2.dim()
            dim_out = len(out_size)
            if dim1 == 0 or dim2 == 0:
                out = mat1 * mat2
            elif dim_out == 2 and dim1 == dim2 and dim1 >=3:
                out = AD_matmul_bw_special_fold(mat1, mat2)
            elif dim_out == 1 and dim1 - dim2 == 1 and dim1 >= 3:
                mat2_unsqueeze = mat2.unsqueeze(-1)
                out = AD_matmul_bw_special_fold(mat1, mat2_unsqueeze)
                out = out.squeeze(-1)
            elif dim1 + dim2 == dim_out:
                if dim2 == 1:
                    target_dim2 = 0
                else:
                    target_dim2 = -2
                out = torch.matmul(mat1.unsqueeze(dim1), mat2.unsqueeze(target_dim2))
            elif dim_out == dim1 - dim2:
                out = torch.matmul(mat1, mat2.unsqueeze(dim2)).squeeze(-1)
            elif dim_out == dim2 - dim1:
                out = torch.matmul(mat1.unsqueeze(-2), mat2).squeeze(-2)
            else:
                out = torch.matmul(mat1, mat2)
            return out

        def matmul(self, other):
            def backward(grad_output):
                self_size = self.size()
                other_size = other.size()
                grad_self = AD_matmul_bw_size(grad_output, AD_mat_transpose(other), self_size)._grad_sum_to_size(self_size)
                grad_other = AD_matmul_bw_size(AD_mat_transpose(self), grad_output, other_size)._grad_sum_to_size(other_size)
                return grad_self, grad_other

            return torch.matmul(self, other), backward

        def linear(input : Tensor,
                   weight : Tensor,
                   bias : Optional[Tensor]):
            result = torch.linear(input, weight, bias)

            def backward(grad_output):
                if bias is not None:
                   grad_bias = grad_output._grad_sum_to_size(bias.size())
                else:
                   grad_bias = None

                weight_size = weight.size()
                grad_input = torch.matmul(grad_output, weight)
                grad_weight = torch.matmul(grad_output.reshape(-1, weight_size[0]).t(), input.reshape(-1, weight_size[1]))
                # Note: calling unchecked_unwrap_optional is only safe, when we
                #       directly return grad_bias directly back to bias.
                #       Because in the case where `bias is None`, unwrapped
                #       grad_bias would just be pruned away.
                return grad_input, grad_weight, grad_bias.unchecked_unwrap_optional
            return result, backward
    )",
    R"(
        def addcmul(self,
                    tensor1,
                    tensor2,
                    *,
                    value: number):
            result = torch.addcmul(self, tensor1, tensor2, value=value)
            self_size = torch._size_if_not_equal(self.size(), result.size())
            tensor1_size = torch._size_if_not_equal(tensor1.size(), result.size())
            tensor2_size = torch._size_if_not_equal(tensor2.size(), result.size())
            def backward(grad_output):
                grad = grad_output * value
                grad_tensor1 = (grad * tensor2)._grad_sum_to_size(tensor1_size)
                grad_tensor2 = (grad * tensor1)._grad_sum_to_size(tensor2_size)
                return grad_output._grad_sum_to_size(self_size), grad_tensor1, grad_tensor2, None
            return result, backward

        def _dim_arange(like,
                        dim: int):
            def backward(grad_output):
                return None, None

            return torch._dim_arange(like, dim), backward

        def contiguous(self, *, memory_format: int=0):
            def backward(grad_output):
                return grad_output, None

            return self.contiguous(memory_format=memory_format), backward

        def dot(self, tensor):
            def backward(grad_output):
                return grad_output * tensor, grad_output * self

            return torch.dot(self, tensor), backward

        def erf(self):
            def backward(grad_output):
                # Precomputed constant C = 2.0 / math.sqrt(math.pi)
                C = 1.1283791670955126
                return C * torch.exp(- self * self) * grad_output

            return torch.erf(self), backward

        def expand(self,
                   size: List[int],
                   *,
                   implicit: bool=False):
            result = torch.expand(self, size, implicit=implicit)
            self_size = torch._size_if_not_equal(self.size(), result.size())

            def backward(grad_output):
                return grad_output._grad_sum_to_size(self_size), None, None

            return result, backward

        def expand_as(self, other):
            result = torch.expand_as(self, other)
            self_size = torch._size_if_not_equal(self.size(), result.size())

            def backward(grad_output):
                return grad_output._grad_sum_to_size(self_size), None

            return result, backward

        def full_like(self,
                      fill_value: float):
            def backward(grad_output):
                return None, None

            return torch.full_like(self, fill_value, memory_format=1), backward

        def lerp_0(self,
                   end,
                   weight: number):
            result = torch.lerp(self, end, weight)
            self_size = torch._size_if_not_equal(self.size(), result.size())
            end_size = torch._size_if_not_equal(end.size(), result.size())

            def backward(grad_output):
                grad_self = (grad_output * (1 - float(weight)))._grad_sum_to_size(self_size)
                grad_end = (grad_output * float(weight))._grad_sum_to_size(end_size)
                return grad_self, grad_end, None
            return result, backward

        def lerp_1(self,
                   end,
                   weight):
            result = torch.lerp(self, end, weight)
            self_size = torch._size_if_not_equal(self.size(), result.size())
            end_size = torch._size_if_not_equal(end.size(), result.size())
            weight_size = torch._size_if_not_equal(weight.size(), result.size())

            def backward(grad_output):
                grad_self = (grad_output * (1 - weight))._grad_sum_to_size(self_size)
                grad_end = (grad_output * weight)._grad_sum_to_size(end_size)
                grad_weight = (grad_output * (end - self))._grad_sum_to_size(weight_size)
                return grad_self, grad_end, grad_weight

            return result, backward

        def reshape(self,
                    shape: List[int]):
            self_size = self.size()

            def backward(grad_output):
                return grad_output.reshape(self_size), None

            return torch.reshape(self, shape), backward

        def split(self,
                  split_size: int,
                  dim: int):
            def backward(grad_outputs: List[Tensor]):
                grad_self = torch.cat(grad_outputs, dim)
                return grad_self, None, None

            return torch.split(self, split_size, dim), backward

        def split_with_sizes(self,
                             split_sizes: List[int],
                             dim: int):
            def backward(grad_outputs: List[Tensor]):
                size = len(grad_outputs)
                grad_self = torch.cat(grad_outputs, dim)
                return grad_self, None, None

            return torch.split_with_sizes(self, split_sizes, dim), backward

        def stack(tensors: List[Tensor],
                  dim: int=0):
            def backward(grad_output):
                grad_tensors = torch.unbind(grad_output, dim)
                return grad_tensors, None

            return torch.stack(tensors, dim), backward

        def unbind(self,
                   dim: int):
            def backward(grad_outputs: List[Tensor]):
                grad_self = torch.stack(grad_outputs, dim)
                return grad_self, None

            return torch.unbind(self, dim), backward

        def cat(tensors: List[Tensor],
                dim: int):
            size = len(tensors)
            split_sizes = [0] * size
            for i in range(size):
                if tensors[i].numel() > 0:
                    split_sizes[i] = tensors[i].size()[dim]

            def backward(grad_output):
                grad_tensors = torch.split_with_sizes(grad_output, split_sizes, dim)
                return grad_tensors, None

            return torch.cat(tensors, dim), backward

        def index(self,
                  indices: List[Tensor]):
            def backward(grad_output):
                grad_self = torch.zeros_like(self, memory_format=1).index_put_(indices, grad_output, True)
                return grad_self, None

            return torch.index(self, indices), backward

        def meshgrid(tensors: List[Tensor]):
            size = len(tensors)
            sizes = [0] * size
            for i in range(size):
                if tensors[i].dim() != 0:
                    sizes[i] = tensors[i].size()[0]
            def backward(grad_outputs: List[Tensor]):
                grads_tensors = []
                for i in range(size):
                    view_shape = [1] * size
                    if sizes[i] == 0:
                        view_shape[i] = 1
                        grads_tensors.append((grad_outputs[i]._grad_sum_to_size(view_shape)).reshape(()))
                    else:
                        view_shape[i] = sizes[i]
                        grads_tensors.append((grad_outputs[i]._grad_sum_to_size(view_shape)).reshape([sizes[i]]))
                return grads_tensors
            return torch.meshgrid(tensors), backward

        def mv(self, vec):
            def backward(grad_output):
                return grad_output.ger(vec), self.t().mv(grad_output)

            return torch.mv(self, vec), backward

        def nonzero(self):
            def backward(grad_output):
                return None

            return torch.nonzero(self), backward

        def ones_like(self):
            def backward(grad_output):
                return None

            return torch.ones_like(self, memory_format=1), backward

        def pow_0(self,
                  exponent: number):
            def backward(grad_output):
                if float(exponent) == 0.0:
                    grad_self = torch.zeros_like(self, memory_format=1)
                else:
                    grad_self = grad_output * exponent * torch.pow(self, float(exponent) - 1)
                return grad_self, None

            return torch.pow(self, exponent), backward

        def pow_1(self, exponent):
            result = torch.pow(self, exponent)
            self_size = torch._size_if_not_equal(self.size(), result.size())
            exponent_size = torch._size_if_not_equal(exponent.size(), result.size())

            def backward(grad_output):
                grad_self = torch.where(exponent == 0.0, torch.zeros_like(self, memory_format=1), grad_output * exponent * torch.pow(self, exponent - 1))._grad_sum_to_size(self_size)
                grad_exponent = (grad_output * torch.pow(self, exponent) * torch.log(self))._grad_sum_to_size(exponent_size)
                return grad_self, grad_exponent

            return result, backward

        def pow_2(self: number,
                  exponent):
            def backward(grad_output):
                grad_exponent = grad_output * torch.pow(self, exponent) * torch.log(float(self))
                return None, grad_exponent

            return torch.pow(self, exponent), backward

        def rsub_0(self,
                   other,
                   alpha: number):
            result = torch.rsub(self, other, alpha=alpha)
            self_size = torch._size_if_not_equal(self.size(), result.size())
            other_size = torch._size_if_not_equal(other.size(), result.size())
            def backward(grad_output):
                grad_self = (- grad_output * alpha)._grad_sum_to_size(self_size)
                grad_other = (grad_output)._grad_sum_to_size(other_size)
                return grad_self, grad_other, None

            return result, backward

        def rsub_1(self,
                   other: number,
                   alpha: number):
            def backward(grad_output):
                grad_self = (- grad_output * alpha)
                return grad_self, None, None

            return torch.rsub(self, other, alpha), backward

        def sqrt(self):
            result = torch.sqrt(self)
            def backward(grad_output):
                return grad_output / (2 * result)

            return result, backward

        def t(self):
            def backward(grad_output):
                return torch.t(grad_output)

            return torch.t(self), backward

        def to_0(self,
                 device: Optional[Device],
                 dtype: Optional[int],
                 non_blocking: bool,
                 copy: bool):
            self_device = self.device
            self_dtype = self.dtype
            if device is not None:
                result = self.to(device, dtype=dtype, non_blocking=non_blocking, copy=copy)
            else:
                result = self.to(dtype, non_blocking=non_blocking, copy=copy)
            def backward(grad_output):
                grad_self = grad_output.to(self_device, dtype=self_dtype, non_blocking=non_blocking, copy=copy)
                return grad_self, None, None, None, None

            return result, backward


        def to_1(self,
                 dtype: int,
                 non_blocking: bool,
                 copy: bool):
            self_dtype = self.dtype
            def backward(grad_output):
                grad_self = grad_output.to(self_dtype, non_blocking, copy)
                return grad_self, None, None, None

            return self.to(dtype=dtype, non_blocking=non_blocking, copy=copy), backward

        def to_2(self,
                 other,
                 non_blocking: bool,
                 copy: bool):
            def backward(grad_output):
                grad_self = grad_output.to(self, non_blocking, copy)
                return grad_self, None, None, None

            return self.to(other, non_blocking=non_blocking, copy=copy), backward

        def transpose(self,
                      dim0: int,
                      dim1: int):
            def backward(grad_output):
                return torch.transpose(grad_output, dim0, dim1), None, None

            return torch.transpose(self, dim0, dim1), backward

        def view(self,
                 size: List[int]):
            self_size = self.size()
            def backward(grad_output):
                return grad_output.reshape(self_size), None

            return torch.view(self, size), backward
    )",
    R"(
        def AD_sizes_if_not_equal_multi_0(t1, t2, res):
            return torch._size_if_not_equal(t1.size(), res.size()), torch._size_if_not_equal(t2.size(), res.size())

        def mul_0(self, other):
            result = self * other
            self_size, other_size = AD_sizes_if_not_equal_multi_0(self, other, result)

            def backward(grad_output):
                grad_self = (grad_output * other)._grad_sum_to_size(self_size)
                grad_other = (grad_output * self)._grad_sum_to_size(other_size)
                return grad_self, grad_other

            return result, backward

        def mul_1(self, other: number):
            def backward(grad_output):
                return grad_output * other, None
            return self * other, backward

        def div_0(self, other):
            result = self / other
            self_size, other_size = AD_sizes_if_not_equal_multi_0(self, other, result)

            def backward(grad_output):
                grad_self = (grad_output / other)._grad_sum_to_size(self_size)
                grad_other = (-grad_output * self / (other * other))._grad_sum_to_size(other_size)
                return grad_self, grad_other

            return result, backward

        def div_1(self, other: number):
            def backward(grad_output):
                return grad_output / other, None
            return self / other, backward

        def div_2(self, other, *, rounding_mode: Optional[str]):
            result = torch.div(self, other, rounding_mode=rounding_mode)
            self_size, other_size = AD_sizes_if_not_equal_multi_0(self, other, result)
            def backward(grad_output):
                if rounding_mode is None:
                    grad_self = (grad_output / other)._grad_sum_to_size(self_size)
                    grad_other = (-grad_output * self / (other * other))._grad_sum_to_size(other_size)
                else:
                    grad_self = torch.zeros_like(self)
                    grad_other = torch.zeros_like(other)

                return grad_self, grad_other, None

            return result, backward

        def div_3(self, other: number, *, rounding_mode: Optional[str]):
            result = torch.div(self, other, rounding_mode=rounding_mode)
            def backward(grad_output):
                if rounding_mode is None:
                    grad_self = (grad_output / other)
                else:
                    grad_self = torch.zeros_like(self, memory_format=1)
                return grad_self, None, None
            return result, backward

        def max(self, other):
            result = torch.max(self, other)
            self_size, other_size = AD_sizes_if_not_equal_multi_0(self, other, result)

            def backward(grad_output):
                grad_self = (grad_output * (self > other).type_as(grad_output))._grad_sum_to_size(self_size)
                grad_other = (grad_output * (other > self).type_as(grad_output))._grad_sum_to_size(other_size)
                return grad_self, grad_other

            return result, backward

        def min(self, other):
            def backward(grad_output):
                grad_self = (grad_output * (self < other).type_as(grad_output))._grad_sum_to_size(self.size())
                grad_other = (grad_output * (other < self).type_as(grad_output))._grad_sum_to_size(other.size())
                return grad_self, grad_other

            return torch.min(self, other), backward

        def sigmoid(self):
            result = torch.sigmoid(self)
            def backward(grad_output):
                return (1 - result) * result * grad_output

            return result, backward

        # Share backward with threshold
        def relu(self):
            result = torch.relu(self)
            def backward(grad_output):
                return grad_output * (result > 0).type_as(result)

            return result, backward

        def relu6(self):
            result = torch.relu6(self)
            def backward(grad_output):
                return grad_output * ((result > 0) & (result < 6.0))

            return result, backward

        def leaky_relu(self, negative_slope: number):
            result = torch.leaky_relu(self, negative_slope)
            def backward(grad_output):
                return grad_output * torch.where(self > 0, 1.0, negative_slope).type_as(result), None
            return result, backward

        def gelu(self):
            result = torch.gelu(self)
            def backward(grad_output):
                m_2_sqrtpi = 1.12837916709551257390
                m_sqrt1_2 = 0.707106781186547524401
                alpha = m_sqrt1_2
                beta = m_2_sqrtpi * m_sqrt1_2 * 0.5
                cdf = (torch.erf(self * m_sqrt1_2) + 1.0) * 0.5
                pdf = beta * torch.exp(self * self * -0.5)
                return grad_output * (cdf + self * pdf)
            return result, backward

        def hardswish(self):
            result = torch.hardswish(self)
            def backward(grad_output):
                m = (self > 3.).type_as(result)
                m = torch.where((self >= -3.) & (self <= 3.),  self / 3. + .5, m)
                return grad_output * m
            return result, backward

        def hardsigmoid(self):
            result = torch.hardsigmoid(self)
            def backward(grad_output):
                m = (self > -3.) & (self < 3.)
                lhs = grad_output * (1.0 / 6.0)
                return torch.where(m, lhs, m.type_as(self))
            return result, backward

        def erfc(self):
            def backward(grad_output):
                # Precomputed constant C = -2.0 / math.sqrt(math.pi)
                C = -1.1283791670955126
                return C * torch.exp(-self * self) * grad_output

            return torch.erfc(self), backward

        def exp(self):
            result = torch.exp(self)
            def backward(grad_output):
                return grad_output * result

            return result, backward

        def neg(self):
            def backward(grad_output):
                return grad_output.neg()

            return torch.neg(self), backward

        def where(condition, self, other):
            result = torch.where(condition, self, other)
            self_size, other_size = AD_sizes_if_not_equal_multi_0(self, other, result)
            def backward(grad_output):
                grad_self = (grad_output * condition.type_as(grad_output))._grad_sum_to_size(self_size)
                grad_other = (grad_output * (condition.bitwise_not()).type_as(grad_output))._grad_sum_to_size(other_size)
                return None, grad_self, grad_other

            return result, backward

        def type_as(self, other):
            def backward(grad_output):
                return grad_output.type_as(self), None

            return torch.type_as(self, other), backward

        def unsqueeze(self, dim: int):
            def backward(grad_output):
                return grad_output.squeeze(dim), None

            return torch.unsqueeze(self, dim), backward

        def abs(self):
            def backward(grad_output):
                return grad_output * self.sign()

            return torch.abs(self), backward

        def acos(self):
            def backward(grad_output):
                return grad_output * -((-self * self + 1).rsqrt())

            return torch.acos(self), backward

        def asin(self):
            def backward(grad_output):
                return grad_output * (-self * self + 1).rsqrt()

            return torch.asin(self), backward

        def atan(self):
            def backward(grad_output):
                return grad_output / (self * self + 1)

            return torch.atan(self), backward

        def ceil(self):
            def backward(grad_output):
                return torch.zeros_like(grad_output, memory_format=1)

            return torch.ceil(self), backward

        def cos(self):
            def backward(grad_output):
                return grad_output * -self.sin()

            return torch.cos(self), backward

        def cosh(self):
            def backward(grad_output):
                return grad_output * self.sinh()

            return torch.cosh(self), backward

        def expm1(self):
            result = torch.expm1(self)
            def backward(grad_output):
                return grad_output * (result + 1)

            return result, backward

        def floor(self):
            def backward(grad_output):
                return torch.zeros_like(grad_output, memory_format=1)

            return torch.floor(self), backward

        def frac(self):
            def backward(grad_output):
                return grad_output

            return torch.frac(self), backward

        def log(self):
            def backward(grad_output):
                return grad_output.div(self)

            return torch.log(self), backward

        def log10(self):
            def backward(grad_output):
                return grad_output / (self * 2.3025850929940456)

            return torch.log10(self), backward

        def log1p(self):
            def backward(grad_output):
                return grad_output / (self + 1)

            return torch.log1p(self), backward

        def log2(self):
            def backward(grad_output):
                return grad_output / (self * 0.6931471805599453)

            return torch.log2(self), backward

        def rand_like(self, *, memory_format: Optional[int]):
            def backward(grad_output):
                return None

            return torch.rand_like(self, memory_format=memory_format), backward

        def reciprocal(self):
            result = torch.reciprocal(self)
            def backward(grad_output):
                return -grad_output * result * result

            return result, backward

        def round(self):
            def backward(grad_output):
                return torch.zeros_like(grad_output, memory_format=1)

            return torch.round(self), backward

        def rsqrt(self):
            result = torch.rsqrt(self)
            def backward(grad_output):
                return -grad_output * result * result * result / 2

            return result, backward

        def sin(self):
            def backward(grad_output):
                return grad_output * self.cos()

            return torch.sin(self), backward

        def sinh(self):
            def backward(grad_output):
                return grad_output * self.cosh()

            return torch.sinh(self), backward

        def tan(self):
            result = torch.tan(self)
            def backward(grad_output):
                return grad_output * (1. + result * result)

            return result, backward

        def trunc(self):
            def backward(grad_output):
                return torch.zeros_like(grad_output, memory_format=1)

            return torch.trunc(self), backward

        def _grad_sum_to_size(self,
                              size: Optional[List[int]]):
            result = torch._grad_sum_to_size(self, size)
            self_size = torch._size_if_not_equal(self.size(), result.size())

            def backward(grad_output):
                if self_size is None:
                    grad_input = grad_output
                else:
                    grad_input = grad_output.expand(self_size)
                return grad_input, None

            return result, backward
    )",
    R"(
        def batch_norm(input : Tensor,
                       weight : Optional[Tensor],
                       bias : Optional[Tensor],
                       running_mean : Optional[Tensor],
                       running_var : Optional[Tensor],
                       training : bool,
                       momentum : float,
                       eps : float,
                       cudnn_enabled : bool):

            output, save1, save2, reserve, impl_idx = torch._batch_norm_impl_index(
                input, weight, bias, running_mean, running_var, training,
                momentum, eps, cudnn_enabled)
            has_weight = weight is not None
            has_bias = bias is not None

            def backward(grad_output):
                dinput, dweight, dbias = torch._batch_norm_impl_index_backward(
                    impl_idx, input, grad_output, weight, running_mean, running_var,
                    save1, save2, training, eps, [True, has_weight, has_bias], reserve)
                return dinput, dweight, dbias, None, None, None, None, None, None

            return output, backward

<<<<<<< HEAD
        def layer_norm(input : Tensor,
=======
        def layer_norm_disabled(input : Tensor,
>>>>>>> fccaa4a3
                       normalized_shape : List[int],
                       weight : Optional[Tensor],
                       bias : Optional[Tensor],
                       eps : float,
                       cudnn_enable : bool):

            output, mean, rstd = torch.native_layer_norm(input, normalized_shape, weight, bias, eps)

            def backward(grad_output):
                output_mask = [True, weight is not None, bias is not None]
                grad_input, grad_weight, grad_bias = torch.native_layer_norm_backward(grad_output, input, normalized_shape, mean, rstd, weight, bias, output_mask)
                return grad_input, None, grad_weight, grad_bias, None, None
            return output, backward

        def AD_fused_dropout_backward(grad,
                                      mask,
                                      p1m: float):
            p1r = 1. / p1m
            grad_input = grad * (mask.type_as(grad) * p1r)
            return grad_input

        def dropout(input,
                    p: float,
                    train: bool):
            use_cuda = input.is_cuda
            # lowering is specialized for cuda because cuda fuser can efficiently fuse those operations
            # for cpu backend, where fusions are disabled, a different lowering that is more efficient
            # in the absence of fusion is used
            p1m = 1. - p
            if train:
                if use_cuda:
                    mask = torch.rand_like(input, memory_format=1) < p1m
                    res = mask.type_as(input) * input * (1./p1m)
                else:
                    mask = torch.empty_like(input, memory_format=1)
                    mask.bernoulli_(p1m)
                    res = mask * input / p1m
            else:
                p1m = 1.
                res = input
                mask = torch.empty_like(input, memory_format=1)

            def backward(grad_output):
                use_cuda = grad_output.is_cuda
                if use_cuda:
                    grad_input = AD_fused_dropout_backward(grad_output, mask, p1m)
                else:
                    grad_input = grad_output * mask / p1m
                return grad_input, None, None
            return res, backward

        def embedding(weight,
                      indices,
                      padding_idx: int,
                      scale_grad_by_freq: bool,
                      sparse: bool):
            weight_size_0 = weight.size()[0]
            def backward(grad_output):
                grad_weight = torch.embedding_backward(grad_output, indices, weight_size_0, padding_idx, scale_grad_by_freq, sparse)
                return grad_weight, None, None, None, None

            return torch.embedding(weight, indices, padding_idx, scale_grad_by_freq, sparse), backward

        def log_softmax(self, dim: int, dtype: Optional[int]):
            result = torch.log_softmax(self, dim, dtype)
            def backward(grad_output):
                grad_self = torch._log_softmax_backward_data(grad_output, result, dim, self)
                return grad_self, None, None

            return result, backward

        def nll_loss(self, target, weight: Optional[Tensor], reduction: int, ignore_index: int):
            result, total_weight = torch.nll_loss_forward(self, target, weight, reduction, ignore_index)
            def backward(grad):
                return torch.nll_loss_backward(grad, self, target, weight, reduction, ignore_index, total_weight), None, None, None, None
            return result, backward

        def softmax(self, dim: int, dtype: Optional[int]):
            result = torch.softmax(self, dim, dtype)
            def backward(grad_output):
                grad_self = torch._softmax_backward_data(grad_output, result, dim, self)
                return grad_self, None, None

            return result, backward
    )",
    R"(
        def AD_adaptive_avg_pool3d_backward(grad,
                                            self,
                                            output_size: List[int]):
            if output_size[0] == 1 and output_size[1] == 1 and output_size[2] == 1:
                self_size = self.size()
                grad_self = grad.expand(self.size()) / (self_size[-1] * self_size[-2] * self_size[-3])
            else:
                grad_self = torch._adaptive_avg_pool3d_backward(grad, self)

            return grad_self

        def AD_adaptive_avg_pool2d_backward(grad,
                                            self,
                                            output_size: List[int]):
            if output_size[0] == 1 and output_size[1] == 1:
                self_size = self.size()
                grad_self = grad.expand(self.size()) / (self_size[-1] * self_size[-2])
            else:
                grad_self = torch._adaptive_avg_pool2d_backward(grad, self)

            return grad_self

        def AD_adaptive_avg_pool1d_backward(grad,
                                            input,
                                            output_size: List[int]):
            output_size_2d = [1, output_size[0]]
            grad_input = AD_adaptive_avg_pool2d_backward(grad.unsqueeze(2), input.unsqueeze(2), output_size_2d).squeeze(2)
            return grad_input

        def adaptive_avg_pool1d(self,
                                output_size: List[int]):
            def backward(grad_output):
                grad_self = AD_adaptive_avg_pool1d_backward(grad_output, self, output_size)
                return grad_self, None

            return torch.adaptive_avg_pool1d(self, output_size), backward

        def adaptive_avg_pool2d(self,
                                output_size: List[int]):
            def backward(grad_output):
                # self is used in backward, no need to pass in its size explicitly
                grad_self = AD_adaptive_avg_pool2d_backward(grad_output, self, output_size)
                return grad_self, None
            return torch.adaptive_avg_pool2d(self, output_size), backward

        def adaptive_avg_pool3d(self,
                                output_size: List[int]):
            def backward(grad_output):
                grad_self = AD_adaptive_avg_pool3d_backward(grad_output, self, output_size)
                return grad_self, None

            return torch.adaptive_avg_pool3d(self, output_size), backward

        def avg_pool2d(self,
                       kernel_size: List[int],
                       stride: List[int],
                       padding: List[int],
                       ceil_mode: bool,
                       count_include_pad: bool,
                       divisor_override: Optional[int]):
            def backward(grad_output):
                grad_self = torch.avg_pool2d_backward(grad_output, self, kernel_size, stride, padding, ceil_mode, count_include_pad, divisor_override)
                return grad_self, None, None, None, None, None, None

            return torch.avg_pool2d(self, kernel_size, stride, padding, ceil_mode, count_include_pad, divisor_override), backward

        def max_pool2d(self,
                       kernel_size: List[int],
                       stride: List[int],
                       padding: List[int],
                       dilation: List[int],
                       ceil_mode: bool):
            output, indices = torch.max_pool2d_with_indices(self, kernel_size, stride, padding, dilation, ceil_mode)
            def backward(grad_output):
                grad_self = torch.max_pool2d_with_indices_backward(grad_output, self, kernel_size, stride, padding, dilation, ceil_mode, indices)
                return grad_self, None, None, None, None, None
            return output, backward

        def max_pool2d_with_indices(self,
                                    kernel_size: List[int],
                                    stride: List[int],
                                    padding: List[int],
                                    dilation: List[int],
                                    ceil_mode: bool):
            output, indices = torch.max_pool2d_with_indices(self, kernel_size, stride, padding, dilation, ceil_mode)
            def backward(grad_output):
                grad_self = torch.max_pool2d_with_indices_backward(grad_output, self, kernel_size, stride, padding, dilation, ceil_mode, indices)
                return grad_self, None, None, None, None, None
            return output, indices, backward
      )",
    R"(
        def AD_sizes_if_not_equal_multi_1(t1, t2, res):
            return torch._size_if_not_equal(t1.size(), res.size()), torch._size_if_not_equal(t2.size(), res.size())

        def add_0(self,
                  other,
                  *,
                  alpha: number):
            result = torch.add(self, other, alpha=alpha)
            self_size, other_size = AD_sizes_if_not_equal_multi_1(self, other, result)
            def backward(grad_output):
                grad_other = (grad_output * alpha)._grad_sum_to_size(other_size)
                grad_self = (grad_output)._grad_sum_to_size(self_size)
                return grad_self, grad_other, None
            return result, backward

        def add_1(self,
                  other: number,
                  alpha: number):
            def backward(grad_output):
                return grad_output, None, None
            return torch.add(self, other, alpha=alpha), backward

        def sub_0(self,
                  other,
                  *,
                  alpha: number):
            result = torch.sub(self, other, alpha=alpha)
            self_size, other_size = AD_sizes_if_not_equal_multi_1(self, other, result)
            def backward(grad_output):
                grad_other = (-grad_output * alpha)._grad_sum_to_size(other_size)
                grad_self = (grad_output)._grad_sum_to_size(self_size)
                return grad_self, grad_other, None
            return result , backward

        def sub_1(self,
                  other: number,
                  alpha: number):
            def backward(grad_output):
                return grad_output, None, None
            return torch.sub(self, other, alpha=alpha), backward

        def threshold(self,
                      threshold: number,
                      value: number):
            def backward(grad_output):
                mask = (self >= threshold).type_as(self)
                return grad_output * mask, None, None
            return torch.threshold(self, threshold, value), backward

        def fmod(self,
                 other: number):
            def backward(grad_output):
                return grad_output, None
            return torch.fmod(self, other), backward

        def remainder(self,
                      other: number):
            def backward(grad_output):
                return grad_output, None
            return torch.remainder(self, other), backward

        def addmm(self,
                  mat1,
                  mat2,
                  *,
                  beta: number,
                  alpha: number):
            result = torch.addmm(self, mat1, mat2, beta=beta, alpha=alpha)
            self_size = torch._size_if_not_equal(self.size(), result.size())
            def backward(grad_output):
                self_grad = (grad_output * beta)._grad_sum_to_size(self_size)
                mat1_grad = grad_output.mm(mat2.t()) * alpha
                mat2_grad = mat1.t().mm(grad_output) * alpha
                return self_grad, mat1_grad, mat2_grad, None, None
            return result, backward

        # Comparison operators
        def lt(self, other: number):
            def backward(grad_output):
                return None, None
            return torch.lt(self, other), backward

        def le(self, other: number):
            def backward(grad_output):
                return None, None
            return torch.le(self, other), backward

        def gt(self, other: number):
            def backward(grad_output):
                return None, None
            return torch.gt(self, other), backward

        def ge(self, other: number):
            def backward(grad_output):
                return None, None
            return torch.ge(self, other), backward

        def eq(self, other: number):
            def backward(grad_output):
                return None, None
            return torch.eq(self, other), backward

        def ne(self, other: number):
            def backward(grad_output):
                return None, None
            return torch.ne(self, other), backward

        def hardshrink(self, lambd: number):
          def backward(grad_output):
            mask = ((self > lambd) | (self < -lambd))
            return grad_output * mask, None
          return torch.hardshrink(self, lambd=lambd), backward

        def hardtanh(self, min_val: number, max_val: number):
          def backward(grad_output):
            mask = ((self >= min_val) * (self <= max_val))
            return grad_output * mask, None, None
          return torch.hardtanh(self, min_val=min_val, max_val=max_val), backward

        def clamp_1(self,
                    min: Optional[number],
                    max: Optional[number]):
          def backward(grad_output):
            if min is not None and max is not None:
                mask = ((self >= float(min)) * (self <= float(max))).type_as(self)
                return grad_output * mask, None, None
            elif min is not None:
                mask = (self >= float(min)).type_as(self)
                return grad_output * mask, None, None
            elif max is not None:
                mask = (self <= float(max)).type_as(self)
                return grad_output * mask, None, None
            else: #min is None and max is None
                return grad_output, None, None
          return torch.clamp(self, min=min, max=max), backward

        def clamp_2(self,
                    min: Optional[Tensor],
                    max: Optional[Tensor]):
          def backward(grad_output):
            if min is not None and max is not None:
                mask = ((self >= min) * (self <= max)).type_as(self)
                return grad_output * mask, None, None
            elif min is not None:
                mask = (self >= min).type_as(self)
                return grad_output * mask, None, None
            elif max is not None:
                mask = (self <= max).type_as(self)
                return grad_output * mask, None, None
            else: #min is None and max is None
                return grad_output, None, None
          return torch.clamp(self, min=min, max=max), backward
    )"};

std::unordered_map<std::string, GradientPair> schema_to_graphs;

// This map is a workaround to cache compiled gradient_pairs. Ideally this graph
// should be compiled only once and saved in Operator structure.
// This should be done along with merging into native_functions.yaml.
std::unordered_map<const FunctionSchema*, GradientPair> cached_gradient_pairs;

// CompilationUnit that holds all these Functions and keeps them alive.
CompilationUnit compilation_unit;
} // anonymous namespace

std::pair<std::shared_ptr<Graph>, Value*> extractClosure(Value* closure) {
  TORCH_CHECK(
      closure->node()->kind() == prim::TupleConstruct,
      "closure must be a literal tuple construct");
  Value* fn = closure->node()->inputs().at(0);
  Value* context = closure->node()->inputs().at(1);

  TORCH_CHECK(
      fn->node()->kind() == prim::Closure,
      "closure tuple must contain a prim::Closure");
  return std::make_pair(fn->node()->g(attr::Subgraph), context);
}

Argument originalReturnType(const TupleTypePtr& tup) {
  TORCH_CHECK(tup->elements().size() > 1);
  if (tup->elements().size() == 2)
    return Argument("", tup->elements().at(0));
  std::vector<TypePtr> types = tup->elements().vec();
  types.pop_back();
  return Argument("", TupleType::create(std::move(types)));
}

// In torchscript AD formulas, we define {func_0, func_1, ...} as
// overloaded functions of `func`.
// Remove the suffix before adding the schema string to map
// schema_to_graphs.
std::string overloadedSchemaString(const FunctionSchema& schema) {
  const auto& schema_name = schema.name();
  auto pos = schema_name.find_last_of('_');
  auto schema_name_suffix = schema_name.substr(pos + 1);
  std::string schema_string = canonicalSchemaString(schema);
  if (!schema_name_suffix.empty() &&
      schema_name_suffix.find_first_not_of("0123456789") == std::string::npos) {
    schema_string.replace(
        schema_string.find(schema_name),
        schema_name.length(),
        schema_name.substr(0, pos));
  }

  return schema_string;
}

bool isHelperFunction(const std::string& method_name) {
  std::string helper_prefix = "AD_";
  return method_name.compare(0, helper_prefix.length(), helper_prefix) == 0;
}

void loadModule(const CompilationUnit& module) {
  for (const auto& method : module.get_functions()) {
    if (isHelperFunction(method->name()))
      continue;

    GradientPair pair;
    pair.forward = method->graph();

    // lookup the backward function
    Node* forward_tuple = pair.forward->outputs().at(0)->node();

    if (forward_tuple->kind() != prim::TupleConstruct) {
      throw ErrorReport(forward_tuple->sourceRange())
          << "gradient must return literal a tuple";
    }

    // NOLINTNEXTLINE(cppcoreguidelines-init-variables)
    Value* context;
    std::tie(pair.backward, context) =
        extractClosure(forward_tuple->inputs().back());

    // do surgery on the forward function to remove the closure tuple and
    // replace it with the context variable:
    //  backward = (<lambda>, context_tuple)
    //  return original, backward
    //  -----
    //  return original, context_tuple
    std::vector<Value*> new_inputs = forward_tuple->inputs().vec();
    new_inputs.back() = context;
    Value* new_tuple =
        pair.forward->appendNode(pair.forward->createTuple(new_inputs))
            ->output();
    pair.forward->eraseOutput(0);
    pair.forward->registerOutput(new_tuple);
    forward_tuple->destroy();

    // derive schema from original function's schema:
    const FunctionSchema& loaded_schema = method->getSchema();
    FunctionSchema actual_schema(
        Symbol::aten(loaded_schema.name()),
        loaded_schema.overload_name(),
        loaded_schema.arguments(),
        {originalReturnType(new_tuple->type()->expect<TupleType>())});

    // modify canonical string for function overloading
    // prefer not to modify the schema name
    auto schema_string = overloadedSchemaString(actual_schema);

    schema_to_graphs[schema_string] = std::move(pair);
  }
}

void loadFunctions() {
  for (const std::string& str : functions) {
    compilation_unit.define(c10::nullopt, str, nativeResolver(), nullptr);
  }
  loadModule(compilation_unit);
}

c10::optional<GradientPair> gradientInfoForSchema(
    const FunctionSchema& schema) {
  std::lock_guard<std::mutex> guard(lock);
  if (schema_to_graphs.size() == 0) {
    loadFunctions();
  }
  auto cache_it = cached_gradient_pairs.find(&schema);
  if (cache_it != cached_gradient_pairs.end()) {
    return cache_it->second;
  } else {
    auto schema_str = canonicalSchemaString(schema);
    // For debugging AD change:
    // std::cout << "Looking for " << schema_str << std::endl;
    auto sym_script_it = schema_to_graphs.find(schema_str);

    if (sym_script_it != schema_to_graphs.end()) {
      cached_gradient_pairs.emplace_hint(
          cache_it, &schema, sym_script_it->second);
      return sym_script_it->second;
    }
  }
  return c10::nullopt;
}

bool hasGradientInfoForSchema(const FunctionSchema& schema) {
  return gradientInfoForSchema(schema).has_value();
}

} // namespace jit
} // namespace torch<|MERGE_RESOLUTION|>--- conflicted
+++ resolved
@@ -1141,11 +1141,7 @@
 
             return output, backward
 
-<<<<<<< HEAD
-        def layer_norm(input : Tensor,
-=======
         def layer_norm_disabled(input : Tensor,
->>>>>>> fccaa4a3
                        normalized_shape : List[int],
                        weight : Optional[Tensor],
                        bias : Optional[Tensor],
