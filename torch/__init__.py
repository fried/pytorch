
r"""
The torch package contains data structures for multi-dimensional
tensors and defines mathematical operations over these tensors.
Additionally, it provides many utilities for efficient serialization of
Tensors and arbitrary types, and other useful utilities.

It has a CUDA counterpart, that enables you to run your tensor computations
on an NVIDIA GPU with compute capability >= 3.0.
"""

import os
import sys
import platform
import textwrap
import ctypes
import inspect
if sys.version_info < (3,):
    raise Exception("Python 2 has reached end-of-life and is no longer supported by PyTorch.")

from ._utils import _import_dotted_name, classproperty
from ._utils_internal import get_file_path, prepare_multiprocessing_environment, \
    USE_RTLD_GLOBAL_WITH_LIBTORCH, USE_GLOBAL_DEPS
# TODO(torch_deploy) figure out how to freeze version.py in fbcode build
if sys.executable == 'torch_deploy':
    __version__ = "torch-deploy-1.8"
else:
    from .torch_version import __version__ as __version__

from ._six import string_classes as _string_classes

from typing import Set, Type, TYPE_CHECKING, Union, Callable, Any
import builtins

__all__ = [
    'typename', 'is_tensor', 'is_storage', 'set_default_tensor_type',
    'set_rng_state', 'get_rng_state', 'manual_seed', 'initial_seed', 'seed',
    'save', 'load', 'set_printoptions', 'chunk', 'split', 'stack', 'matmul',
    'no_grad', 'enable_grad', 'rand', 'randn', 'inference_mode',
    'DoubleStorage', 'FloatStorage', 'LongStorage', 'IntStorage',
    'ShortStorage', 'CharStorage', 'ByteStorage', 'BoolStorage',
    'TypedStorage', 'UntypedStorage',
    'DoubleTensor', 'FloatTensor', 'LongTensor', 'IntTensor',
    'ShortTensor', 'CharTensor', 'ByteTensor', 'BoolTensor', 'Tensor',
    'lobpcg', 'use_deterministic_algorithms',
    'are_deterministic_algorithms_enabled',
    'is_deterministic_algorithms_warn_only_enabled',
    'set_deterministic_debug_mode', 'get_deterministic_debug_mode',
    'set_float32_matmul_precision', 'get_float32_matmul_precision',
    'set_warn_always', 'is_warn_always_enabled', 'SymInt', 'SymFloat',
]

################################################################################
# Load the extension module
################################################################################

if sys.platform == 'win32':
    pfiles_path = os.getenv('ProgramFiles', 'C:\\Program Files')
    py_dll_path = os.path.join(sys.exec_prefix, 'Library', 'bin')
    th_dll_path = os.path.join(os.path.dirname(__file__), 'lib')

    # When users create a virtualenv that inherits the base environment,
    # we will need to add the corresponding library directory into
    # DLL search directories. Otherwise, it will rely on `PATH` which
    # is dependent on user settings.
    if sys.exec_prefix != sys.base_exec_prefix:
        base_py_dll_path = os.path.join(sys.base_exec_prefix, 'Library', 'bin')
    else:
        base_py_dll_path = ''

    dll_paths = list(filter(os.path.exists, [th_dll_path, py_dll_path, base_py_dll_path]))

    if all([not os.path.exists(os.path.join(p, 'nvToolsExt64_1.dll')) for p in dll_paths]):
        nvtoolsext_dll_path = os.path.join(
            os.getenv('NVTOOLSEXT_PATH', os.path.join(pfiles_path, 'NVIDIA Corporation', 'NvToolsExt')), 'bin', 'x64')
    else:
        nvtoolsext_dll_path = ''

    from .version import cuda as cuda_version
    import glob
    if cuda_version and all([not glob.glob(os.path.join(p, 'cudart64*.dll')) for p in dll_paths]):
        cuda_version_1 = cuda_version.replace('.', '_')
        cuda_path_var = 'CUDA_PATH_V' + cuda_version_1
        default_path = os.path.join(pfiles_path, 'NVIDIA GPU Computing Toolkit', 'CUDA', 'v' + cuda_version)
        cuda_path = os.path.join(os.getenv(cuda_path_var, default_path), 'bin')
    else:
        cuda_path = ''

    dll_paths.extend(filter(os.path.exists, [nvtoolsext_dll_path, cuda_path]))

    kernel32 = ctypes.WinDLL('kernel32.dll', use_last_error=True)
    with_load_library_flags = hasattr(kernel32, 'AddDllDirectory')
    prev_error_mode = kernel32.SetErrorMode(0x0001)

    kernel32.LoadLibraryW.restype = ctypes.c_void_p
    if with_load_library_flags:
        kernel32.AddDllDirectory.restype = ctypes.c_void_p
        kernel32.LoadLibraryExW.restype = ctypes.c_void_p

    for dll_path in dll_paths:
        if sys.version_info >= (3, 8):
            os.add_dll_directory(dll_path)
        elif with_load_library_flags:
            res = kernel32.AddDllDirectory(dll_path)
            if res is None:
                err = ctypes.WinError(ctypes.get_last_error())
                err.strerror += f' Error adding "{dll_path}" to the DLL directories.'
                raise err

    try:
        ctypes.CDLL('vcruntime140.dll')
        ctypes.CDLL('msvcp140.dll')
        ctypes.CDLL('vcruntime140_1.dll')
    except OSError:
        print('''Microsoft Visual C++ Redistributable is not installed, this may lead to the DLL load failure.
                 It can be downloaded at https://aka.ms/vs/16/release/vc_redist.x64.exe''')

    dlls = glob.glob(os.path.join(th_dll_path, '*.dll'))
    path_patched = False
    for dll in dlls:
        is_loaded = False
        if with_load_library_flags:
            res = kernel32.LoadLibraryExW(dll, None, 0x00001100)
            last_error = ctypes.get_last_error()
            if res is None and last_error != 126:
                err = ctypes.WinError(last_error)
                err.strerror += f' Error loading "{dll}" or one of its dependencies.'
                raise err
            elif res is not None:
                is_loaded = True
        if not is_loaded:
            if not path_patched:
                os.environ['PATH'] = ';'.join(dll_paths + [os.environ['PATH']])
                path_patched = True
            res = kernel32.LoadLibraryW(dll)
            if res is None:
                err = ctypes.WinError(ctypes.get_last_error())
                err.strerror += f' Error loading "{dll}" or one of its dependencies.'
                raise err

    kernel32.SetErrorMode(prev_error_mode)


# See Note [Global dependencies]
def _load_global_deps():
    if platform.system() == 'Windows' or sys.executable == 'torch_deploy':
        return

    lib_name = 'libtorch_global_deps' + ('.dylib' if platform.system() == 'Darwin' else '.so')
    here = os.path.abspath(__file__)
    lib_path = os.path.join(os.path.dirname(here), 'lib', lib_name)

    ctypes.CDLL(lib_path, mode=ctypes.RTLD_GLOBAL)


if (USE_RTLD_GLOBAL_WITH_LIBTORCH or os.getenv('TORCH_USE_RTLD_GLOBAL')) and \
        platform.system() != 'Windows':
    # Do it the hard way.  You might want to load libtorch with RTLD_GLOBAL in a
    # few circumstances:
    #
    #   1. You're in a build environment (e.g., fbcode) where
    #      libtorch_global_deps is not available, but you still need
    #      to get mkl to link in with RTLD_GLOBAL or it will just
    #      not work.
    #
    #   2. You're trying to run PyTorch under UBSAN and you need
    #      to ensure that only one copy of libtorch is loaded, so
    #      vptr checks work properly
    #
    # If you're using this setting, you must verify that all the libraries
    # you load consistently use the same libstdc++, or you may have
    # mysterious segfaults.
    #
    old_flags = sys.getdlopenflags()
    sys.setdlopenflags(os.RTLD_GLOBAL | os.RTLD_LAZY)
    from torch._C import *  # noqa: F403
    sys.setdlopenflags(old_flags)
    del old_flags

else:
    # Easy way.  You want this most of the time, because it will prevent
    # C++ symbols from libtorch clobbering C++ symbols from other
    # libraries, leading to mysterious segfaults.
    #
    # If building in an environment where libtorch_global_deps isn't available
    # like parts of fbsource, but where RTLD_GLOBAL causes segfaults, you will
    # want USE_RTLD_GLOBAL_WITH_LIBTORCH = False and USE_GLOBAL_DEPS = False
    #
    # See Note [Global dependencies]
    if USE_GLOBAL_DEPS:
        _load_global_deps()
    from torch._C import *  # noqa: F403

# Appease the type checker; ordinarily this binding is inserted by the
# torch._C module initialization code in C
if TYPE_CHECKING:
    import torch._C as _C

class SymInt:
    """
    Like an int (including magic methods), but redirects all operations on the
    wrapped node. This is used in particular to symbolically record operations
    in the symbolic shape workflow.
    """

    def __init__(self, node):
        # This field MUST be named node; C++ binding code assumes that this
        # class has a field named node that stores SymNode
        self.node = node

    def __bool__(self):
        return self.node.bool_()

    def __int__(self):
        return self.node.int_()

    # Magic methods installed by torch.fx.experimental.symbolic_shapes

    def __eq__(self, other: object) -> builtins.bool:
        raise AssertionError("type stub not overridden")

    def __lt__(self, other) -> builtins.bool:
        raise AssertionError("type stub not overridden")

    def __gt__(self, other) -> builtins.bool:
        raise AssertionError("type stub not overridden")

    def __le__(self, other) -> builtins.bool:
        raise AssertionError("type stub not overridden")

    def __ge__(self, other) -> builtins.bool:
        raise AssertionError("type stub not overridden")

    def __sym_float__(self):
        raise AssertionError("type stub not overridden")

    def __repr__(self):
        return str(self.node)

    # For BC; direct access of node is OK too
    def get_pyobj(self):
        return self.node

class SymFloat:
    """
    Like an float (including magic methods), but redirects all operations on the
    wrapped node. This is used in particular to symbolically record operations
    in the symbolic shape workflow.
    """

    def __init__(self, node):
        from torch.fx.experimental.symbolic_shapes import SymNode
        assert isinstance(node, SymNode)
        # This field MUST be named node; C++ binding code assumes that this
        # class has a field named node that stores SymNode
        self.node = node

    def __bool__(self):
        return self.node.bool_()

    # Magic methods installed by torch.fx.experimental.symbolic_shapes

    def __eq__(self, other: object) -> builtins.bool:
        raise AssertionError("type stub not overridden")

    def __lt__(self, other) -> builtins.bool:
        raise AssertionError("type stub not overridden")

    def __gt__(self, other) -> builtins.bool:
        raise AssertionError("type stub not overridden")

    def __le__(self, other) -> builtins.bool:
        raise AssertionError("type stub not overridden")

    def __ge__(self, other) -> builtins.bool:
        raise AssertionError("type stub not overridden")

    def __repr__(self):
        return self.node.str()

    # For BC; direct access of node is OK too
    def get_pyobj(self):
        return self.node

# Check to see if we can load C extensions, and if not provide some guidance
# on what the problem might be.
try:
    # _initExtension is chosen (arbitrarily) as a sentinel.
    from torch._C import _initExtension
except ImportError:
    import torch._C as _C_for_compiled_check

    # The __file__ check only works for Python 3.7 and above.
    if sys.version_info >= (3, 7) and _C_for_compiled_check.__file__ is None:
        raise ImportError(textwrap.dedent('''
            Failed to load PyTorch C extensions:
                It appears that PyTorch has loaded the `torch/_C` folder
                of the PyTorch repository rather than the C extensions which
                are expected in the `torch._C` namespace. This can occur when
                using the `install` workflow. e.g.
                    $ python setup.py install && python -c "import torch"

                This error can generally be solved using the `develop` workflow
                    $ python setup.py develop && python -c "import torch"  # This should succeed
                or by running Python from a different directory.
            ''').strip()) from None
    raise  # If __file__ is not None the cause is unknown, so just re-raise.

for name in dir(_C):
    if name[0] != '_' and not name.endswith('Base'):
        __all__.append(name)
        obj = getattr(_C, name)
        if (isinstance(obj, Callable) or inspect.isclass(obj)):  # type: ignore[arg-type]
            if (obj.__module__ != 'torch'):
                # TODO: fix their module from C++ side
                if name not in ['DisableTorchFunction', 'Generator']:
                    obj.__module__ = 'torch'

if not TYPE_CHECKING:
    # issue 38137 and python issue 43367. Submodules of a C extension are
    # non-standard, and attributes of those submodules cannot be pickled since
    # pickle expect to be able to import them as "from _C.sub import attr"
    # which fails with "_C is not a package
    for attr in dir(_C):
        candidate = getattr(_C, attr)
        if type(candidate) is type(_C):
            # submodule
            if f'torch._C.{attr}' not in sys.modules:
                sys.modules[f'torch._C.{attr}'] = candidate


################################################################################
# Define basic utilities
################################################################################


def typename(o):
    if isinstance(o, torch.Tensor):
        return o.type()

    module = ''
    class_name = ''
    if hasattr(o, '__module__') and o.__module__ != 'builtins' \
            and o.__module__ != '__builtin__' and o.__module__ is not None:
        module = o.__module__ + '.'

    if hasattr(o, '__qualname__'):
        class_name = o.__qualname__
    elif hasattr(o, '__name__'):
        class_name = o.__name__
    else:
        class_name = o.__class__.__name__

    return module + class_name


def is_tensor(obj):
    r"""Returns True if `obj` is a PyTorch tensor.

    Note that this function is simply doing ``isinstance(obj, Tensor)``.
    Using that ``isinstance`` check is better for typechecking with mypy,
    and more explicit - so it's recommended to use that instead of
    ``is_tensor``.

    Args:
        obj (Object): Object to test
    Example::

        >>> x=torch.tensor([1,2,3])
        >>> torch.is_tensor(x)
        True

    """
    return isinstance(obj, torch.Tensor)


def is_storage(obj):
    r"""Returns True if `obj` is a PyTorch storage object.

    Args:
        obj (Object): Object to test
    """
    return type(obj) in _storage_classes


def set_default_tensor_type(t):
    r"""Sets the default ``torch.Tensor`` type to floating point tensor type
    ``t``. This type will also be used as default floating point type for
    type inference in :func:`torch.tensor`.

    The default floating point tensor type is initially ``torch.FloatTensor``.

    Args:
        t (type or string): the floating point tensor type or its name

    Example::

        >>> # xdoctest: +SKIP("Other tests may have changed the default type. Can we reset it?")
        >>> torch.tensor([1.2, 3]).dtype    # initial default for floating point is torch.float32
        torch.float32
        >>> torch.set_default_tensor_type(torch.DoubleTensor)
        >>> torch.tensor([1.2, 3]).dtype    # a new floating point tensor
        torch.float64

    """
    if isinstance(t, _string_classes):
        t = _import_dotted_name(t)
    _C._set_default_tensor_type(t)


def set_default_dtype(d):
    r"""

    Sets the default floating point dtype to :attr:`d`. Supports torch.float32
    and torch.float64 as inputs. Other dtypes may be accepted without complaint
    but are not supported and are unlikely to work as expected.

    When PyTorch is initialized its default floating point dtype is torch.float32,
    and the intent of set_default_dtype(torch.float64) is to facilitate NumPy-like
    type inference. The default floating point dtype is used to:

    1. Implicitly determine the default complex dtype. When the default floating point
       type is float32 the default complex dtype is complex64, and when the default
       floating point type is float64 the default complex type is complex128.
    2. Infer the dtype for tensors constructed using Python floats or complex Python
       numbers. See examples below.
    3. Determine the result of type promotion between bool and integer tensors and
       Python floats and complex Python numbers.

    Args:
        d (:class:`torch.dtype`): the floating point dtype to make the default.
                                  Either torch.float32 or torch.float64.

    Example:
        >>> # xdoctest: +SKIP("Other tests may have changed the default type. Can we reset it?")
        >>> # initial default for floating point is torch.float32
        >>> # Python floats are interpreted as float32
        >>> torch.tensor([1.2, 3]).dtype
        torch.float32
        >>> # initial default for floating point is torch.complex64
        >>> # Complex Python numbers are interpreted as complex64
        >>> torch.tensor([1.2, 3j]).dtype
        torch.complex64

        >>> torch.set_default_dtype(torch.float64)

        >>> # Python floats are now interpreted as float64
        >>> torch.tensor([1.2, 3]).dtype    # a new floating point tensor
        torch.float64
        >>> # Complex Python numbers are now interpreted as complex128
        >>> torch.tensor([1.2, 3j]).dtype   # a new complex tensor
        torch.complex128

    """
    _C._set_default_dtype(d)

def use_deterministic_algorithms(mode, *, warn_only=False):
    r""" Sets whether PyTorch operations must use "deterministic"
    algorithms. That is, algorithms which, given the same input, and when
    run on the same software and hardware, always produce the same output.
    When enabled, operations will use deterministic algorithms when available,
    and if only nondeterministic algorithms are available they will throw a
    :class:`RuntimeError` when called.

    .. note:: This setting alone is not always enough to make an application
        reproducible. Refer to :ref:`reproducibility` for more information.

    .. note:: :func:`torch.set_deterministic_debug_mode` offers an alternative
        interface for this feature.

    The following normally-nondeterministic operations will act
    deterministically when ``mode=True``:

        * :class:`torch.nn.Conv1d` when called on CUDA tensor
        * :class:`torch.nn.Conv2d` when called on CUDA tensor
        * :class:`torch.nn.Conv3d` when called on CUDA tensor
        * :class:`torch.nn.ConvTranspose1d` when called on CUDA tensor
        * :class:`torch.nn.ConvTranspose2d` when called on CUDA tensor
        * :class:`torch.nn.ConvTranspose3d` when called on CUDA tensor
        * :func:`torch.bmm` when called on sparse-dense CUDA tensors
        * :func:`torch.Tensor.__getitem__` when attempting to differentiate a CPU tensor
          and the index is a list of tensors
        * :func:`torch.Tensor.index_put` with ``accumulate=False``
        * :func:`torch.Tensor.index_put` with ``accumulate=True`` when called on a CPU
          tensor
        * :func:`torch.Tensor.put_` with ``accumulate=True`` when called on a CPU
          tensor
        * :func:`torch.Tensor.scatter_add_` when called on a CUDA tensor
        * :func:`torch.gather` when called on a CUDA tensor that requires grad
        * :func:`torch.index_add` when called on CUDA tensor
        * :func:`torch.index_select` when attempting to differentiate a CUDA tensor
        * :func:`torch.repeat_interleave` when attempting to differentiate a CUDA tensor
        * :func:`torch.Tensor.index_copy` when called on a CPU or CUDA tensor

    The following normally-nondeterministic operations will throw a
    :class:`RuntimeError` when ``mode=True``:

        * :class:`torch.nn.AvgPool3d` when attempting to differentiate a CUDA tensor
        * :class:`torch.nn.AdaptiveAvgPool2d` when attempting to differentiate a CUDA tensor
        * :class:`torch.nn.AdaptiveAvgPool3d` when attempting to differentiate a CUDA tensor
        * :class:`torch.nn.MaxPool3d` when attempting to differentiate a CUDA tensor
        * :class:`torch.nn.AdaptiveMaxPool2d` when attempting to differentiate a CUDA tensor
        * :class:`torch.nn.FractionalMaxPool2d` when attempting to differentiate a CUDA tensor
        * :class:`torch.nn.FractionalMaxPool3d` when attempting to differentiate a CUDA tensor
        * :class:`torch.nn.MaxUnpool1d`
        * :class:`torch.nn.MaxUnpool2d`
        * :class:`torch.nn.MaxUnpool3d`
        * :func:`torch.nn.functional.interpolate` when attempting to differentiate a CUDA tensor
          and one of the following modes is used:

          - ``linear``
          - ``bilinear``
          - ``bicubic``
          - ``trilinear``

        * :class:`torch.nn.ReflectionPad1d` when attempting to differentiate a CUDA tensor
        * :class:`torch.nn.ReflectionPad2d` when attempting to differentiate a CUDA tensor
        * :class:`torch.nn.ReflectionPad3d` when attempting to differentiate a CUDA tensor
        * :class:`torch.nn.ReplicationPad1d` when attempting to differentiate a CUDA tensor
        * :class:`torch.nn.ReplicationPad2d` when attempting to differentiate a CUDA tensor
        * :class:`torch.nn.ReplicationPad3d` when attempting to differentiate a CUDA tensor
        * :class:`torch.nn.NLLLoss` when called on a CUDA tensor
        * :class:`torch.nn.CTCLoss` when attempting to differentiate a CUDA tensor
        * :class:`torch.nn.EmbeddingBag` when attempting to differentiate a CUDA tensor when
          ``mode='max'``
        * :func:`torch.Tensor.put_` when ``accumulate=False``
        * :func:`torch.Tensor.put_` when ``accumulate=True`` and called on a CUDA tensor
        * :func:`torch.histc` when called on a CUDA tensor
        * :func:`torch.bincount` when called on a CUDA tensor
        * :func:`torch.kthvalue` with called on a CUDA tensor
        * :func:`torch.median` with indices output when called on a CUDA tensor
        * :func:`torch.nn.functional.grid_sample` when attempting to differentiate a CUDA tensor
        * :func:`torch.cumsum` when called on a CUDA tensor when dtype is floating point or complex

    A handful of CUDA operations are nondeterministic if the CUDA version is
    10.2 or greater, unless the environment variable ``CUBLAS_WORKSPACE_CONFIG=:4096:8``
    or ``CUBLAS_WORKSPACE_CONFIG=:16:8`` is set. See the CUDA documentation for more
    details: `<https://docs.nvidia.com/cuda/cublas/index.html#cublasApi_reproducibility>`_
    If one of these environment variable configurations is not set, a :class:`RuntimeError`
    will be raised from these operations when called with CUDA tensors:

        * :func:`torch.mm`
        * :func:`torch.mv`
        * :func:`torch.bmm`

    Note that deterministic operations tend to have worse performance than
    nondeterministic operations.

    .. note::

        This flag does not detect or prevent nondeterministic behavior caused
        by calling an inplace operation on a tensor with an internal memory
        overlap or by giving such a tensor as the :attr:`out` argument for an
        operation. In these cases, multiple writes of different data may target
        a single memory location, and the order of writes is not guaranteed.

    Args:
        mode (:class:`bool`): If True, makes potentially nondeterministic
            operations switch to a deterministic algorithm or throw a runtime
            error. If False, allows nondeterministic operations.

    Keyword args:
        warn_only (:class:`bool`, optional): If True, operations that do not
            have a deterministic implementation will throw a warning instead of
            an error. Default: ``False``

    Example::

        >>> torch.use_deterministic_algorithms(True)

        # Forward mode nondeterministic error
        >>> # xdoctest: +SKIP
        >>> torch.randn(10, device='cuda').kthvalue(0)
        ...
        RuntimeError: kthvalue CUDA does not have a deterministic implementation...

        # Backward mode nondeterministic error
        >>> torch.nn.AvgPool3d(1)(torch.randn(3, 4, 5, 6, requires_grad=True).cuda()).sum().backward()
        ...
        RuntimeError: avg_pool3d_backward_cuda does not have a deterministic implementation...
    """
    _C._set_deterministic_algorithms(mode, warn_only=warn_only)

def are_deterministic_algorithms_enabled():
    r"""Returns True if the global deterministic flag is turned on. Refer to
    :func:`torch.use_deterministic_algorithms` documentation for more details.
    """
    return _C._get_deterministic_algorithms()

def is_deterministic_algorithms_warn_only_enabled():
    r"""Returns True if the global deterministic flag is set to warn only.
    Refer to :func:`torch.use_deterministic_algorithms` documentation for more
    details.
    """
    return _C._get_deterministic_algorithms_warn_only()

def set_deterministic_debug_mode(debug_mode: Union[builtins.int, str]) -> None:
    r"""Sets the debug mode for deterministic operations.

    .. note:: This is an alternative interface for
        :func:`torch.use_deterministic_algorithms`. Refer to that function's
        documentation for details about affected operations.

    Args:
        debug_mode(str or int): If "default" or 0, don't error or warn on
            nondeterministic operations. If "warn" or 1, warn on
            nondeterministic operations. If "error" or 2, error on
            nondeterministic operations.
    """

    # NOTE: builtins.int is used here because int in this scope resolves
    # to torch.int
    if not isinstance(debug_mode, (builtins.int, str)):
        raise TypeError(f'debug_mode must be str or int, but got {type(debug_mode)}')

    if isinstance(debug_mode, str):
        if debug_mode == 'default':
            debug_mode = 0
        elif debug_mode == 'warn':
            debug_mode = 1
        elif debug_mode == 'error':
            debug_mode = 2
        else:
            raise RuntimeError(
                'invalid value of debug_mode, expected one of `default`, '
                f'`warn`, `error`, but got {debug_mode}')

    if debug_mode == 0:
        _C._set_deterministic_algorithms(False)
    elif debug_mode == 1:
        _C._set_deterministic_algorithms(True, warn_only=True)
    elif debug_mode == 2:
        _C._set_deterministic_algorithms(True)
    else:
        raise RuntimeError(
            'invalid value of debug_mode, expected 0, 1, or 2, '
            f'but got {debug_mode}')

def get_deterministic_debug_mode() -> builtins.int:
    r"""Returns the current value of the debug mode for deterministic
    operations. Refer to :func:`torch.set_deterministic_debug_mode`
    documentation for more details.
    """

    if _C._get_deterministic_algorithms():
        if _C._get_deterministic_algorithms_warn_only():
            return 1
        else:
            return 2
    else:
        return 0

def get_float32_matmul_precision() -> builtins.str:
    r"""Returns the current value of float32 matrix multiplication precision. Refer to
    :func:`torch.set_float32_matmul_precision` documentation for more details.
    """
    return _C._get_float32_matmul_precision()

def set_float32_matmul_precision(precision):
    r"""Sets the internal precision of float32 matrix multiplications.

    Running float32 matrix multiplications in lower precision may significantly increase
    performance, and in some programs the loss of precision has a negligible impact.

    Supports three settings:

        * "highest", float32 matrix multiplications use the float32 datatype for
          internal computations.
        * "high", float32 matrix multiplications use the TensorFloat32 or bfloat16_3x
          datatypes for internal computations, if fast matrix multiplication algorithms
          using those datatypes internally are available. Otherwise float32
          matrix multiplications are computed as if the precision is "highest".
        * "medium", float32 matrix multiplications use the bfloat16 datatype for
          internal computations, if a fast matrix multiplication algorithm
          using that datatype internally is available. Otherwise float32
          matrix multiplications are computed as if the precision is "high".

    .. note::

        This does not change the output dtype of float32 matrix multiplications,
        it controls how the internal computation of the matrix multiplication is performed.

    .. note::

        This does not change the precision of convolution operations. Other flags,
        like `torch.backends.cudnn.allow_tf32`, may control the precision of convolution
        operations.

    .. note::

        This flag currently only affects one native device type: CUDA.
        If "high" or "medium" are set then the TensorFloat32 datatype will be used
        when computing float32 matrix multiplications, equivalent to setting
        `torch.backends.cuda.matmul.allow_tf32 = True`. When "highest" (the default)
        is set then the float32 datatype is used for internal computations, equivalent
        to setting `torch.backends.cuda.matmul.allow_tf32 = False`.

    Args:
        precision(str): can be set to "highest" (default), "high", or "medium" (see above).

    """
    _C._set_float32_matmul_precision(precision)

def set_warn_always(b):
    r"""When this flag is False (default) then some PyTorch warnings may only
    appear once per process. This helps avoid excessive warning information.
    Setting it to True causes these warnings to always appear, which may be
    helpful when debugging.

    Args:
        b (:class:`bool`): If True, force warnings to always be emitted
                           If False, set to the default behaviour
    """
    _C._set_warnAlways(b)

def is_warn_always_enabled():
    r"""Returns True if the global warn_always flag is turned on. Refer to
    :func:`torch.set_warn_always` documentation for more details.
    """
    return _C._get_warnAlways()

################################################################################
# Define numeric constants
################################################################################

# For Python Array API (https://data-apis.org/array-api/latest/API_specification/constants.html) and
# NumPy consistency (https://numpy.org/devdocs/reference/constants.html)
from math import e , nan , inf , pi
__all__.extend(['e', 'pi', 'nan', 'inf'])

################################################################################
# Define Storage and Tensor classes
################################################################################

from ._tensor import Tensor
from .storage import _StorageBase, TypedStorage, _LegacyStorage, UntypedStorage, _warn_typed_storage_removal

# NOTE: New <type>Storage classes should never be added. When adding a new
# dtype, use torch.storage.TypedStorage directly.

class ByteStorage(_LegacyStorage):
    @classproperty
    def dtype(self):
        _warn_typed_storage_removal()
        return self._dtype

    @classproperty
    def _dtype(self):
        return torch.uint8

class DoubleStorage(_LegacyStorage):
    @classproperty
    def dtype(self):
        _warn_typed_storage_removal()
        return self._dtype

    @classproperty
    def _dtype(self):
        return torch.double

class FloatStorage(_LegacyStorage):
    @classproperty
    def dtype(self):
        _warn_typed_storage_removal()
        return self._dtype

    @classproperty
    def _dtype(self):
        return torch.float

class HalfStorage(_LegacyStorage):
    @classproperty
    def dtype(self):
        _warn_typed_storage_removal()
        return self._dtype

    @classproperty
    def _dtype(self):
        return torch.half

class LongStorage(_LegacyStorage):
    @classproperty
    def dtype(self):
        _warn_typed_storage_removal()
        return self._dtype

    @classproperty
    def _dtype(self):
        return torch.long

class IntStorage(_LegacyStorage):
    @classproperty
    def dtype(self):
        _warn_typed_storage_removal()
        return self._dtype

    @classproperty
    def _dtype(self):
        return torch.int

class ShortStorage(_LegacyStorage):
    @classproperty
    def dtype(self):
        _warn_typed_storage_removal()
        return self._dtype

    @classproperty
    def _dtype(self):
        return torch.short

class CharStorage(_LegacyStorage):
    @classproperty
    def dtype(self):
        _warn_typed_storage_removal()
        return self._dtype

    @classproperty
    def _dtype(self):
        return torch.int8

class BoolStorage(_LegacyStorage):
    @classproperty
    def dtype(self):
        _warn_typed_storage_removal()
        return self._dtype

    @classproperty
    def _dtype(self):
        return torch.bool

class BFloat16Storage(_LegacyStorage):
    @classproperty
    def dtype(self):
        _warn_typed_storage_removal()
        return self._dtype

    @classproperty
    def _dtype(self):
        return torch.bfloat16

class ComplexDoubleStorage(_LegacyStorage):
    @classproperty
    def dtype(self):
        _warn_typed_storage_removal()
        return self._dtype

    @classproperty
    def _dtype(self):
        return torch.cdouble

class ComplexFloatStorage(_LegacyStorage):
    @classproperty
    def dtype(self):
        _warn_typed_storage_removal()
        return self._dtype

    @classproperty
    def _dtype(self):
        return torch.cfloat

class QUInt8Storage(_LegacyStorage):
    @classproperty
    def dtype(self):
        _warn_typed_storage_removal()
        return self._dtype

    @classproperty
    def _dtype(self):
        return torch.quint8

class QInt8Storage(_LegacyStorage):
    @classproperty
    def dtype(self):
        _warn_typed_storage_removal()
        return self._dtype

    @classproperty
    def _dtype(self):
        return torch.qint8

class QInt32Storage(_LegacyStorage):
    @classproperty
    def dtype(self):
        _warn_typed_storage_removal()
        return self._dtype

    @classproperty
    def _dtype(self):
        return torch.qint32

class QUInt4x2Storage(_LegacyStorage):
    @classproperty
    def dtype(self):
        _warn_typed_storage_removal()
        return self._dtype

    @classproperty
    def _dtype(self):
        return torch.quint4x2

class QUInt2x4Storage(_LegacyStorage):
    @classproperty
    def dtype(self):
        _warn_typed_storage_removal()
        return self._dtype

    @classproperty
    def _dtype(self):
        return torch.quint2x4

_storage_classes = {
    UntypedStorage, DoubleStorage, FloatStorage, LongStorage, IntStorage,
    ShortStorage, CharStorage, ByteStorage, HalfStorage, BoolStorage,
    QUInt8Storage, QInt8Storage, QInt32Storage, BFloat16Storage,
    ComplexFloatStorage, ComplexDoubleStorage, QUInt4x2Storage, QUInt2x4Storage,
    TypedStorage
}

# The _tensor_classes set is initialized by the call to _C._initialize_tensor_type_bindings()
_tensor_classes: Set[Type] = set()

# If you edit these imports, please update torch/__init__.py.in as well
from .random import set_rng_state, get_rng_state, manual_seed, initial_seed, seed
from .serialization import save, load
from ._tensor_str import set_printoptions

################################################################################
# Initialize extension
################################################################################

def manager_path():
    if platform.system() == 'Windows' or sys.executable == 'torch_deploy':
        return b""
    path = get_file_path('torch', 'bin', 'torch_shm_manager')
    prepare_multiprocessing_environment(get_file_path('torch'))
    if not os.path.exists(path):
        raise RuntimeError("Unable to find torch_shm_manager at " + path)
    return path.encode('utf-8')

from torch.amp import autocast

# Shared memory manager needs to know the exact location of manager executable
_C._initExtension(manager_path())
del manager_path

# Appease the type checker: it can't deal with direct setting of globals().
# Note that we will see "too many" functions when reexporting this way; there
# is not a good way to fix this problem.  Perhaps, try to redesign VariableFunctions
# so that this import is good enough
if TYPE_CHECKING:
    # Some type signatures pulled in from _VariableFunctions here clash with
    # signatures already imported. For now these clashes are ignored; see
    # PR #43339 for details.
    from torch._C._VariableFunctions import *  # type: ignore[misc] # noqa: F403

# Ops not to be exposed in `torch` namespace,
# mostly helper ops.
PRIVATE_OPS = (
    'unique_dim',
)

for name in dir(_C._VariableFunctions):
    if name.startswith('__') or name in PRIVATE_OPS:
        continue
    obj = getattr(_C._VariableFunctions, name)
    obj.__module__ = 'torch'
    globals()[name] = obj
    if not name.startswith("_"):
        __all__.append(name)

################################################################################
# Import interface functions defined in Python
################################################################################

# needs to be after the above ATen bindings so we can overwrite from Python side
from .functional import *  # noqa: F403


################################################################################
# Remove unnecessary members
################################################################################

del _StorageBase
del _LegacyStorage

################################################################################
# Define _assert
################################################################################

# needs to be before the submodule imports to avoid circular dependencies
def _assert(condition, message):
    r"""A wrapper around Python's assert which is symbolically traceable.
    """
    from .overrides import has_torch_function, handle_torch_function

    if type(condition) is not torch.Tensor and has_torch_function((condition,)):
        return handle_torch_function(_assert, (condition,), condition, message)
    assert condition, message

################################################################################
# Import most common subpackages
################################################################################

# Use the redundant form so that type checkers know that these are a part of
# the public API. The "regular" import lines are there solely for the runtime
# side effect of adding to the imported module's members for other users.
from torch import cuda as cuda
from torch import cpu as cpu
from torch import autograd as autograd
from torch.autograd import (
    no_grad as no_grad,
    enable_grad as enable_grad,
    set_grad_enabled as set_grad_enabled,
    inference_mode as inference_mode,
)
from torch import fft as fft
from torch import futures as futures
from torch import nested as nested
from torch import nn as nn
from torch.signal import windows as windows
from torch import optim as optim
import torch.optim._multi_tensor
from torch import multiprocessing as multiprocessing
from torch import sparse as sparse
from torch import special as special
import torch.utils.backcompat
from torch import onnx as onnx
from torch import jit as jit
from torch import linalg as linalg
from torch import hub as hub
from torch import random as random
from torch import distributions as distributions
from torch import testing as testing
import torch.backends.cuda
import torch.backends.mps
import torch.backends.cudnn
import torch.backends.mkl
import torch.backends.mkldnn
import torch.backends.openmp
import torch.backends.quantized
import torch.utils.data
from torch import __config__ as __config__
from torch import __future__ as __future__
from torch import profiler as profiler

# Quantized, sparse, AO, etc. should be last to get imported, as nothing
# is expected to depend on them.
from torch import ao as ao
# nn.quant* depends on ao -- so should be after those.
import torch.nn.quantizable
import torch.nn.quantized
import torch.nn.qat
import torch.nn.intrinsic

_C._init_names(list(torch._storage_classes))

# attach docstrings to torch and tensor functions
from . import _torch_docs, _tensor_docs, _storage_docs
del _torch_docs, _tensor_docs, _storage_docs


def compiled_with_cxx11_abi():
    r"""Returns whether PyTorch was built with _GLIBCXX_USE_CXX11_ABI=1"""
    return _C._GLIBCXX_USE_CXX11_ABI


# Import the ops "namespace"
from torch._ops import ops
from torch._classes import classes

# quantization depends on torch.fx
# Import quantization
from torch import quantization as quantization

# Import the quasi random sampler
from torch import quasirandom as quasirandom

# If you are seeing this, it means that this call site was not checked if
# the memory format could be preserved, and it was switched to old default
# behaviour of contiguous
legacy_contiguous_format = contiguous_format

# Register fork handler to initialize OpenMP in child processes (see gh-28389)
from torch.multiprocessing._atfork import register_after_fork
register_after_fork(torch.get_num_threads)
del register_after_fork

# Import tools that require fully imported torch (for applying
# torch.jit.script as a decorator, for instance):
from ._lobpcg import lobpcg as lobpcg

from ._vmap_internals import vmap as vmap

# These were previously defined in native_functions.yaml and appeared on the
# `torch` namespace, but we moved them to c10 dispatch to facilitate custom
# class usage. We add these lines here to preserve backward compatibility.
quantized_lstm = torch.ops.aten.quantized_lstm
quantized_gru = torch.ops.aten.quantized_gru

from torch.utils.dlpack import from_dlpack, to_dlpack

# Import experimental masked operations support. See
# [RFC-0016](https://github.com/pytorch/rfcs/pull/27) for more
# information.
from . import masked

# Import removed ops with error message about removal
<<<<<<< HEAD
from ._linalg_utils import eig, solve, chain_matmul  # type: ignore[misc]

=======
from ._linalg_utils import (  # type: ignore[misc]
    matrix_rank,
    eig,
    solve,
    lstsq,
)
>>>>>>> 52669534

def _register_device_module(device_type, module):
    r"""Register an external runtime module of the specific :attr:`device_type`
    supported by torch.

    After the :attr:`module` is registered correctly, the user can refer
    the external runtime module as part of torch with attribute torch.xxx.
    """
    # Make sure the device_type represent a supported device type for torch.
    device_type = torch.device(device_type).type
    m = sys.modules[__name__]
    if hasattr(m, device_type):
        raise RuntimeError("The runtime module of '{}' has already "
                           "been registered with '{}'".format(device_type, getattr(m, device_type)))
    setattr(m, device_type, module)
    torch_module_name = '.'.join([__name__, device_type])
    sys.modules[torch_module_name] = module

# expose return_types
from . import return_types
from . import library
if not TYPE_CHECKING:
    from . import _meta_registrations

# Enable CUDA Sanitizer
if 'TORCH_CUDA_SANITIZER' in os.environ:
    import torch.cuda._sanitizer as csan

    csan.enable_cuda_sanitizer()

# Populate magic methods on SymInt and SymFloat
import torch.fx.experimental.symbolic_shapes<|MERGE_RESOLUTION|>--- conflicted
+++ resolved
@@ -1105,17 +1105,13 @@
 from . import masked
 
 # Import removed ops with error message about removal
-<<<<<<< HEAD
-from ._linalg_utils import eig, solve, chain_matmul  # type: ignore[misc]
-
-=======
 from ._linalg_utils import (  # type: ignore[misc]
+    chain_matmul,
+    eig,
+    lstsq,
     matrix_rank,
-    eig,
     solve,
-    lstsq,
 )
->>>>>>> 52669534
 
 def _register_device_module(device_type, module):
     r"""Register an external runtime module of the specific :attr:`device_type`
