import functools
import math
import warnings
from typing import Any, cast, Dict

import torch
import torch.distributed as dist
import torch.distributed.algorithms._checkpoint.checkpoint_wrapper as checkpoint_wrapper

# Import the entire FSDP file to avoid circular imports
import torch.nn as nn
import torch.nn.functional as F
from torch.distributed._shard.sharded_tensor import (
    init_from_local_shards,
    Shard,
    ShardedTensor,
)
<<<<<<< HEAD
from torch.distributed.fsdp._common_utils import clean_tensor_name
=======
from torch.distributed.fsdp._common_utils import (
    _FSDPState,
    _has_fsdp_params,
    _module_handles,
    clean_tensor_name,
    FSDP_PREFIX,
    FSDP_WRAPPED_MODULE,
)
>>>>>>> 60e59c07
from torch.distributed.fsdp._runtime_utils import (
    _cast_buffers_to_dtype_and_device,
    _get_buffers_and_dtypes_for_computation,
)
from torch.distributed.utils import _replace_by_prefix

from ._fsdp_extensions import (
    _ext_chunk_tensor,
    _ext_pre_load_state_dict_transform,
    _extensions as _user_extensions,
)
from ._unshard_param_utils import (
    _deregister_orig_params,
    _register_orig_params,
    _unshard_params,
    FLAT_PARAM,
)
from .flat_param import FlatParamHandle


<<<<<<< HEAD
def _full_post_state_dict_hook(
    module,
=======
def _convert_to_wrapped_module_name(module_name: str) -> str:
    module_name = module_name.replace(f"{FSDP_PREFIX}", "")
    module_name = module_name.replace(f"{FSDP_WRAPPED_MODULE}", "")
    if module_name:
        module_name = f"{module_name}."
    # Activation checkpoint adds a prefix that has to be
    # removed as well.
    module_name = module_name.replace(checkpoint_wrapper._CHECKPOINT_PREFIX, "")
    return module_name


def _param_fqns(
    module: nn.Module, fsdp_state: _FSDPState
) -> Iterator[Tuple[str, str, str]]:
    if not _has_fsdp_params(fsdp_state, module):
        return
    for param_name, module_name in _module_handles(fsdp_state, module)[
        0
    ].parameter_module_names():
        module_name = _convert_to_wrapped_module_name(module_name)
        fqn = f"{module_name}{param_name}"
        yield fqn, param_name, module_name


def _shared_param_fqns(module: nn.Module, fsdp_state) -> Iterator[Tuple[str, str, str]]:
    for param_name, module_name in _module_handles(fsdp_state, module)[
        0
    ].shared_parameter_module_names():
        module_name = _convert_to_wrapped_module_name(module_name)
        fqn = f"{module_name}{param_name}"
        yield fqn, param_name, module_name


@no_type_check
def _enter_unshard_params_ctx(
    module: nn.Module,
    fsdp_state: _FSDPState,
    recurse: bool = False,
    writeback: bool = False,
    rank0_only: bool = False,
    offload_to_cpu: bool = False,
    with_grads: bool = False,
) -> None:
    """
    state_dict hooks cannot use the pure context call as the checkpoint flow
    requires to enter the context in the pre-hook but leave the context in the
    post-hook. This API enters the context of ``_unshard_params``.
    """
    assert module not in fsdp_state._unshard_params_ctx, (
        "Entering the ``_unshard_params`` context but _unshard_params_ctx[module] "
        "is not None."
    )
    fsdp_state._unshard_params_ctx[module] = _unshard_params(
        module,
        fsdp_state,
        writeback=writeback,
        rank0_only=rank0_only,
        offload_to_cpu=offload_to_cpu,
        with_grads=with_grads,
    )
    fsdp_state._unshard_params_ctx[module].__enter__()


@no_type_check
def _exit_unshard_params_ctx(module: nn.Module, fsdp_state: _FSDPState) -> None:
    """A helper function to exit ``_unshard_params`` context."""
    fsdp_state._unshard_params_ctx[module].__exit__(None, None, None)
    fsdp_state._unshard_params_ctx.pop(module)


def _common_pre_state_dict_hook(
    module: nn.Module,
    fsdp_state: _FSDPState,
    state_dict: Dict[str, Any],
    prefix: str,
) -> None:
    """Performs the pre-state_dict tasks shared by all state_dict types."""
    if torch.cuda.is_available():
        torch.cuda.synchronize()
    # TODO: need to check if this is always correct for composable FSDP.
    _lazy_init(fsdp_state, module)
    # TODO: change to this call after pre_state_dict_hook is in `nn.Module`.
    # if fsdp_state.is_root:
    #    _clear_grads_if_needed(_all_handles(fsdp_state))
    if _has_fsdp_params(fsdp_state, module):
        _clear_grads_if_needed([_module_handles(fsdp_state, module)[0]])


def _common_unshard_pre_state_dict_hook(
    module: nn.Module,
    fsdp_state: _FSDPState,
    offload_to_cpu: bool,
    rank0_only: bool,
) -> None:
    """
    Performs the pre-state_dict tasks shared by all state_dict types that require
    ``_unshard_params()``. FULL_STATE_DICT and SHARDED_STATE_DICT use this hook.
    """
    _enter_unshard_params_ctx(
        module,
        fsdp_state,
        recurse=False,
        writeback=False,
        offload_to_cpu=offload_to_cpu,
        rank0_only=rank0_only,
    )


# TODO: change to the decorator style. See ``_full_pre_state_dict_hook``.
@no_type_check
def _common_unshard_post_state_dict_hook(
    module: nn.Module,
    fsdp_state: _FSDPState,
>>>>>>> 60e59c07
    state_dict: Dict[str, Any],
    prefix: str,
) -> Dict[str, Any]:
    """
<<<<<<< HEAD
    Hook that runs after model.state_dict() is called before returning result to
    user. For FSDP, we may have to clone the tensors in state_dict as params go
    back to sharded version after _summon_full_params ends, and also remove
    the ``FSDP_WRAPPED_MODULE`` prefix.
    """
    _replace_by_prefix(state_dict, prefix + f"{fsdp_file.FSDP_PREFIX}", prefix)
    module._assert_state([fsdp_file.TrainingState.SUMMON_FULL_PARAMS])
    # Return early for trivial cases
    if not state_dict or not module._has_params:
        return state_dict

    # If a rank has already exited the `summon_full_params()` context here
    # (e.g. when `rank0_only=True` and `rank != 0`), then the rank only
    # needed to participate in the all-gather and does not need to save the
    # state dict. For `use_orig_params=False`, we can check this via
    # `FlatParameter` registration.
    # TODO: For `use_orig_params=True`, we check for the reshard upon
    # exiting `summon_full_params()` via the parameter shape. However, for
    # `NO_SHARD`, we cannot tell from the shape, so we do not return early.
    if (
        not module._use_orig_params
        and fsdp_file.FLAT_PARAM in module.module._parameters
    ) or (
        module._use_orig_params
        and module._handles
        and module._handles[0].uses_sharded_strategy
        and module._handles[0].is_sharded(module._handles[0].flat_param)
    ):
=======
    The post-state_dict flow that shared by all state_dict types that require
    ``_unshard_params()``. FULL_STATE_DICT and SHARDED_STATE_DICT use this
    hook.
    """
    _replace_by_prefix(state_dict, prefix + f"{FSDP_PREFIX}", prefix)
    # Return early for trivial cases
    if not state_dict or not _has_fsdp_params(fsdp_state, module):
        _exit_unshard_params_ctx(module, fsdp_state)
        return state_dict

    # TODO: Once pre_state_dict hook is supported, this pop should be removed.
    # For `use_orig_params=True`, the `FlatParameter` is not registered, so
    # there is no entry in the state dict for it to pop.
    if not fsdp_state._use_orig_params:
        state_dict.pop(f"{prefix}{FLAT_PARAM}")

    # If a rank does not have unsharded parameters(when `rank0_only=True`
    # and `rank != 0`), then the rank only needed to participate in the
    # all-gather and does not need to save the # state dict. We simply check
    # rank0_only to ensure this issue.
    rank0_only = (
        fsdp_state._state_dict_type == StateDictType.FULL_STATE_DICT
        and cast(FullStateDictConfig, fsdp_state._state_dict_config).rank0_only
    )
    # no_fsdp_return means the state_dict returned by this rank should contain
    # only non-FSDP controlled parameters and buffers.
    no_fsdp_return = rank0_only and fsdp_state.rank != 0
    if no_fsdp_return and not fsdp_state._use_orig_params:
        for clean_key in fsdp_state._buffer_names:
            # This is a hack to support activation checkpoint.
            clean_key = clean_key.replace(
                f"{checkpoint_wrapper._CHECKPOINT_PREFIX}.", ""
            )
            state_dict.pop(f"{prefix}{clean_key}", None)
        _exit_unshard_params_ctx(module, fsdp_state)
>>>>>>> 60e59c07
        return state_dict

    offload_to_cpu = module._state_dict_config.offload_to_cpu
    cpu_device = torch.device("cpu")

    # Loop only the parameters saved in this instance's wrapped module to
    # avoid processing buffers.
    for fqn, param_name, module_name in module._param_fqns:
        fqn = f"{prefix}{fqn}"
<<<<<<< HEAD
=======
        if no_fsdp_return:
            state_dict.pop(fqn)
            continue
        state_dict[fqn] = param
        assert fqn in state_dict, (
            f"FSDP assumes {fqn} is in the state_dict but the state_dict only "
            f"has {state_dict.keys()}. "
            f"prefix={prefix}, module_name={module_name}, "
            f"param_name={param_name} rank={fsdp_state.rank}."
        )

        param_hook(state_dict, prefix, fqn)
    _exit_unshard_params_ctx(module, fsdp_state)

    cpu_device = torch.device("cpu")
    buffer_clean_fqns = []
    buffers = []
    for clean_key in fsdp_state._buffer_names:
        # This is a hack to support activation checkpoint.
        clean_key = clean_tensor_name(clean_key)
        fqn = f"{prefix}{clean_key}"
        if fqn not in state_dict:
            # A buffer can be registered as non-persistent.
            continue
        if no_fsdp_return:
            state_dict.pop(fqn)
        else:
            buffer = state_dict[fqn]
            if (
                fsdp_state._state_dict_config.offload_to_cpu
                and buffer.device != cpu_device
            ):
                state_dict[fqn] = buffer.to(cpu_device)
            # TODO: for composable FSDP, this should be clean_tensor_name(clean_key),
            buffer_clean_fqns.append(clean_key)
            buffers.append(state_dict[fqn])
    if buffers and fsdp_state._mixed_precision_enabled_for_buffers():
        buffer_dtypes = _get_buffer_dtypes(fsdp_state, buffer_clean_fqns)
        _cast_buffers_to_dtype_and_device(
            buffers, buffer_dtypes, fsdp_state.compute_device
        )
        for buffers, clean_fqn in zip(buffers, buffer_clean_fqns):
            fqn = f"{prefix}{clean_fqn}"
            state_dict[fqn] = buffer.clone()
    return state_dict


@no_type_check
def _full_pre_state_dict_hook(
    module: nn.Module,
    fsdp_state: _FSDPState,
    state_dict: Dict[str, Any],
    prefix: str,
) -> None:
    """
    Hook that runs before model.state_dict() is called. pre-state_dict hook is
    not actually supported by ``nn.Module``. As a result, this API is called
    from ``_full_post_state_dict_hook()`` to simulate the case. Once pre-state_dict
    is supported in ``nn.Module``, this hook will be registered as a hook in
    ``nn.Module``.

    TODO: clean the callsites and hacks after ``pre_state_dict_hook` ` is supported
    in ``nn.Module``.
    """
    _common_pre_state_dict_hook(module, fsdp_state, state_dict, prefix)
    _common_unshard_pre_state_dict_hook(
        module,
        fsdp_state,
        offload_to_cpu=fsdp_state._state_dict_config.offload_to_cpu,
        rank0_only=cast(FullStateDictConfig, fsdp_state._state_dict_config).rank0_only,
    )


@no_type_check
def _full_post_state_dict_hook(
    module: nn.Module,
    fsdp_state: _FSDPState,
    state_dict: Dict[str, Any],
    prefix: str,
) -> Dict[str, Any]:
    """
    Hook that runs after model.state_dict() is called before returning result to
    user. For FSDP, we may have to clone the tensors in state_dict as params go
    back to sharded version after _unshard_params ends, and also remove
    the ``FSDP_WRAPPED_MODULE`` prefix.
    """
    # TODO: remove the hack. See ``_full_pre_state_dict_hook``.
    _full_pre_state_dict_hook(module, fsdp_state, state_dict, prefix)

    def param_hook(
        state_dict: Dict[str, Any],
        prefix: str,
        fqn: str,
    ) -> None:
>>>>>>> 60e59c07
        clean_key = fqn
        clean_prefix = clean_tensor_name(prefix)
        # Strip prefix out of key if needed as buffer names and param names
        # do not have prefix considered as they are not computed in `state_dict`
        # call.
        if clean_key.startswith(clean_prefix):
            clean_key = clean_key[len(clean_prefix) :]

<<<<<<< HEAD
        # Clone non-ignored parameters before exiting the
        # `_summon_full_params()` context
        assert fqn in state_dict, (
            f"FSDP assumes {fqn} is in the state_dict but the state_dict "
            f"only has {state_dict.keys()}. prefix={prefix}, "
            f"module_name={module_name} param_name={param_name} rank={module.rank}."
        )
        if clean_key not in module._ignored_param_names and not getattr(
=======
        # Clone non-ignored parameters before exiting the `_unshard_params()` context.
        if clean_key not in fsdp_state._ignored_param_names and not getattr(
>>>>>>> 60e59c07
            state_dict[fqn], "_has_been_cloned", False
        ):
            try:
                state_dict[fqn] = state_dict[fqn].clone().detach()
                state_dict[fqn]._has_been_cloned = True  # type: ignore[attr-defined]
            except BaseException as e:
                warnings.warn(
                    f"Failed to clone() tensor with name {fqn} on rank {module.rank}. "
                    "This may mean that this state_dict entry could point to invalid "
                    "memory regions after returning from state_dict() call if this "
                    "parameter is managed by FSDP. Please check clone "
                    f"implementation of {fqn}. Error: {str(e)}"
                )

<<<<<<< HEAD
    # Offload the buffer to CPU if needed -- we do not do this in
    # `_summon_full_params()` since without care, that would free
    # the original buffer's GPU memory and require reallocating
    # that memory later; this only affects the state dict's buffer
    # variable and leaves the original buffer's GPU memory intact
    if offload_to_cpu:
        for clean_key in module._buffer_names:
            # This is a hack to support activation checkpoint.
            clean_key = clean_key.replace(
                f"{checkpoint_wrapper._CHECKPOINT_PREFIX}.", ""
            )
            fqn = f"{prefix}{clean_key}"
            if fqn not in state_dict:
                # A buffer can be registered as non-persistent.
                continue
            if state_dict[fqn].device != cpu_device:
                state_dict[fqn] = state_dict[fqn].to(cpu_device)
    return state_dict


def _full_pre_load_state_dict_hook(
    module,
    state_dict: Dict[str, Any],
    prefix: str,
) -> None:
    # We do not expect to be calling pre-hooks twice without post-hook
    # call in between.
    assert getattr(module, "_full_param_ctx", None) is None
    # Note that it needs writeback=True to persist.
    module._full_param_ctx = module._summon_full_params(recurse=False, writeback=True)
    module._full_param_ctx.__enter__()
    _replace_by_prefix(state_dict, prefix, prefix + f"{fsdp_file.FSDP_PREFIX}")


def _full_post_load_state_dict_hook(module, *args, **kwargs) -> None:
    # We should exit summon_full_params context.
    module._assert_state([fsdp_file.TrainingState.SUMMON_FULL_PARAMS])
    assert getattr(module, "_full_param_ctx", None) is not None
    module._full_param_ctx.__exit__(None, None, None)
    module._full_param_ctx = None
=======
    return _common_unshard_post_state_dict_hook(
        module, fsdp_state, state_dict, prefix, param_hook
    )


def _full_pre_load_state_dict_hook(
    module: nn.Module,
    fsdp_state: _FSDPState,
    state_dict: Dict[str, Any],
    prefix: str,
) -> None:
    _lazy_init(fsdp_state, module)
    _enter_unshard_params_ctx(module, fsdp_state, recurse=False, writeback=True)
    _replace_by_prefix(state_dict, prefix, prefix + f"{FSDP_PREFIX}")


def _full_post_load_state_dict_hook(
    module: nn.Module, fsdp_state: _FSDPState, *args, **kwargs
) -> None:
    _exit_unshard_params_ctx(module, fsdp_state)


def _local_pre_state_dict_hook(
    module: nn.Module,
    fsdp_state: _FSDPState,
    state_dict: Dict[str, Any],
    prefix: str,
) -> None:
    """
    Hook that runs before model.state_dict() is called. Right now, pre-state_dict
    hook is not supported by the PyTorch core. So this API is called from
    `_local_post_state_dict_hook()` to simulate the case.
    """
    if (
        _has_fsdp_params(fsdp_state, module)
        and not _module_handles(fsdp_state, module)[0].uses_sharded_strategy
    ):
        raise RuntimeError(
            "``local_state_dict`` can only be used when parameters are flatten "
            "and sharded."
        )
    _common_pre_state_dict_hook(module, fsdp_state, state_dict, prefix)
>>>>>>> 60e59c07


def _local_post_state_dict_hook(
<<<<<<< HEAD
    module,
=======
    module: nn.Module,
    fsdp_state: _FSDPState,
>>>>>>> 60e59c07
    state_dict: Dict[str, Any],
    prefix: str,
) -> Dict[str, Any]:
    """
    This hook create a ShardedTensor from the local flat_param and replace
    the state_dict[f"{prefix}{FLAT_PARAM}] with the ShardedTensor. No copy
    will happen. The underlying storage is the same.
    """
    _replace_by_prefix(state_dict, f"{prefix}{fsdp_file.FSDP_PREFIX}", prefix)
    if not module._has_params:
        return state_dict

    # state_dict[f"{prefix}{FLAT_PARAM}"] exists and has the same tensor
    # value as the flat_param but it is a pure Tensor because
    # nn.Module.state_dict() will detach the parameter. Therefore, we need
    # to get flat_param to get the metadata.
    assert module._handles, "Should have returned early"
    flat_param = module._handles[0].flat_param
    # Construct a ShardedTensor from the flat_param.
    full_numel = flat_param._unpadded_unsharded_size.numel()  # type: ignore[attr-defined]
    shard_offset = flat_param.numel() * module.rank
    valid_data_size = flat_param.numel() - flat_param._shard_numel_padded
    if valid_data_size > 0 and flat_param._shard_numel_padded > 0:
        flat_param = flat_param.narrow(0, 0, valid_data_size)
    local_shards = [
        Shard.from_tensor_and_offsets(flat_param, [shard_offset], module.rank)
    ]
    sharded_tensor = init_from_local_shards(
        local_shards, full_numel, process_group=module.process_group
    )  # type: ignore[assignment]
    if module._state_dict_config.offload_to_cpu:
        sharded_tensor = sharded_tensor.cpu()
    state_dict[f"{prefix}{FLAT_PARAM}"] = sharded_tensor
    return state_dict


<<<<<<< HEAD
def _local_post_load_state_dict_hook(module, *args, **kwargs) -> None:
=======
def _local_post_load_state_dict_hook(
    module: nn.Module, fsdp_state: _FSDPState, *args, **kwargs
) -> None:
>>>>>>> 60e59c07
    pass


def _local_pre_load_state_dict_hook(
<<<<<<< HEAD
    module,
=======
    module: nn.Module,
    fsdp_state: _FSDPState,
>>>>>>> 60e59c07
    state_dict: Dict[str, Any],
    prefix: str,
) -> None:
    """
    This hook finds the local flat_param for this FSDP module from the
    state_dict. The flat_param should be a ShardedTensor. This hook converts
    the ShardedTensor to a tensor. No copy happen unless padding is required.
    """
<<<<<<< HEAD
    _replace_by_prefix(state_dict, prefix, f"{prefix}{fsdp_file.FSDP_PREFIX}")
    fqn = f"{prefix}{fsdp_file.FSDP_PREFIX}{fsdp_file.FLAT_PARAM}"
=======
    _lazy_init(fsdp_state, module)
    _replace_by_prefix(state_dict, prefix, f"{prefix}{FSDP_PREFIX}")
    fqn = f"{prefix}{FSDP_PREFIX}{FLAT_PARAM}"
>>>>>>> 60e59c07
    if fqn not in state_dict:
        assert not module._has_params, (
            "No `FlatParameter` in `state_dict` for this FSDP instance "
            "but it has parameters"
        )
        return
    load_tensor = state_dict[fqn]
    assert isinstance(
        load_tensor, ShardedTensor
    ), "Tensors in local_state_dict should be ShardedTensor."

    # Convert the ShardedTensor to a Tensor.
    shards = load_tensor.local_shards()
    assert len(shards), "load_local_state_dict assume one shard per ShardedTensor."
    load_tensor = shards[0].tensor

    # Get the metadata of the flat_param to decide whether to pad the loaded
    # tensor.
    flat_param = module._handles[0].flat_param
    assert flat_param is not None
    if flat_param._shard_numel_padded not in (0, flat_param.numel()):
        assert load_tensor.numel() < flat_param.numel(), (
            f"Local shard size = {flat_param.numel()} and the tensor in "
            f"the state_dict is {load_tensor.numel()}."
        )
        load_tensor = F.pad(load_tensor, [0, flat_param._shard_numel_padded])
    state_dict[fqn] = load_tensor


<<<<<<< HEAD
def _sharded_post_state_dict_hook(
    module,
=======
def _sharded_pre_state_dict_hook(
    module: nn.Module,
    fsdp_state: _FSDPState,
    state_dict: Dict[str, Any],
    prefix: str,
) -> None:
    """
    Hook that runs before model.state_dict() is called. Check
    ``_full_pre_load_state_dict_hook`` for the detail.
    """
    if (
        _has_fsdp_params(fsdp_state, module)
        and not _module_handles(fsdp_state, module)[0].uses_sharded_strategy
    ):
        raise RuntimeError(
            "``sharded_state_dict`` can only be used when parameters are flatten "
            "and sharded."
        )
    _common_pre_state_dict_hook(module, fsdp_state, state_dict, prefix)
    # Setting offload_to_cpu here does not work even if offload_to_cpu is True.
    # We have to create ShardedTensor first then move it to CPU.
    _common_unshard_pre_state_dict_hook(
        module,
        fsdp_state,
        offload_to_cpu=False,
        rank0_only=False,
    )


@no_type_check
def _sharded_post_state_dict_hook(
    module: nn.Module,
    fsdp_state: _FSDPState,
>>>>>>> 60e59c07
    state_dict: Dict[str, Any],
    prefix: str,
) -> Dict[str, Any]:
    """
    The hook replaces the unflattened, unsharded parameter in the state_dict
    with a unflattened, sharded parameter (a ShardedTensor).
    """
    _replace_by_prefix(state_dict, f"{prefix}{fsdp_file.FSDP_PREFIX}", prefix)
    if not module._has_params:
        return state_dict

<<<<<<< HEAD
    assert module.training_state != fsdp_file.TrainingState.SUMMON_FULL_PARAMS, (
        "Inside _sharded_post_state_dict_hook, the training_state must "
        "not be SUMMON_FULL_PARAMS."
=======
    # TODO: remove the hack. See ``_full_pre_state_dict_hook``.
    _sharded_pre_state_dict_hook(module, fsdp_state, state_dict, prefix)

    def param_hook(state_dict: Dict[str, Any], prefix: str, fqn: str):
        param = state_dict[fqn]
        sharded_tensor = _ext_chunk_tensor(
            tensor=param,
            rank=fsdp_state.rank,
            world_size=fsdp_state.world_size,
            num_devices_per_node=torch.cuda.device_count(),
            pg=fsdp_state.process_group,
        )
        if fsdp_state._state_dict_config.offload_to_cpu:
            sharded_tensor = sharded_tensor.cpu()
        state_dict[fqn] = sharded_tensor

    return _common_unshard_post_state_dict_hook(
        module, fsdp_state, state_dict, prefix, param_hook
>>>>>>> 60e59c07
    )
    with module._summon_full_params(recurse=False, writeback=False):
        for fqn, _, _ in module._param_fqns:
            # Create a ShardedTensor for the unflattened, non-sharded parameter.
            param = functools.reduce(getattr, fqn.split("."), module.module)
            sharded_tensor = _ext_chunk_tensor(
                tensor=param,
                rank=module.rank,
                world_size=module.world_size,
                num_devices_per_node=torch.cuda.device_count(),
                pg=module.process_group,
            )
            if module._state_dict_config.offload_to_cpu:
                sharded_tensor = sharded_tensor.cpu()
            state_dict[f"{prefix}{fqn}"] = sharded_tensor
    # For `use_orig_params=True`, the `FlatParameter` is not registered, so
    # there is no entry in the state dict for it to pop.
    if not module._use_orig_params:
        state_dict.pop(f"{prefix}{fsdp_file.FLAT_PARAM}")
    return state_dict


<<<<<<< HEAD
def _sharded_post_load_state_dict_hook(module, *args, **kwargs) -> None:
    if module._use_orig_params:
        module._register_orig_params()
=======
@no_type_check
def _sharded_post_load_state_dict_hook(
    module: nn.Module, fsdp_state: _FSDPState, *args, **kwargs
) -> None:
    if fsdp_state._use_orig_params:
        _register_orig_params(module, fsdp_state)
>>>>>>> 60e59c07


def _sharded_pre_load_state_dict_hook(
<<<<<<< HEAD
    module,
=======
    module: nn.Module,
    fsdp_state: _FSDPState,
>>>>>>> 60e59c07
    state_dict: Dict[str, Any],
    prefix: str,
) -> None:
    """
    The hook combines the unflattened, sharded parameters (ShardedTensor) to
    a new FlatParameter and shards the new FlatParameter to the local chunk.
    """
<<<<<<< HEAD
    _replace_by_prefix(state_dict, prefix, prefix + f"{fsdp_file.FSDP_PREFIX}")
    if not module._has_params:
=======
    _lazy_init(fsdp_state, module)
    _replace_by_prefix(state_dict, prefix, prefix + f"{FSDP_PREFIX}")
    if not _has_fsdp_params(fsdp_state, module):
>>>>>>> 60e59c07
        return

    if not module._handles[0].uses_sharded_strategy:
        raise RuntimeError(
            "load_sharded_state_dict can only be called when parameters "
            "are flatten and sharded."
        )

    nonsharded_tensors = []
    shared_fqns = [fqn for fqn, _, _ in module._shared_param_fqns]
    loaded_shapes = []
    for fqn, _, _ in module._param_fqns:
        full_fqn = f"{prefix}{fsdp_file.FSDP_PREFIX}{fqn}"
        param = state_dict.pop(full_fqn)
        if fqn in shared_fqns:
            continue
        # All-gather the param (ShardedTensor)
        param, shards = _ext_pre_load_state_dict_transform(param)
        loaded_shapes.append(param.size())
        assert len(shards) < 2, (
            "Expects 0 or 1 shard per rank "
            f"but got {len(shards)} shards on rank {module.rank}."
        )
        param_numel = param.size().numel()
        dim_0_size = param.size()[0]
        chunk_size = (
            math.ceil(dim_0_size / module.world_size) * param_numel // dim_0_size
        )
        if len(shards) == 1:
            local_tensor = shards[0].tensor.flatten()
            if not local_tensor.is_cuda:
                local_tensor = local_tensor.cuda()
            num_padding = chunk_size - local_tensor.numel()
            if num_padding > 0:
                local_tensor = F.pad(local_tensor, [0, num_padding])
        else:
            local_tensor = torch.zeros(chunk_size, dtype=param.dtype).cuda()
        tensor = torch.empty(
            chunk_size * module.world_size, dtype=local_tensor.dtype
        ).cuda()
        dist.all_gather_into_tensor(tensor, local_tensor, group=module.process_group)
        tensor = tensor.narrow(0, 0, param_numel).reshape(param.size())
        nonsharded_tensors.append(tensor)

    # Create a new flat_param from the loaded, non-sharded tensors.
    flat_param = module._handles[0].flat_param
    loaded_flat_param = FlatParamHandle.flatten_params(
        nonsharded_tensors, requires_grad=False
    )

    # Get the chunk from the loaded flat_param for the local rank.
    loaded_flat_tensor, num_to_pad = FlatParamHandle._get_shard(
        loaded_flat_param,
        module.rank,
        module.world_size,
    )
    loaded_flat_tensor.to(flat_param.device)
    assert all(s1 == s2 for s1, s2 in zip(loaded_shapes, flat_param._shapes)), (
        f"The original shapes in FSDP are {flat_param._shapes}. "
        f"The loaded shapes are {loaded_shapes}. "
        f"FSDP extension is {'NOT' if _user_extensions is not None else ''} None."
    )
    assert flat_param.numel() == loaded_flat_tensor.numel(), (
        f"The loaded local chunk has different numel({loaded_flat_tensor.numel()}) "
        f"from the local chunk {flat_param.numel()}."
    )
    assert flat_param._shard_numel_padded == num_to_pad, (
        f"The loaded local chunk has different padding({num_to_pad}) "
        f"from the local chunk {flat_param._shard_numel_padded}."
    )
<<<<<<< HEAD
    state_dict[
        f"{prefix}{fsdp_file.FSDP_PREFIX}{fsdp_file.FLAT_PARAM}"
    ] = loaded_flat_tensor
    if module._use_orig_params:
        module._deregister_orig_params()
=======
    state_dict[f"{prefix}{FSDP_PREFIX}{FLAT_PARAM}"] = loaded_flat_tensor
    if fsdp_state._use_orig_params:
        _deregister_orig_params(module, fsdp_state)
>>>>>>> 60e59c07


@torch.no_grad()
def _post_state_dict_hook(
    module: nn.Module,
    state_dict: Dict[str, Any],
    prefix: str,
    *args: Any,
) -> Dict[str, Any]:
    """
    _post_state_dict_hook() is called after the state_dict() of this
    FSDP module is executed. ``module._state_dict_type`` is used to decide
    what postprocessing will be done.
    """
    _post_state_dict_hook_fn = {
        fsdp_file.StateDictType.FULL_STATE_DICT: _full_post_state_dict_hook,
        fsdp_file.StateDictType.LOCAL_STATE_DICT: _local_post_state_dict_hook,
        fsdp_file.StateDictType.SHARDED_STATE_DICT: _sharded_post_state_dict_hook,
    }
<<<<<<< HEAD
    fsdp_module = cast(fsdp_file.FullyShardedDataParallel, module)
    processed_state_dict = _post_state_dict_hook_fn[fsdp_module._state_dict_type](
        fsdp_module, state_dict, prefix
=======
    processed_state_dict = _post_state_dict_hook_fn[fsdp_state._state_dict_type](
        module, fsdp_state, state_dict, prefix
>>>>>>> 60e59c07
    )
    # Restore buffers, which currently are in their full precision type,
    # back to their mixed precision type. This is because buffers are cast
    # during lazy_init() and stay at their mixed precision type before/after
    # forward/backward. As a result state_dict() should maintain this.
    if fsdp_module._is_root and fsdp_module._mixed_precision_enabled_for_buffers():
        buffers, buffer_dtypes = _get_buffers_and_dtypes_for_computation(
            fsdp_module, fsdp_module
        )
        _cast_buffers_to_dtype_and_device(
            buffers, buffer_dtypes, fsdp_module.compute_device
        )
    return processed_state_dict


@torch.no_grad()
def _pre_load_state_dict_hook(
    module: nn.Module,
    state_dict: Dict[str, Any],
    prefix: str,
    *args: Any,
) -> None:
    """
    ``_pre_state_dict_hook` is called before ``module._load_from_state_dict()``
    is called. ``module._state_dict_type`` is used to decide what preprocessing
    will be done.
    """
    _pre_load_state_dict_hook_fn = {
        fsdp_file.StateDictType.FULL_STATE_DICT: _full_pre_load_state_dict_hook,
        fsdp_file.StateDictType.LOCAL_STATE_DICT: _local_pre_load_state_dict_hook,
        fsdp_file.StateDictType.SHARDED_STATE_DICT: _sharded_pre_load_state_dict_hook,
    }
    # Code that is common for all state_dict impls
    if torch.cuda.is_available():
        torch.cuda.synchronize()
    # Dispatch into state_dict specific implementation of pre-hook.
<<<<<<< HEAD
    _pre_load_state_dict_hook_fn[fsdp_module._state_dict_type](
        fsdp_module, state_dict, prefix
=======
    _pre_load_state_dict_hook_fn[fsdp_state._state_dict_type](
        module, fsdp_state, state_dict, prefix
>>>>>>> 60e59c07
    )


@torch.no_grad()
def _post_load_state_dict_hook(module: nn.Module, *args: Any) -> None:
    _post_load_state_dict_hook_fn = {
        fsdp_file.StateDictType.FULL_STATE_DICT: _full_post_load_state_dict_hook,
        fsdp_file.StateDictType.LOCAL_STATE_DICT: _local_post_load_state_dict_hook,
        fsdp_file.StateDictType.SHARDED_STATE_DICT: _sharded_post_load_state_dict_hook,
    }
    # Code that is common for all state_dict impls
    # Dispatch into state_dict type specific implementation of post-hook for
    # loading state_dict.
<<<<<<< HEAD
    _post_load_state_dict_hook_fn[fsdp_module._state_dict_type](fsdp_module)
=======
    _post_load_state_dict_hook_fn[fsdp_state._state_dict_type](module, fsdp_state)
>>>>>>> 60e59c07
<|MERGE_RESOLUTION|>--- conflicted
+++ resolved
@@ -1,7 +1,7 @@
 import functools
 import math
 import warnings
-from typing import Any, cast, Dict
+from typing import Any, Callable, cast, Dict, Iterator, no_type_check, Tuple
 
 import torch
 import torch.distributed as dist
@@ -10,14 +10,12 @@
 # Import the entire FSDP file to avoid circular imports
 import torch.nn as nn
 import torch.nn.functional as F
+
 from torch.distributed._shard.sharded_tensor import (
     init_from_local_shards,
     Shard,
     ShardedTensor,
 )
-<<<<<<< HEAD
-from torch.distributed.fsdp._common_utils import clean_tensor_name
-=======
 from torch.distributed.fsdp._common_utils import (
     _FSDPState,
     _has_fsdp_params,
@@ -26,11 +24,13 @@
     FSDP_PREFIX,
     FSDP_WRAPPED_MODULE,
 )
->>>>>>> 60e59c07
 from torch.distributed.fsdp._runtime_utils import (
     _cast_buffers_to_dtype_and_device,
-    _get_buffers_and_dtypes_for_computation,
+    _clear_grads_if_needed,
+    _get_buffer_dtypes,
+    _lazy_init,
 )
+from torch.distributed.fsdp.api import FullStateDictConfig, StateDictType
 from torch.distributed.utils import _replace_by_prefix
 
 from ._fsdp_extensions import (
@@ -47,10 +47,6 @@
 from .flat_param import FlatParamHandle
 
 
-<<<<<<< HEAD
-def _full_post_state_dict_hook(
-    module,
-=======
 def _convert_to_wrapped_module_name(module_name: str) -> str:
     module_name = module_name.replace(f"{FSDP_PREFIX}", "")
     module_name = module_name.replace(f"{FSDP_WRAPPED_MODULE}", "")
@@ -164,41 +160,11 @@
 def _common_unshard_post_state_dict_hook(
     module: nn.Module,
     fsdp_state: _FSDPState,
->>>>>>> 60e59c07
-    state_dict: Dict[str, Any],
-    prefix: str,
+    state_dict: Dict[str, Any],
+    prefix: str,
+    param_hook: Callable,
 ) -> Dict[str, Any]:
     """
-<<<<<<< HEAD
-    Hook that runs after model.state_dict() is called before returning result to
-    user. For FSDP, we may have to clone the tensors in state_dict as params go
-    back to sharded version after _summon_full_params ends, and also remove
-    the ``FSDP_WRAPPED_MODULE`` prefix.
-    """
-    _replace_by_prefix(state_dict, prefix + f"{fsdp_file.FSDP_PREFIX}", prefix)
-    module._assert_state([fsdp_file.TrainingState.SUMMON_FULL_PARAMS])
-    # Return early for trivial cases
-    if not state_dict or not module._has_params:
-        return state_dict
-
-    # If a rank has already exited the `summon_full_params()` context here
-    # (e.g. when `rank0_only=True` and `rank != 0`), then the rank only
-    # needed to participate in the all-gather and does not need to save the
-    # state dict. For `use_orig_params=False`, we can check this via
-    # `FlatParameter` registration.
-    # TODO: For `use_orig_params=True`, we check for the reshard upon
-    # exiting `summon_full_params()` via the parameter shape. However, for
-    # `NO_SHARD`, we cannot tell from the shape, so we do not return early.
-    if (
-        not module._use_orig_params
-        and fsdp_file.FLAT_PARAM in module.module._parameters
-    ) or (
-        module._use_orig_params
-        and module._handles
-        and module._handles[0].uses_sharded_strategy
-        and module._handles[0].is_sharded(module._handles[0].flat_param)
-    ):
-=======
     The post-state_dict flow that shared by all state_dict types that require
     ``_unshard_params()``. FULL_STATE_DICT and SHARDED_STATE_DICT use this
     hook.
@@ -234,18 +200,14 @@
             )
             state_dict.pop(f"{prefix}{clean_key}", None)
         _exit_unshard_params_ctx(module, fsdp_state)
->>>>>>> 60e59c07
         return state_dict
-
-    offload_to_cpu = module._state_dict_config.offload_to_cpu
-    cpu_device = torch.device("cpu")
 
     # Loop only the parameters saved in this instance's wrapped module to
     # avoid processing buffers.
-    for fqn, param_name, module_name in module._param_fqns:
+    for fqn, param_name, module_name in _param_fqns(module, fsdp_state):
+        # TODO: remove the parameter retrieval. See ``_full_pre_state_dict_hook``.
+        param = functools.reduce(getattr, fqn.split("."), module.module)
         fqn = f"{prefix}{fqn}"
-<<<<<<< HEAD
-=======
         if no_fsdp_return:
             state_dict.pop(fqn)
             continue
@@ -340,7 +302,6 @@
         prefix: str,
         fqn: str,
     ) -> None:
->>>>>>> 60e59c07
         clean_key = fqn
         clean_prefix = clean_tensor_name(prefix)
         # Strip prefix out of key if needed as buffer names and param names
@@ -349,19 +310,8 @@
         if clean_key.startswith(clean_prefix):
             clean_key = clean_key[len(clean_prefix) :]
 
-<<<<<<< HEAD
-        # Clone non-ignored parameters before exiting the
-        # `_summon_full_params()` context
-        assert fqn in state_dict, (
-            f"FSDP assumes {fqn} is in the state_dict but the state_dict "
-            f"only has {state_dict.keys()}. prefix={prefix}, "
-            f"module_name={module_name} param_name={param_name} rank={module.rank}."
-        )
-        if clean_key not in module._ignored_param_names and not getattr(
-=======
         # Clone non-ignored parameters before exiting the `_unshard_params()` context.
         if clean_key not in fsdp_state._ignored_param_names and not getattr(
->>>>>>> 60e59c07
             state_dict[fqn], "_has_been_cloned", False
         ):
             try:
@@ -369,55 +319,13 @@
                 state_dict[fqn]._has_been_cloned = True  # type: ignore[attr-defined]
             except BaseException as e:
                 warnings.warn(
-                    f"Failed to clone() tensor with name {fqn} on rank {module.rank}. "
+                    f"Failed to clone() tensor with name {fqn} on rank {fsdp_state.rank}. "
                     "This may mean that this state_dict entry could point to invalid "
                     "memory regions after returning from state_dict() call if this "
                     "parameter is managed by FSDP. Please check clone "
                     f"implementation of {fqn}. Error: {str(e)}"
                 )
 
-<<<<<<< HEAD
-    # Offload the buffer to CPU if needed -- we do not do this in
-    # `_summon_full_params()` since without care, that would free
-    # the original buffer's GPU memory and require reallocating
-    # that memory later; this only affects the state dict's buffer
-    # variable and leaves the original buffer's GPU memory intact
-    if offload_to_cpu:
-        for clean_key in module._buffer_names:
-            # This is a hack to support activation checkpoint.
-            clean_key = clean_key.replace(
-                f"{checkpoint_wrapper._CHECKPOINT_PREFIX}.", ""
-            )
-            fqn = f"{prefix}{clean_key}"
-            if fqn not in state_dict:
-                # A buffer can be registered as non-persistent.
-                continue
-            if state_dict[fqn].device != cpu_device:
-                state_dict[fqn] = state_dict[fqn].to(cpu_device)
-    return state_dict
-
-
-def _full_pre_load_state_dict_hook(
-    module,
-    state_dict: Dict[str, Any],
-    prefix: str,
-) -> None:
-    # We do not expect to be calling pre-hooks twice without post-hook
-    # call in between.
-    assert getattr(module, "_full_param_ctx", None) is None
-    # Note that it needs writeback=True to persist.
-    module._full_param_ctx = module._summon_full_params(recurse=False, writeback=True)
-    module._full_param_ctx.__enter__()
-    _replace_by_prefix(state_dict, prefix, prefix + f"{fsdp_file.FSDP_PREFIX}")
-
-
-def _full_post_load_state_dict_hook(module, *args, **kwargs) -> None:
-    # We should exit summon_full_params context.
-    module._assert_state([fsdp_file.TrainingState.SUMMON_FULL_PARAMS])
-    assert getattr(module, "_full_param_ctx", None) is not None
-    module._full_param_ctx.__exit__(None, None, None)
-    module._full_param_ctx = None
-=======
     return _common_unshard_post_state_dict_hook(
         module, fsdp_state, state_dict, prefix, param_hook
     )
@@ -460,16 +368,12 @@
             "and sharded."
         )
     _common_pre_state_dict_hook(module, fsdp_state, state_dict, prefix)
->>>>>>> 60e59c07
-
-
+
+
+@no_type_check
 def _local_post_state_dict_hook(
-<<<<<<< HEAD
-    module,
-=======
-    module: nn.Module,
-    fsdp_state: _FSDPState,
->>>>>>> 60e59c07
+    module: nn.Module,
+    fsdp_state: _FSDPState,
     state_dict: Dict[str, Any],
     prefix: str,
 ) -> Dict[str, Any]:
@@ -478,51 +382,46 @@
     the state_dict[f"{prefix}{FLAT_PARAM}] with the ShardedTensor. No copy
     will happen. The underlying storage is the same.
     """
-    _replace_by_prefix(state_dict, f"{prefix}{fsdp_file.FSDP_PREFIX}", prefix)
-    if not module._has_params:
+    # TODO: remove the hack. See ``_full_pre_state_dict_hook``.
+    _local_pre_state_dict_hook(module, fsdp_state, state_dict, prefix)
+
+    _replace_by_prefix(state_dict, f"{prefix}{FSDP_PREFIX}", prefix)
+    if not _has_fsdp_params(fsdp_state, module):
         return state_dict
 
     # state_dict[f"{prefix}{FLAT_PARAM}"] exists and has the same tensor
     # value as the flat_param but it is a pure Tensor because
     # nn.Module.state_dict() will detach the parameter. Therefore, we need
     # to get flat_param to get the metadata.
-    assert module._handles, "Should have returned early"
-    flat_param = module._handles[0].flat_param
+    assert _module_handles(fsdp_state, module), "Should have returned early"
+    flat_param = _module_handles(fsdp_state, module)[0].flat_param
     # Construct a ShardedTensor from the flat_param.
     full_numel = flat_param._unpadded_unsharded_size.numel()  # type: ignore[attr-defined]
-    shard_offset = flat_param.numel() * module.rank
+    shard_offset = flat_param.numel() * fsdp_state.rank
     valid_data_size = flat_param.numel() - flat_param._shard_numel_padded
     if valid_data_size > 0 and flat_param._shard_numel_padded > 0:
         flat_param = flat_param.narrow(0, 0, valid_data_size)
     local_shards = [
-        Shard.from_tensor_and_offsets(flat_param, [shard_offset], module.rank)
+        Shard.from_tensor_and_offsets(flat_param, [shard_offset], fsdp_state.rank)
     ]
     sharded_tensor = init_from_local_shards(
-        local_shards, full_numel, process_group=module.process_group
+        local_shards, full_numel, process_group=fsdp_state.process_group
     )  # type: ignore[assignment]
-    if module._state_dict_config.offload_to_cpu:
+    if fsdp_state._state_dict_config.offload_to_cpu:
         sharded_tensor = sharded_tensor.cpu()
     state_dict[f"{prefix}{FLAT_PARAM}"] = sharded_tensor
     return state_dict
 
 
-<<<<<<< HEAD
-def _local_post_load_state_dict_hook(module, *args, **kwargs) -> None:
-=======
 def _local_post_load_state_dict_hook(
     module: nn.Module, fsdp_state: _FSDPState, *args, **kwargs
 ) -> None:
->>>>>>> 60e59c07
     pass
 
 
 def _local_pre_load_state_dict_hook(
-<<<<<<< HEAD
-    module,
-=======
-    module: nn.Module,
-    fsdp_state: _FSDPState,
->>>>>>> 60e59c07
+    module: nn.Module,
+    fsdp_state: _FSDPState,
     state_dict: Dict[str, Any],
     prefix: str,
 ) -> None:
@@ -531,16 +430,11 @@
     state_dict. The flat_param should be a ShardedTensor. This hook converts
     the ShardedTensor to a tensor. No copy happen unless padding is required.
     """
-<<<<<<< HEAD
-    _replace_by_prefix(state_dict, prefix, f"{prefix}{fsdp_file.FSDP_PREFIX}")
-    fqn = f"{prefix}{fsdp_file.FSDP_PREFIX}{fsdp_file.FLAT_PARAM}"
-=======
     _lazy_init(fsdp_state, module)
     _replace_by_prefix(state_dict, prefix, f"{prefix}{FSDP_PREFIX}")
     fqn = f"{prefix}{FSDP_PREFIX}{FLAT_PARAM}"
->>>>>>> 60e59c07
     if fqn not in state_dict:
-        assert not module._has_params, (
+        assert not _has_fsdp_params(fsdp_state, module), (
             "No `FlatParameter` in `state_dict` for this FSDP instance "
             "but it has parameters"
         )
@@ -557,7 +451,7 @@
 
     # Get the metadata of the flat_param to decide whether to pad the loaded
     # tensor.
-    flat_param = module._handles[0].flat_param
+    flat_param = _module_handles(fsdp_state, module)[0].flat_param
     assert flat_param is not None
     if flat_param._shard_numel_padded not in (0, flat_param.numel()):
         assert load_tensor.numel() < flat_param.numel(), (
@@ -568,10 +462,6 @@
     state_dict[fqn] = load_tensor
 
 
-<<<<<<< HEAD
-def _sharded_post_state_dict_hook(
-    module,
-=======
 def _sharded_pre_state_dict_hook(
     module: nn.Module,
     fsdp_state: _FSDPState,
@@ -605,7 +495,6 @@
 def _sharded_post_state_dict_hook(
     module: nn.Module,
     fsdp_state: _FSDPState,
->>>>>>> 60e59c07
     state_dict: Dict[str, Any],
     prefix: str,
 ) -> Dict[str, Any]:
@@ -613,15 +502,7 @@
     The hook replaces the unflattened, unsharded parameter in the state_dict
     with a unflattened, sharded parameter (a ShardedTensor).
     """
-    _replace_by_prefix(state_dict, f"{prefix}{fsdp_file.FSDP_PREFIX}", prefix)
-    if not module._has_params:
-        return state_dict
-
-<<<<<<< HEAD
-    assert module.training_state != fsdp_file.TrainingState.SUMMON_FULL_PARAMS, (
-        "Inside _sharded_post_state_dict_hook, the training_state must "
-        "not be SUMMON_FULL_PARAMS."
-=======
+
     # TODO: remove the hack. See ``_full_pre_state_dict_hook``.
     _sharded_pre_state_dict_hook(module, fsdp_state, state_dict, prefix)
 
@@ -640,50 +521,21 @@
 
     return _common_unshard_post_state_dict_hook(
         module, fsdp_state, state_dict, prefix, param_hook
->>>>>>> 60e59c07
-    )
-    with module._summon_full_params(recurse=False, writeback=False):
-        for fqn, _, _ in module._param_fqns:
-            # Create a ShardedTensor for the unflattened, non-sharded parameter.
-            param = functools.reduce(getattr, fqn.split("."), module.module)
-            sharded_tensor = _ext_chunk_tensor(
-                tensor=param,
-                rank=module.rank,
-                world_size=module.world_size,
-                num_devices_per_node=torch.cuda.device_count(),
-                pg=module.process_group,
-            )
-            if module._state_dict_config.offload_to_cpu:
-                sharded_tensor = sharded_tensor.cpu()
-            state_dict[f"{prefix}{fqn}"] = sharded_tensor
-    # For `use_orig_params=True`, the `FlatParameter` is not registered, so
-    # there is no entry in the state dict for it to pop.
-    if not module._use_orig_params:
-        state_dict.pop(f"{prefix}{fsdp_file.FLAT_PARAM}")
-    return state_dict
-
-
-<<<<<<< HEAD
-def _sharded_post_load_state_dict_hook(module, *args, **kwargs) -> None:
-    if module._use_orig_params:
-        module._register_orig_params()
-=======
+    )
+
+
 @no_type_check
 def _sharded_post_load_state_dict_hook(
     module: nn.Module, fsdp_state: _FSDPState, *args, **kwargs
 ) -> None:
     if fsdp_state._use_orig_params:
         _register_orig_params(module, fsdp_state)
->>>>>>> 60e59c07
-
-
+
+
+@no_type_check
 def _sharded_pre_load_state_dict_hook(
-<<<<<<< HEAD
-    module,
-=======
-    module: nn.Module,
-    fsdp_state: _FSDPState,
->>>>>>> 60e59c07
+    module: nn.Module,
+    fsdp_state: _FSDPState,
     state_dict: Dict[str, Any],
     prefix: str,
 ) -> None:
@@ -691,27 +543,22 @@
     The hook combines the unflattened, sharded parameters (ShardedTensor) to
     a new FlatParameter and shards the new FlatParameter to the local chunk.
     """
-<<<<<<< HEAD
-    _replace_by_prefix(state_dict, prefix, prefix + f"{fsdp_file.FSDP_PREFIX}")
-    if not module._has_params:
-=======
     _lazy_init(fsdp_state, module)
     _replace_by_prefix(state_dict, prefix, prefix + f"{FSDP_PREFIX}")
     if not _has_fsdp_params(fsdp_state, module):
->>>>>>> 60e59c07
         return
 
-    if not module._handles[0].uses_sharded_strategy:
+    if not _module_handles(fsdp_state, module)[0].uses_sharded_strategy:
         raise RuntimeError(
             "load_sharded_state_dict can only be called when parameters "
             "are flatten and sharded."
         )
 
     nonsharded_tensors = []
-    shared_fqns = [fqn for fqn, _, _ in module._shared_param_fqns]
+    shared_fqns = [fqn for fqn, _, _ in _shared_param_fqns(module, fsdp_state)]
     loaded_shapes = []
-    for fqn, _, _ in module._param_fqns:
-        full_fqn = f"{prefix}{fsdp_file.FSDP_PREFIX}{fqn}"
+    for fqn, _, _ in _param_fqns(module, fsdp_state):
+        full_fqn = f"{prefix}{FSDP_PREFIX}{fqn}"
         param = state_dict.pop(full_fqn)
         if fqn in shared_fqns:
             continue
@@ -720,12 +567,12 @@
         loaded_shapes.append(param.size())
         assert len(shards) < 2, (
             "Expects 0 or 1 shard per rank "
-            f"but got {len(shards)} shards on rank {module.rank}."
+            f"but got {len(shards)} shards on rank {fsdp_state.rank}."
         )
         param_numel = param.size().numel()
         dim_0_size = param.size()[0]
         chunk_size = (
-            math.ceil(dim_0_size / module.world_size) * param_numel // dim_0_size
+            math.ceil(dim_0_size / fsdp_state.world_size) * param_numel // dim_0_size
         )
         if len(shards) == 1:
             local_tensor = shards[0].tensor.flatten()
@@ -737,14 +584,16 @@
         else:
             local_tensor = torch.zeros(chunk_size, dtype=param.dtype).cuda()
         tensor = torch.empty(
-            chunk_size * module.world_size, dtype=local_tensor.dtype
+            chunk_size * fsdp_state.world_size, dtype=local_tensor.dtype
         ).cuda()
-        dist.all_gather_into_tensor(tensor, local_tensor, group=module.process_group)
+        dist.all_gather_into_tensor(
+            tensor, local_tensor, group=fsdp_state.process_group
+        )
         tensor = tensor.narrow(0, 0, param_numel).reshape(param.size())
         nonsharded_tensors.append(tensor)
 
     # Create a new flat_param from the loaded, non-sharded tensors.
-    flat_param = module._handles[0].flat_param
+    flat_param = _module_handles(fsdp_state, module)[0].flat_param
     loaded_flat_param = FlatParamHandle.flatten_params(
         nonsharded_tensors, requires_grad=False
     )
@@ -752,8 +601,8 @@
     # Get the chunk from the loaded flat_param for the local rank.
     loaded_flat_tensor, num_to_pad = FlatParamHandle._get_shard(
         loaded_flat_param,
-        module.rank,
-        module.world_size,
+        fsdp_state.rank,
+        fsdp_state.world_size,
     )
     loaded_flat_tensor.to(flat_param.device)
     assert all(s1 == s2 for s1, s2 in zip(loaded_shapes, flat_param._shapes)), (
@@ -769,19 +618,12 @@
         f"The loaded local chunk has different padding({num_to_pad}) "
         f"from the local chunk {flat_param._shard_numel_padded}."
     )
-<<<<<<< HEAD
-    state_dict[
-        f"{prefix}{fsdp_file.FSDP_PREFIX}{fsdp_file.FLAT_PARAM}"
-    ] = loaded_flat_tensor
-    if module._use_orig_params:
-        module._deregister_orig_params()
-=======
     state_dict[f"{prefix}{FSDP_PREFIX}{FLAT_PARAM}"] = loaded_flat_tensor
     if fsdp_state._use_orig_params:
         _deregister_orig_params(module, fsdp_state)
->>>>>>> 60e59c07
-
-
+
+
+@no_type_check
 @torch.no_grad()
 def _post_state_dict_hook(
     module: nn.Module,
@@ -791,37 +633,23 @@
 ) -> Dict[str, Any]:
     """
     _post_state_dict_hook() is called after the state_dict() of this
-    FSDP module is executed. ``module._state_dict_type`` is used to decide
+    FSDP module is executed. ``fsdp_state._state_dict_type`` is used to decide
     what postprocessing will be done.
     """
+    # TODO: get the composable state from module
+    fsdp_state: _FSDPState = module
     _post_state_dict_hook_fn = {
-        fsdp_file.StateDictType.FULL_STATE_DICT: _full_post_state_dict_hook,
-        fsdp_file.StateDictType.LOCAL_STATE_DICT: _local_post_state_dict_hook,
-        fsdp_file.StateDictType.SHARDED_STATE_DICT: _sharded_post_state_dict_hook,
+        StateDictType.FULL_STATE_DICT: _full_post_state_dict_hook,
+        StateDictType.LOCAL_STATE_DICT: _local_post_state_dict_hook,
+        StateDictType.SHARDED_STATE_DICT: _sharded_post_state_dict_hook,
     }
-<<<<<<< HEAD
-    fsdp_module = cast(fsdp_file.FullyShardedDataParallel, module)
-    processed_state_dict = _post_state_dict_hook_fn[fsdp_module._state_dict_type](
-        fsdp_module, state_dict, prefix
-=======
     processed_state_dict = _post_state_dict_hook_fn[fsdp_state._state_dict_type](
         module, fsdp_state, state_dict, prefix
->>>>>>> 60e59c07
-    )
-    # Restore buffers, which currently are in their full precision type,
-    # back to their mixed precision type. This is because buffers are cast
-    # during lazy_init() and stay at their mixed precision type before/after
-    # forward/backward. As a result state_dict() should maintain this.
-    if fsdp_module._is_root and fsdp_module._mixed_precision_enabled_for_buffers():
-        buffers, buffer_dtypes = _get_buffers_and_dtypes_for_computation(
-            fsdp_module, fsdp_module
-        )
-        _cast_buffers_to_dtype_and_device(
-            buffers, buffer_dtypes, fsdp_module.compute_device
-        )
+    )
     return processed_state_dict
 
 
+@no_type_check
 @torch.no_grad()
 def _pre_load_state_dict_hook(
     module: nn.Module,
@@ -831,40 +659,36 @@
 ) -> None:
     """
     ``_pre_state_dict_hook` is called before ``module._load_from_state_dict()``
-    is called. ``module._state_dict_type`` is used to decide what preprocessing
+    is called. ``fsdp_state._state_dict_type`` is used to decide what preprocessing
     will be done.
     """
+    # TODO: get the composable state from module
+    fsdp_state: _FSDPState = module
     _pre_load_state_dict_hook_fn = {
-        fsdp_file.StateDictType.FULL_STATE_DICT: _full_pre_load_state_dict_hook,
-        fsdp_file.StateDictType.LOCAL_STATE_DICT: _local_pre_load_state_dict_hook,
-        fsdp_file.StateDictType.SHARDED_STATE_DICT: _sharded_pre_load_state_dict_hook,
+        StateDictType.FULL_STATE_DICT: _full_pre_load_state_dict_hook,
+        StateDictType.LOCAL_STATE_DICT: _local_pre_load_state_dict_hook,
+        StateDictType.SHARDED_STATE_DICT: _sharded_pre_load_state_dict_hook,
     }
     # Code that is common for all state_dict impls
     if torch.cuda.is_available():
         torch.cuda.synchronize()
     # Dispatch into state_dict specific implementation of pre-hook.
-<<<<<<< HEAD
-    _pre_load_state_dict_hook_fn[fsdp_module._state_dict_type](
-        fsdp_module, state_dict, prefix
-=======
     _pre_load_state_dict_hook_fn[fsdp_state._state_dict_type](
         module, fsdp_state, state_dict, prefix
->>>>>>> 60e59c07
-    )
-
-
+    )
+
+
+@no_type_check
 @torch.no_grad()
 def _post_load_state_dict_hook(module: nn.Module, *args: Any) -> None:
+    # TODO: get the composable state from module
+    fsdp_state: _FSDPState = module
     _post_load_state_dict_hook_fn = {
-        fsdp_file.StateDictType.FULL_STATE_DICT: _full_post_load_state_dict_hook,
-        fsdp_file.StateDictType.LOCAL_STATE_DICT: _local_post_load_state_dict_hook,
-        fsdp_file.StateDictType.SHARDED_STATE_DICT: _sharded_post_load_state_dict_hook,
+        StateDictType.FULL_STATE_DICT: _full_post_load_state_dict_hook,
+        StateDictType.LOCAL_STATE_DICT: _local_post_load_state_dict_hook,
+        StateDictType.SHARDED_STATE_DICT: _sharded_post_load_state_dict_hook,
     }
     # Code that is common for all state_dict impls
     # Dispatch into state_dict type specific implementation of post-hook for
     # loading state_dict.
-<<<<<<< HEAD
-    _post_load_state_dict_hook_fn[fsdp_module._state_dict_type](fsdp_module)
-=======
-    _post_load_state_dict_hook_fn[fsdp_state._state_dict_type](module, fsdp_state)
->>>>>>> 60e59c07
+    _post_load_state_dict_hook_fn[fsdp_state._state_dict_type](module, fsdp_state)