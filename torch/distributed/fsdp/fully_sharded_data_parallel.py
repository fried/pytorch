import contextlib
import copy
import functools
import math
import traceback
import warnings
from contextlib import contextmanager
from enum import auto, Enum
from typing import (
    Any,
    Callable,
    Dict,
    Generator,
    Iterable,
    Iterator,
    List,
    Optional,
    Tuple,
    Union,
)

import torch
import torch.distributed as dist
import torch.nn as nn
from torch.distributed import ProcessGroup
from torch.distributed.algorithms._checkpoint.checkpoint_wrapper import (
    _CHECKPOINT_WRAPPED_MODULE,
    ActivationWrapper,
)
from torch.distributed.algorithms._comm_hooks import LOW_PRECISION_HOOKS
from torch.distributed.fsdp._common_utils import (
    _get_param_to_fqns,
    FSDP_PREFIX,
    FSDP_WRAPPED_MODULE,
    TrainingState,
)
from torch.distributed.fsdp._dynamo_utils import _annotate_modules_for_dynamo
from torch.distributed.fsdp._init_utils import (
    _check_orig_params_flattened,
    _get_default_comm_hook,
    _init_buffer_state,
    _init_core_state,
    _init_ignored_module_states,
    _init_param_handle_from_module,
    _init_prefetching_state,
    _init_process_group_state,
    _init_runtime_state,
    _init_state_dict_state,
)
from torch.distributed.fsdp._runtime_utils import (
    _lazy_init,
    _post_forward,
    _post_forward_reshard,
    _pre_forward,
    _pre_forward_unshard,
    _root_pre_forward,
<<<<<<< HEAD
    _wait_for_computation_stream,
=======
    _should_free_in_backward,
>>>>>>> 82c64428
)
from torch.distributed.fsdp._wrap_utils import _auto_wrap
from torch.distributed.fsdp.api import (
    BackwardPrefetch,
    CPUOffload,
    FullStateDictConfig,
    LocalStateDictConfig,
    MixedPrecision,
    ShardedStateDictConfig,
    ShardingStrategy,
    StateDictConfig,
    StateDictType,
)

from ._optim_utils import (
    _broadcast_pos_dim_tensor_states,
    _broadcast_processed_optim_state_dict,
    _flatten_optim_state_dict,
    _get_param_id_to_param,
    _get_param_id_to_param_from_optim_input,
    _get_param_to_param_id,
    _get_param_to_param_id_from_optim_input,
    _optim_state_dict,
    _process_pos_dim_tensor_state,
    _rekey_sharded_optim_state_dict,
)
from ._state_dict_utils import (
    _post_load_state_dict_hook,
    _post_state_dict_hook,
    _pre_load_state_dict_hook,
)
from ._unshard_param_utils import (
    _deregister_orig_params,
    _register_flat_param,
    _register_orig_params,
    _unshard_params,
)
from ._utils import p_assert
from .flat_param import FlatParameter, FlatParamHandle
from .wrap import _FSDPPolicy


__all__ = [
    "FullyShardedDataParallel",
    "OptimStateKeyType",
]


FLAT_PARAM = "_flat_param"


class OptimStateKeyType(Enum):
    PARAM_NAME = auto()
    PARAM_ID = auto()


class FullyShardedDataParallel(nn.Module):
    """
    A wrapper for sharding Module parameters across data parallel workers. This
    is inspired by `Xu et al.`_ as well as the ZeRO Stage 3 from DeepSpeed_.
    FullyShardedDataParallel is commonly shortened to FSDP.

    .. _`Xu et al.`: https://arxiv.org/abs/2004.13336
    .. _DeepSpeed: https://www.deepspeed.ai/

    Example::

        >>> # xdoctest: +SKIP("undefined variables")
        >>> import torch
        >>> from torch.distributed.fsdp import FullyShardedDataParallel as FSDP
        >>> torch.cuda.set_device(device_id)
        >>> sharded_module = FSDP(my_module)
        >>> optim = torch.optim.Adam(sharded_module.parameters(), lr=0.0001)
        >>> x = sharded_module(x, y=3, z=torch.Tensor([1]))
        >>> loss = x.sum()
        >>> loss.backward()
        >>> optim.step()

    .. warning::
        The optimizer must be initialized *after* the module has been wrapped,
        since FSDP will shard parameters in-place and this will break any
        previously initialized optimizers.

    .. warning::
        If the destination CUDA device has ID ``dev_id``, either (1)
        ``module`` should already be placed on that device, (2) the device
        should be set using ``torch.cuda.set_device(dev_id)``, or (3)
        ``dev_id`` should be passed into the ``device_id`` constructor
        argument. This FSDP instance's compute device will be that destination
        device. For (1) and (3), the FSDP initialization always occurs on GPU.
        For (2), the FSDP initialization happens on ``module`` 's current
        device, which may be CPU.

    .. warning::
        FSDP currently does not support gradient accumulation outside
        ``no_sync()`` when using CPU offloading. Trying to do so yields
        incorrect results since FSDP will use the newly-reduced gradient
        instead of accumulating with any existing gradient.

    .. warning::
        Changing the original parameter variable names after construction will
        lead to undefined behavior.

    .. warning::
        Passing in `sync_module_states=True` flag requires module to be put
        on GPU, or to use ``device_id`` argument to specify a CUDA device that
        FSDP will move module to. This is because ``sync_module_states=True``
        requires GPU communication.

    .. warning::
        As of PyTorch 1.12, FSDP only offers limited support for shared parameters
        (for example, setting one ``Linear`` layer's weight to another's). In
        particular, modules that share parameters must be wrapped as part of the
        same FSDP unit. If enhanced shared parameter support is needed for your
        use case, please ping https://github.com/pytorch/pytorch/issues/77724

    .. note:
        Attempting to run the forward pass of a submodule that is contained in an
        FSDP instance is not supported and will result in errors. This is because the
        submodule's parameters will be sharded, but it itself is not an FSDP instance,
        so its forward pass will not all-gather the full parameters appropriately.
        This could potentially happen when attempting to run only the encoder of a
        encoder-decoder model, and the encoder is not wrapped in its own FSDP instance. To
        resolve this, please wrap the submodule in its own FSDP unit.

    .. note::
        Inputs into FSDP ``forward`` function will be moved to compute device
        (same device FSDP module is on) before running ``forward``, so user does
        not have to manually move inputs from CPU -> GPU.

    Args:
        module (nn.Module):
            This is the module to be wrapped with FSDP.
        process_group (Optional[ProcessGroup]):
            This is the process group used for collective communications.
        sharding_strategy (Optional[ShardingStrategy]):
            This configures the sharding strategy used by FSDP, which may trade
            off memory saving and communication overhead. See
            :class:`ShardingStrategy` for details. (Default: ``FULL_SHARD``)
        cpu_offload (Optional[CPUOffload]):
            This configures CPU offloading. If this is set to ``None``, then
            no CPU offloading happens. See :class:`CPUOffload` for details.
            (Default: ``None``)
        auto_wrap_policy (Optional[Union[Callable[[nn.Module, bool, int], bool], _FSDPPolicy]]):
            This is either ``None``, an ``_FSDPPolicy``, or a callable of
            a fixed signature. If it is ``None``, then ``module`` is wrapped
            with only a top-level FSDP instance without any nested wrapping. If
            it is an ``_FSDPPolicy``, then the wrapping follows the given
            policy. ``ModuleWrapPolicy`` in ``torch.distributed.fsdp.wrap.py``
            is an example. If it is a callable, then it should take in three
            arguments ``module: nn.Module``, ``recurse: bool``, and
            ``nonwrapped_numel: int`` and should return a ``bool`` specifying
            whether the passed-in ``module`` should be wrapped if
            ``recurse=False`` or if the traversal should continue down the
            subtree if ``recurse=True``. Additional custom arguments may be
            added to the callable. The ``size_based_auto_wrap_policy`` in
            ``torch.distributed.fsdp.wrap.py`` gives an example callable that
            wraps a module if the parameters in its subtree exceed 100M numel.
            A good practice is to print the model after wrapping and adjust as
            needed.

            Example::

                >>> def custom_auto_wrap_policy(
                >>>     module: nn.Module,
                >>>     recurse: bool,
                >>>     nonwrapped_numel: int,
                >>>     # Additional custom arguments
                >>>     min_num_params: int = int(1e8),
                >>> ) -> bool:
                >>>     return nonwrapped_numel >= min_num_params
                >>> # Configure a custom `min_num_params`
                >>> my_auto_wrap_policy = functools.partial(custom_auto_wrap_policy, min_num_params=int(1e5))

        backward_prefetch (Optional[BackwardPrefetch]):
            This configures explicit backward prefetching of all-gathers. See
            :class:`BackwardPrefetch` for details. (Default: ``BACKWARD_PRE``)
        mixed_precision (Optional[MixedPrecision]):
            This configures native mixed precision for FSDP. If this is set to
            ``None``, then no mixed precision is used. Otherwise, parameter,
            buffer, and gradient reduction dtypes can be set. See
            :class:`MixedPrecision` for details. (Default: ``None``)
        ignored_modules (Optional[Iterable[torch.nn.Module]]): Modules whose
            own parameters and child modules' parameters and buffers are
            ignored by this instance. None of the modules directly in
            ``ignored_modules`` should be :class:`FullyShardedDataParallel`
            instances, and any child modules that are already-constructed
            :class:`FullyShardedDataParallel` instances will not be ignored if
            they are nested under this instance. This argument may be used to
            avoid sharding specific parameters at module granularity when using an
            ``auto_wrap_policy`` or if parameters' sharding is not managed by
            FSDP. (Default: ``None``)
        param_init_fn (Optional[Callable[[nn.Module], None]]):
            A ``Callable[torch.nn.Module] -> None`` that
            specifies how modules that are currently on the meta device should be initialized
            onto an actual device. Note that as of v1.12, we detect modules on the meta
            device via ``is_meta`` check and apply a default initialization that calls
            ``reset_parameters`` method on the passed in ``nn.Module`` if ``param_init_fn``
            is not specified, otherwise we run ``param_init_fn`` to initialize the passed
            in ``nn.Module``. In particular, this means that if ``is_meta=True`` for any
            module parameters for modules that will be wrapped with FSDP and ``param_init_fn``
            is not specified, we assume your module properly implements a ``reset_parameters()``
            and will throw errors if not. Note that additionally, we offer support for modules
            initialized with torchdistX's (https://github.com/pytorch/torchdistX)
            ``deferred_init`` API. In this case, deferred modules would be initialized
            by a default initialization function that calls torchdistX's
            ``materialize_module``, or the passed in ``param_init_fn``, if it is not
            ``None``. The same ``Callable`` is applied to initialize all meta modules.
            Note that this initialization function is applied before doing any FSDP sharding
            logic.

            Example::

                >>> # xdoctest: +SKIP("undefined variables")
                >>> module = MyModule(device="meta")
                >>> def my_init_fn(module):
                >>>     # responsible for initializing a module, such as with reset_parameters
                >>>     ...
                >>> fsdp_model = FSDP(module, param_init_fn=my_init_fn, auto_wrap_policy=size_based_auto_wrap_policy)
                >>> print(next(fsdp_model.parameters()).device) # current CUDA device
                >>> # With torchdistX
                >>> module = deferred_init.deferred_init(MyModule, device="cuda")
                >>> # Will initialize via deferred_init.materialize_module().
                >>> fsdp_model = FSDP(module, auto_wrap_policy=size_based_auto_wrap_policy)

        device_id (Optional[Union[int, torch.device]]): An ``int`` or ``torch.device``
            describing the CUDA device the FSDP module should be moved to determining where
            initialization such as sharding takes place. If this argument is not specified
            and ``module`` is on CPU, we issue a warning mentioning that this argument can
            be specified for faster initialization. If specified, resulting FSDP instances
            will reside on this device, including moving ignored modules' parameters if
            needed. Note that if ``device_id`` is specified but ``module`` is already on a
            different CUDA device, an error will be thrown. (Default: ``None``)
        sync_module_states (bool): If ``True``, each individually wrapped FSDP unit will broadcast
            module parameters from rank 0 to ensure they are the same across all ranks after
            initialization. This helps ensure model parameters are the same across ranks
            before starting training, but adds communication overhead to ``__init__``, as at least
            one broadcast is triggered per individually wrapped FSDP unit.
            This can also help load checkpoints taken by ``state_dict`` and to be loaded by
            ``load_state_dict`` in a memory efficient way. See documentation for
            :class:`FullStateDictConfig` for an example of this. (Default: ``False``)
        forward_prefetch (bool): If ``True``, then FSDP *explicitly* prefetches
            the next upcoming all-gather while executing in the forward pass.
            This may improve communication and computation overlap for CPU
            bound workloads. This should only be used for static graph models
            since the forward order is fixed based on the first iteration's
            execution. (Default: ``False``)
        limit_all_gathers (bool): If ``False``, then FSDP allows the CPU
            thread to schedule all-gathers without any extra synchronization.
            If ``True``, then FSDP explicitly synchronizes the CPU thread to
            prevent too many in-flight all-gathers. This ``bool`` only affects
            the sharded strategies that schedule all-gathers. Enabling this can
            help lower the number of CUDA malloc retries.
    """

    def __init__(
        self,
        module: nn.Module,
        process_group: Optional[ProcessGroup] = None,
        sharding_strategy: Optional[ShardingStrategy] = None,
        cpu_offload: Optional[CPUOffload] = None,
        auto_wrap_policy: Optional[Union[Callable, _FSDPPolicy]] = None,
        backward_prefetch: Optional[BackwardPrefetch] = BackwardPrefetch.BACKWARD_PRE,
        mixed_precision: Optional[MixedPrecision] = None,
        ignored_modules: Optional[Iterable[torch.nn.Module]] = None,
        param_init_fn: Optional[Callable[[nn.Module], None]] = None,
        device_id: Optional[Union[int, torch.device]] = None,
        sync_module_states: bool = False,
        forward_prefetch: bool = False,
        limit_all_gathers: bool = False,
        use_orig_params: bool = False,
    ):
        torch._C._log_api_usage_once("torch.distributed.fsdp")
        super().__init__()
        _init_ignored_module_states(self, module, ignored_modules)

        # Add module annotations for Dynamo support (see function for details)
        _annotate_modules_for_dynamo(module, self._ignored_modules, use_orig_params)

        if auto_wrap_policy is not None:
            auto_wrap_kwargs = {
                "module": module,
                "auto_wrap_policy": auto_wrap_policy,
                "wrapper_cls": FullyShardedDataParallel,
                "ignored_modules": self._ignored_modules,
                "ignored_params": self._ignored_params,
                "only_wrap_children": True,  # avoid double wrapping the root
            }
            fsdp_kwargs = {
                "process_group": process_group,
                "sharding_strategy": sharding_strategy,
                "cpu_offload": cpu_offload,
                "backward_prefetch": backward_prefetch,
                "mixed_precision": mixed_precision,
                "param_init_fn": param_init_fn,
                "device_id": device_id,
                "sync_module_states": sync_module_states,
                "forward_prefetch": forward_prefetch,
                "limit_all_gathers": limit_all_gathers,
                "use_orig_params": use_orig_params,
            }
            _auto_wrap(auto_wrap_kwargs, fsdp_kwargs, FullyShardedDataParallel)

        _init_process_group_state(self, process_group)
        backward_prefetch_limit = 1
        forward_prefetch_limit = 1
        _init_core_state(
            self,
            sharding_strategy,
            mixed_precision,
            cpu_offload,
            limit_all_gathers,
            use_orig_params,
            backward_prefetch_limit,
            forward_prefetch_limit,
        )
        _init_runtime_state(self)
        _init_prefetching_state(self, backward_prefetch, forward_prefetch)
        _init_buffer_state(self, module)
        _init_param_handle_from_module(
            self,
            module,
            device_id,
            param_init_fn,
            sync_module_states,
            FullyShardedDataParallel,
        )
        self._fsdp_wrapped_module = module
        if not use_orig_params:
            _check_orig_params_flattened(self, self._ignored_params)
            _register_flat_param(self, self)

        # Delete to avoid keeping references after the constructor
        delattr(self, "_ignored_params")

        # `_state_dict_type` controls the `state_dict()` behavior, which is
        # implemented using post-save and pre-load hooks
        _init_state_dict_state(self)
        self._register_state_dict_hook(_post_state_dict_hook)
        self._register_load_state_dict_pre_hook(
            _pre_load_state_dict_hook, with_module=True
        )
        self.register_load_state_dict_post_hook(_post_load_state_dict_hook)

    @property
    def module(self) -> nn.Module:
        """
        Returns the wrapped module (like :class:`DistributedDataParallel`).
        """
        # FSDP's `.module` must refer to the innermost wrapped module when
        # composing with other module wrappers in order for state dict to work
        if isinstance(self._fsdp_wrapped_module, ActivationWrapper):
            return getattr(self._fsdp_wrapped_module, _CHECKPOINT_WRAPPED_MODULE)
        return self._fsdp_wrapped_module

    @property
    def _has_params(self) -> bool:
        """Returns whether this FSDP instance manages any parameters."""
        return hasattr(self, "_handles") and len(self._handles) > 0

    @property
    def _flat_param(self) -> Optional[FlatParameter]:
        return self._handles[0].flat_param if self._handles else None

    def __getattr__(self, name: str) -> Any:
        """Forward missing attributes to the wrapped module."""
        try:
            return super().__getattr__(name)  # defer to nn.Module's logic
        except AttributeError:
            return getattr(self._fsdp_wrapped_module, name)

    def __getitem__(self, key: int) -> Any:
        """Forward indexing calls in case the module is an ``nn.Sequential``."""
        if hasattr(self, FSDP_WRAPPED_MODULE):
            return self._fsdp_wrapped_module.__getitem__(key)  # type: ignore[operator]
        return super().__getitem__(key)

    def check_is_root(self) -> bool:
        _lazy_init(self, self)
        assert self._is_root is not None
        return self._is_root

    @staticmethod
    def fsdp_modules(
        module: nn.Module,
        root_only: bool = False,
    ) -> List["FullyShardedDataParallel"]:
        """
        Returns all nested FSDP instances, possibly including ``module`` itself
        and only including FSDP root modules if ``root_only=True``.

        Args:
            module (torch.nn.Module): Root module, which may or may not be an
                ``FSDP`` module.
            root_only (bool): Whether to return only FSDP root modules.
                (Default: ``False``)

        Returns:
            List[FullyShardedDataParallel]: FSDP modules that are nested in
            the input ``module``.
        """
        return [
            submodule
            for submodule in module.modules()
            if isinstance(submodule, FullyShardedDataParallel)
            and (not root_only or submodule.check_is_root())
        ]

    @staticmethod
    def _fsdp_handles(module: nn.Module) -> List[FlatParamHandle]:
        """
        Returns all nested FSDP instances' handles in the module hierarchy
        rooted at ``module``.
        """
        return [
            handle
            for fsdp_module in FullyShardedDataParallel.fsdp_modules(module)
            for handle in fsdp_module._handles
        ]

    def apply(self, fn: Callable[[nn.Module], None]) -> "FullyShardedDataParallel":
        r"""Applies ``fn`` recursively to every submodule (as returned by ``.children()``)
        as well as self. Typical use includes initializing the parameters of a model
        (see also :ref:`nn-init-doc`).

        Compared to ``torch.nn.Module.apply``, this version additionally gathers
        the full parameters before applying ``fn``. It should not be called from
        within another ``summon_full_params`` context.

        Args:
            fn (:class:`Module` -> None): function to be applied to each submodule

        Returns:
            Module: self
        """
        uninitialized = self._is_root is None
        self._assert_state(TrainingState.IDLE)
        with self._summon_full_params(recurse=False, writeback=True):
            ret = super().apply(fn)

        # Reset lazy init that might be called by _summon_full_params, since
        # it could have set is_root incorrectly for non-root FSDP instances.
        if uninitialized and self._is_root:
            for module in self.fsdp_modules(self):
                module._reset_lazy_init()

        return ret

    def _mixed_precision_enabled_for_params(self) -> bool:
        """
        Whether user explicitly enabled mixed precision for
        parameters or not.
        """
        return self.mixed_precision.param_dtype is not None

    def _mixed_precision_enabled_for_buffers(self) -> bool:
        """
        Whether user explicitly enabled mixed precision for
        buffers or not.
        """
        return self.mixed_precision.buffer_dtype is not None

    def _mixed_precision_enabled_for_reduce(self) -> bool:
        """
        Whether user explicitly enabled mixed precision for
        gradient reduction or not.
        """
        return self.mixed_precision.reduce_dtype is not None

    def _mixed_precision_keep_low_precision_grads(self) -> bool:
        return (
            self.mixed_precision is not None
            and self.mixed_precision.keep_low_precision_grads
        )

    def _low_precision_hook_enabled(self) -> bool:
        """
        Wether a low precision hook is registered or not.
        """
        return (
            self._communication_hook is not None
            and self._communication_hook in LOW_PRECISION_HOOKS
        )

    def _reset_lazy_init(self) -> None:
        """
        Reset instance so :func:`_lazy_init` will run on the next forward.
        """
        self._is_root: Optional[bool] = None

    @staticmethod
    def set_state_dict_type(
        module: nn.Module,
        state_dict_type: StateDictType,
        state_dict_config: Optional[StateDictConfig] = None,
    ) -> Tuple[StateDictType, StateDictConfig]:
        """
        Set the ``state_dict_type`` and the corresponding (optional)
        configurations of all the descendant FSDP modules of the target module.
        The target module does not have to be a FSDP module. If the target
        module is a FSDP module, its ``state_dict_type`` will also be changed.

        .. note:: This API should be called for only the top-level (root)
            module.

        .. note:: This API enables users to transparently use the conventional
            ``state_dict`` API to take model checkpoints in cases where the
            root FSDP module is wrapped by another ``nn.Module``. For example,
            the following will ensure ``state_dict`` is called on all non-FSDP
            instances, while dispatching into `sharded_state_dict` implementation
            for FSDP:

        Example::

            >>> # xdoctest: +SKIP("undefined variables")
            >>> model = DDP(FSDP(...))
            >>> FSDP.set_state_dict_type(
            >>>     model,
            >>>     StateDictType.SHARDED_STATE_DICT,
            >>>     ShardedStateDictConfig(offload_to_cpu=True),
            >>> )
            >>> checkpoint = model.state_dict()

        Args:
            module (torch.nn.Module): Root module.
            state_dict_type (StateDictType): the desired ``state_dict_type`` to set.
            state_dict_config (Optional[StateDictConfig]): the configuration for the
                target ``state_dict_type``.
        """
        _state_dict_type_to_config = {
            StateDictType.FULL_STATE_DICT: FullStateDictConfig,
            StateDictType.LOCAL_STATE_DICT: LocalStateDictConfig,
            StateDictType.SHARDED_STATE_DICT: ShardedStateDictConfig,
        }

        prev_state_dict_type = None
        prev_state_dict_config = None
        # Use the default config if a state_dict config is not set.
        if state_dict_config is None:
            state_dict_config = _state_dict_type_to_config[state_dict_type]()
        for submodule in FullyShardedDataParallel.fsdp_modules(module):
            if prev_state_dict_type is None:
                prev_state_dict_type = submodule._state_dict_type
            if prev_state_dict_config is None:
                prev_state_dict_config = submodule._state_dict_config
            if prev_state_dict_type != submodule._state_dict_type:
                raise RuntimeError("All FSDP module should the same state_dict_type.")
            if not isinstance(
                submodule._state_dict_config, type(prev_state_dict_config)
            ):
                raise RuntimeError(
                    "All FSDP modules should have the same type of state_dict_config."
                )

            expected_state_dict_config_type = _state_dict_type_to_config[
                state_dict_type
            ]
            if expected_state_dict_config_type != type(state_dict_config):
                raise RuntimeError(
                    f"Expected state_dict_config of type {expected_state_dict_config_type} "
                    f"but got {type(state_dict_config)}"
                )
            submodule._state_dict_type = state_dict_type
            submodule._state_dict_config = state_dict_config

        return prev_state_dict_type, prev_state_dict_config

    @staticmethod
    @contextlib.contextmanager
    def state_dict_type(
        module: nn.Module,
        state_dict_type: StateDictType,
        state_dict_config: Optional[StateDictConfig] = None,
    ) -> Generator:
        """
        A context manager to set the ``state_dict_type`` of all the descendant
        FSDP modules of the target module. This context manager has the same
        functions as :meth:`set_state_dict_type`. Read the document of
        :meth:`set_state_dict_type` for the detail.

        Example::

            >>> # xdoctest: +SKIP("undefined variables")
            >>> model = DDP(FSDP(...))
            >>> with FSDP.state_dict_type(
            >>>     model,
            >>>     StateDictType.SHARDED_STATE_DICT,
            >>> ):
            >>>     checkpoint = model.state_dict()

        Args:
            module (torch.nn.Module): Root module.
            state_dict_type (StateDictType): the desired ``state_dict_type`` to set.
            state_dict_config (Optional[StateDictConfig]): the configuration for the
                target ``state_dict_type``.
        """
        prev_state_dict_type = None
        prev_state_dict_config = None
        try:
            (
                prev_state_dict_type,
                prev_state_dict_config,
            ) = FullyShardedDataParallel.set_state_dict_type(
                module, state_dict_type, state_dict_config
            )
            yield
        except Exception as e:
            raise e
        else:
            assert prev_state_dict_type is not None
            assert prev_state_dict_config is not None
        finally:
            if prev_state_dict_type is not None and prev_state_dict_config is not None:
                FullyShardedDataParallel.set_state_dict_type(
                    module, prev_state_dict_type, prev_state_dict_config
                )

    def state_dict(self, *args, **kwargs):
        _lazy_init(self, self)
        return super().state_dict(*args, **kwargs)

    def forward(self, *args: Any, **kwargs: Any) -> Any:
        """
        Runs the forward pass for the wrapped module, inserting FSDP-specific
        pre- and post-forward sharding logic.
        """
        with torch.autograd.profiler.record_function(
            "FullyShardedDataParallel.forward"
        ):
            args, kwargs = _root_pre_forward(self, self, args, kwargs)
            unused = None
            unshard_fn = functools.partial(_pre_forward_unshard, self, self._handles)
            reshard_fn = functools.partial(_post_forward_reshard, self, self._handles)
            _pre_forward(
                self, self._handles, unshard_fn, self._fsdp_wrapped_module, unused
            )
            for handle in self._handles:
                p_assert(
                    handle.flat_param.device == self.compute_device,
                    "Expected `FlatParameter` to be on the compute device "
                    f"{self.compute_device} but got {handle.flat_param.device}",
                )
            output = self._fsdp_wrapped_module(*args, **kwargs)
            return _post_forward(
                self, self._handles, reshard_fn, unused, unused, output
            )

    @staticmethod
    @contextlib.contextmanager
    def summon_full_params(
        module,
        recurse: bool = True,
        writeback: bool = True,
        rank0_only: bool = False,
        offload_to_cpu: bool = False,
        with_grads: bool = False,
    ) -> Generator:
        r"""A context manager to expose full params for FSDP instances.
        Can be useful *after* forward/backward for a model to get
        the params for additional processing or checking. It can take a non-FSDP
        module and will summon full params for all contained FSDP modules as
        well as their children, depending on the ``recurse`` argument.

        .. note:: This can be used on inner FSDPs.
        .. note:: This can *not* be used within a forward or backward pass. Nor
            can forward and backward be started from within this context.
        .. note:: Parameters will revert to their local shards after the context
            manager exits, storage behavior is the same as forward.
        .. note:: The full parameters can be modified, but only the portion
            corresponding to the local param shard will persist after the
            context manager exits (unless ``writeback=False``, in which case
            changes will be discarded). In the case where FSDP does not shard
            the parameters, currently only when ``world_size == 1``, or ``NO_SHARD``
            config, the modification is persisted regardless of ``writeback``.
        .. note:: This method works on modules which are not FSDP themselves but
            may contain multiple independent FSDP units. In that case, the given
            arguments will apply to all contained FSDP units.

        .. warning:: Note that ``rank0_only=True`` in conjunction with
            ``writeback=True`` is not currently supported and will raise an
            error. This is because model parameter shapes would be different
            across ranks within the context, and writing to them can lead to
            inconsistency across ranks when the context is exited.

        .. warning:: Note that ``offload_to_cpu`` and ``rank0_only=False`` will
            result in full parameters being redundantly copied to CPU memory for
            GPUs that reside on the same machine, which may incur the risk of
            CPU OOM. It is recommended to use ``offload_to_cpu`` with
            ``rank0_only=True``.

        Args:
            recurse (bool, Optional): recursively summon all params for nested
                FSDP instances (default: True).
            writeback (bool, Optional): if ``False``, modifications to params are
                discarded after the context manager exits;
                disabling this can be slightly more efficient (default: True)
            rank0_only (bool, Optional): if ``True``, full parameters are
                materialized on only global rank 0. This means that within the
                context, only rank 0 will have full parameters and the other
                ranks will have sharded parameters. Note that setting
                ``rank0_only=True`` with ``writeback=True`` is not supported,
                as model parameter shapes will be different across ranks
                within the context, and writing to them can lead to
                inconsistency across ranks when the context is exited.
            offload_to_cpu (bool, Optional): If ``True``, full parameters are
                offloaded to CPU. Note that this offloading currently only
                occurs if the parameter is sharded (which is only not the case
                for world_size = 1 or ``NO_SHARD`` config). It is recommended
                to use ``offload_to_cpu`` with ``rank0_only=True`` to avoid
                redundant copies of model parameters being offloaded to the same CPU memory.
            with_grads (bool, Optional): If ``True``, gradients are also
                unsharded with the parameters. Currently, this is only
                supported when passing ``use_orig_params=True`` to the FSDP
                constructor and ``offload_to_cpu=False`` to this method.
                (Default: ``False``)
        """
        # Note that we specify root_only as FSDP roots will handle summoning
        # child FSDP instances based on recurse argument.
        root_fsdp_modules = FullyShardedDataParallel.fsdp_modules(
            module, root_only=True
        )
        # Summon all params for all FSDP instances
        with contextlib.ExitStack() as stack:
            for module in root_fsdp_modules:
                stack.enter_context(
                    module._summon_full_params(
                        recurse=recurse,
                        writeback=writeback,
                        rank0_only=rank0_only,
                        offload_to_cpu=offload_to_cpu,
                        with_grads=with_grads,
                    )
                )
            # Yield to the caller, with full params in all FSDP instances.
            yield
        # Exiting from the ExitStack will reshard all params.
        return

    @contextlib.contextmanager
    def _summon_full_params(
        self,
        recurse: bool = True,
        writeback: bool = True,
        rank0_only: bool = False,
        offload_to_cpu: bool = False,
        with_grads: bool = False,
    ):
        if with_grads and (offload_to_cpu or not self._use_orig_params):
            raise NotImplementedError(
                f"with_grads={with_grads} "
                f"use_orig_params={self._use_orig_params} "
                f"offload_to_cpu={offload_to_cpu} "
                f"is not supported yet"
            )
        if writeback and rank0_only:
            raise ValueError(
                "writeback=True and rank0_only=True is not supported, as model "
                "parameter shapes will be different across ranks, and writing "
                "to them can lead to inconsistencies across ranks when the "
                "context is exited."
            )
        if offload_to_cpu and not rank0_only:
            warnings.warn(
                "offload_to_cpu and rank0_only=False will result in "
                "full parameters being redundantly copied to CPU memory for "
                "GPUs that reside on the same machine, which may incur the risk of "
                "CPU OOM. It is recommended to use ``offload_to_cpu`` with "
                "rank0_only=True."
            )

        if recurse:
            with contextlib.ExitStack() as stack:
                for module in self.fsdp_modules(self):
                    stack.enter_context(
                        module._summon_full_params(
                            recurse=False,
                            writeback=writeback,
                            rank0_only=rank0_only,
                            offload_to_cpu=offload_to_cpu,
                            with_grads=with_grads,
                        )
                    )
                yield
            return

        _lazy_init(self, self)
        with _unshard_params(
            module=self,
            state=self,
            writeback=writeback,
            rank0_only=rank0_only,
            offload_to_cpu=offload_to_cpu,
            with_grads=with_grads,
        ):
            try:
                self.training_state = TrainingState.SUMMON_FULL_PARAMS
                yield
            finally:
                self.training_state = TrainingState.IDLE

    @contextlib.contextmanager
    def _deregister_orig_params_ctx(self):
        """
        This deregisters the original parameters and exposes the
        :class:`FlatParameter` s. If a :class:`FlatParameter` is sharded, then
        this refreshes the sharded views before exiting. This method shouuld
        only be called when using the original parameters.
        """
        p_assert(
            self._use_orig_params,
            "`_deregister_orig_params_ctx()` should only be called when "
            "`_use_orig_params=True`",
        )
        for fsdp_module in self.fsdp_modules(self):
            _deregister_orig_params(fsdp_module, fsdp_module)
        try:
            yield
        finally:
            for fsdp_module in self.fsdp_modules(self):
                _register_orig_params(fsdp_module, fsdp_module)

    def _apply(self, *args, **kwargs):
        """
        When using the original parameters, this deregisters the original
        parameters and exposes the :class:`FlatParameter` s before calling
        ``_apply()``.
        """
        # When using the original parameters: Since (1) the `FlatParameter`s
        # own the storage and (2) `_apply()` is the subroutine underlying the
        # most common storage-changing ops like `to()` and `cuda()`, we
        # override `_apply()` to have the storage change directly performed on
        # the `FlatParameter`s instead of applying to the original parameters
        # and then writing back to the `FlatParameter`s.
        with (
            self._deregister_orig_params_ctx()
            if self._use_orig_params
            else contextlib.suppress()
        ):
            return super()._apply(*args, **kwargs)

    def named_buffers(
        self,
        *args,
        **kwargs,
    ) -> Iterator[Tuple[str, torch.Tensor]]:
        """
        Overrides :meth:`named_buffers()` to intercept buffer names and
        remove all occurrences of the FSDP-specific flattened buffer prefix
        when inside the :meth:`summon_full_params` context manager.
        """
        should_clean_name = (
            self.training_state == TrainingState.SUMMON_FULL_PARAMS
            or self._use_orig_params
        )
        for buffer_name, buffer in super().named_buffers(*args, **kwargs):
            if should_clean_name:
                # Remove any instances of the FSDP-specific prefix; there can
                # be multiple in the case of nested FSDP modules
                buffer_name = buffer_name.replace(FSDP_PREFIX, "")
            yield (buffer_name, buffer)

    def named_parameters(
        self,
        *args,
        **kwargs,
    ) -> Iterator[Tuple[str, torch.nn.Parameter]]:
        """
        Overrides :meth:`named_parameters()` to intercept parameter names and
        remove all occurrences of the FSDP-specific flattened parameter prefix
        when inside the :meth:`summon_full_params` context manager.
        """
        should_clean_name = (
            self.training_state == TrainingState.SUMMON_FULL_PARAMS
            or self._use_orig_params
        )
        for param_name, param in super().named_parameters(*args, **kwargs):
            if should_clean_name:
                # Remove any instances of the FSDP-specific prefix; there can
                # be multiple in the case of nested FSDP modules
                param_name = param_name.replace(FSDP_PREFIX, "")
            yield (param_name, param)

    def _assert_state(self, state: Union[TrainingState, List[TrainingState]]) -> None:
        """Assert we are in the given state."""
        # Since assert can be turned off and this error checking
        # is really important, we use explicit error checking
        # and raise a ValueError if needed.
        if isinstance(state, TrainingState):
            state = [state]
        if self.training_state not in state:
            msg = (
                f"expected to be in states {state} but current state "
                f"is {self.training_state}"
            )
            # In case we are failing in the context of autograd hook, asserting
            # may not generate useful msg. So, let's print it to be sure.
            if self.rank == 0:
                print(f"Asserting FSDP instance is: {self}")
                print(f"ERROR: {msg}")
                traceback.print_stack()
            raise ValueError(msg)

    @contextmanager
    def no_sync(self) -> Generator:
        """
        A context manager to disable gradient synchronizations across FSDP
        instances. Within this context, gradients will be accumulated in module
        variables, which will later be synchronized in the first
        forward-backward pass after exiting the context. This should only be
        used on the root FSDP instance and will recursively apply to all
        children FSDP instances.

        .. note:: This likely results in higher memory usage because FSDP will
            accumulate the full model gradients (instead of gradient shards)
            until the eventual sync.

        .. note:: When used with CPU offloading, the gradients will not be
            offloaded to CPU when inside the context manager. Instead, they
            will only be offloaded right after the eventual sync.
        """
        _lazy_init(self, self)
        if not self._is_root:
            raise RuntimeError(
                "`no_sync()` on inner FSDP instances is not supported. Please call `no_sync()` on root FSDP module."
            )
        self._assert_state(TrainingState.IDLE)
        old_flags = []
        for m in self.modules():
            if isinstance(m, FullyShardedDataParallel):
                old_flags.append((m, m._sync_gradients))
                m._sync_gradients = False
        try:
            yield
        finally:
            for m, old_flag in old_flags:
                assert not m._sync_gradients, (
                    "`_sync_gradients` was incorrectly set to "
                    "`True` while in the `no_sync()` context manager"
                )
                m._sync_gradients = old_flag

    @torch.no_grad()
    def clip_grad_norm_(
        self, max_norm: Union[float, int], norm_type: Union[float, int] = 2.0
    ) -> torch.Tensor:
        """
        Clips the gradient norm of all parameters. The norm is computed over
        all parameters' gradients as viewed as a single vector, and the
        gradients are modified in-place.

        Args:
            max_norm (float or int): max norm of the gradients
            norm_type (float or int): type of the used p-norm. Can be ``'inf'``
                for infinity norm.

        Returns:
            Total norm of the parameters (viewed as a single vector).

        .. note:: If every FSDP instance uses ``NO_SHARD``, meaning that no
            gradients are sharded across ranks, then you may directly use
            :func:`torch.nn.utils.clip_grad_norm_`.

        .. note:: If at least some FSDP instance uses a sharded strategy (i.e.
            one other than ``NO_SHARD``), then you should use this method
            instead of :func:`torch.nn.utils.clip_grad_norm_` since this method
            handles the fact that gradients are sharded across ranks.

        .. note:: The total norm returned will have the "largest" dtype across
            all parameters/gradients as defined by PyTorch's type promotion
            semantics. For example, if *all* parameters/gradients use a low
            precision dtype, then the returned norm's dtype will be that low
            precision dtype, but if there exists at least one parameter/
            gradient using FP32, then the returned norm's dtype will be FP32.

        .. warning:: This needs to be called on all ranks since it uses
            collective communications.
        """
        _lazy_init(self, self)
        if not self._is_root:
            raise RuntimeError(
                "`clip_grad_norm_()` should only be called on the root FSDP instance"
            )
        self._assert_state(TrainingState.IDLE)
        # If every FSDP instance uses `NO_SHARD`, then we can directly use
        # the normal `nn.utils` one targeting local gradients
        all_no_shard = all(
            not handle.uses_sharded_strategy
            for handle in FullyShardedDataParallel._fsdp_handles(self)
        )
        if all_no_shard:
            return torch.nn.utils.clip_grad_norm_(
                self.parameters(), max_norm, norm_type
            )
        # Otherwise, there exists some FSDP instance using a sharded strategy,
        # where sharded and non-sharded parameters must be handled separately
        max_norm = float(max_norm)
        norm_type = float(norm_type)
        sharded_params = set()
        nonsharded_params = set()  # `NO_SHARD` or not FSDP-managed
        grads: List[torch.Tensor] = []
        for handle in FullyShardedDataParallel._fsdp_handles(self):
            target_set = (
                sharded_params if handle.uses_sharded_strategy else nonsharded_params
            )
            if handle._use_orig_params:
                for param in handle.flat_param._params:
                    target_set.add(param)
                    if param.grad is not None:
                        grads.append(param.grad)
            else:
                target_set.add(handle.flat_param)
                if handle.flat_param.grad is not None:
                    grads.append(handle.flat_param.grad)
        for param in self.parameters():
            not_fsdp_managed = (
                param not in sharded_params and param not in nonsharded_params
            )
            if not_fsdp_managed:
                nonsharded_params.add(param)
                if param.grad is not None:
                    grads.append(param.grad)
        # Compute local norms (forced to be in FP32)
        local_sharded_norm = _get_grad_norm(sharded_params, norm_type).to(
            self.compute_device
        )
        local_nonsharded_norm = _get_grad_norm(nonsharded_params, norm_type).to(
            self.compute_device
        )
        # Reconstruct the total gradient norm depending on the norm type
        if norm_type == math.inf:
            total_norm = torch.maximum(local_sharded_norm, local_nonsharded_norm)
            dist.all_reduce(
                total_norm, op=torch.distributed.ReduceOp.MAX, group=self.process_group
            )
        else:
            total_norm = local_sharded_norm**norm_type
            dist.all_reduce(total_norm, group=self.process_group)
            # All-reducing the local non-sharded norm would count it an extra
            # world-size-many times
            total_norm += local_nonsharded_norm**norm_type
            total_norm = total_norm ** (1.0 / norm_type)
        if self.cpu_offload.offload_params:
            total_norm = total_norm.cpu()

        clip_coef = max_norm / (total_norm + 1e-6)
        # Multiplying by the clamped coefficient is meaningless when it is
        # equal to 1, but it avoids the host-device sync that would result from
        # `if clip_coef < 1`
        clip_coef_clamped = torch.clamp(clip_coef, max=1.0)
        for grad in grads:
            grad.detach().mul_(clip_coef_clamped.to(grad.device, grad.dtype))
        # Use the "largest" dtype by type promotion semantics to use the same
        # dtype as if we did not force local norm computation to be in FP32
        total_norm_dtype = functools.reduce(
            lambda dtype1, dtype2: torch.promote_types(dtype1, dtype2),
            [grad.dtype for grad in grads],
        )
        return total_norm.to(total_norm_dtype)

    @staticmethod
    def _warn_optim_input(optim_input):
        if optim_input is not None:
            warnings.warn(
                "The `optim_input` argument is deprecated and will be removed after PyTorch 1.13. You may remove it "
                "from your code without changing its functionality."
            )

    @staticmethod
    def _is_using_optim_input(optim_input, optim) -> bool:
        if optim_input is None and optim is None:
            # Use the default behavior of `optim_input``
            return True
        if optim_input is not None:
            # Use the `optim_input` code path
            return True
        # Use the `optim` code path
        return False

    @staticmethod
    def _raise_on_use_orig_params_optim_checkpoint(model: nn.Module):
        if any(
            fsdp_module._use_orig_params
            for fsdp_module in FullyShardedDataParallel.fsdp_modules(model)
        ):
            raise NotImplementedError(
                "Optimizer state checkpointing is not supported yet for `use_orig_params=True`"
            )

    @staticmethod
    def full_optim_state_dict(
        model: torch.nn.Module,
        optim: torch.optim.Optimizer,
        optim_input: Optional[
            Union[
                List[Dict[str, Any]],
                Iterable[torch.nn.Parameter],
            ]
        ] = None,
        rank0_only: bool = True,
        group: Optional[dist.ProcessGroup] = None,
    ) -> Dict[str, Any]:
        """
        Consolidates the full optimizer state on rank 0 and returns it
        as a :class:`dict` following the convention of
        :meth:`torch.optim.Optimizer.state_dict`, i.e. with keys ``"state"``
        and ``"param_groups"``. The flattened parameters in ``FSDP`` modules
        contained in ``model`` are mapped back to their unflattened parameters.

        .. warning:: This needs to be called on all ranks since it uses
            collective communications. However, if ``rank0_only=True``, then
            the state dict is only populated on rank 0, and all other ranks
            return an empty :class:`dict`.

        .. warning:: Unlike ``torch.optim.Optimizer.state_dict()``, this method
            uses full parameter names as keys instead of parameter IDs.

        .. note:: Like in :meth:`torch.optim.Optimizer.state_dict`, the tensors
            contained in the optimizer state dict are not cloned, so there may
            be aliasing surprises. For best practices, consider saving the
            returned optimizer state dict immediately, e.g. using
            ``torch.save()``.

        Args:
            model (torch.nn.Module): Root module (which may or may not be a
                :class:`FullyShardedDataParallel` instance) whose parameters
                were passed into the optimizer ``optim``.
            optim (torch.optim.Optimizer): Optimizer for ``model`` 's
                parameters.
            optim_input (Optional[Union[List[Dict[str, Any]], Iterable[torch.nn.Parameter]]]):
                Input passed into the optimizer ``optim`` representing either a
                :class:`list` of parameter groups or an iterable of parameters;
                if ``None``, then this method assumes the input was
                ``model.parameters()``. This argument is deprecated, and there
                is no need to pass it in anymore. (Default: ``None``)
            rank0_only (bool): If ``True``, saves the populated :class:`dict`
                only on rank 0; if ``False``, saves it on all ranks. (Default:
                ``True``)
            group (dist.ProcessGroup): Model's process group or ``None`` if using
                the default process group. (Default: ``None``)

        Returns:
            Dict[str, Any]: A :class:`dict` containing the optimizer state for
            ``model`` 's original unflattened parameters and including keys
            "state" and "param_groups" following the convention of
            :meth:`torch.optim.Optimizer.state_dict`. If ``rank0_only=True``,
            then nonzero ranks return an empty :class:`dict`.
        """
        FullyShardedDataParallel._raise_on_use_orig_params_optim_checkpoint(model)
        FullyShardedDataParallel._warn_optim_input(optim_input)
        using_optim_input = FullyShardedDataParallel._is_using_optim_input(
            optim_input,
            optim,
        )
        return _optim_state_dict(
            model=model,
            optim=optim,
            optim_input=optim_input,
            rank0_only=rank0_only,
            shard_state=False,
            group=group,
            using_optim_input=using_optim_input,
        )

    @staticmethod
    def sharded_optim_state_dict(
        model: torch.nn.Module,
        optim: torch.optim.Optimizer,
        optim_input: Optional[
            Union[
                List[Dict[str, Any]],
                Iterable[torch.nn.Parameter],
            ]
        ] = None,
        group: Optional[dist.ProcessGroup] = None,
    ) -> Dict[str, Any]:
        """
        The API is similar to :meth:`full_optim_state_dict` but this API chunks
        all non-zero-dimension states to :class:`ShardedTensor` to save memory.
        This API should only be used when the model ``state_dict`` is derived
        with the context manager ``with state_dict_type(SHARDED_STATE_DICT):``.

        For the detailed usage, refer to :meth:`full_optim_state_dict`.

        .. warning:: The returned state dict contains ``ShardedTensor`` and
            cannot be directly used by the regular ``optim.load_state_dict``.
        """
        FullyShardedDataParallel._raise_on_use_orig_params_optim_checkpoint(model)
        FullyShardedDataParallel._warn_optim_input(optim_input)
        using_optim_input = FullyShardedDataParallel._is_using_optim_input(
            optim_input,
            optim,
        )
        # TODO: The ultimate goal of the optimizer state APIs should be the same
        # as state_dict/load_state_dict -- using one API to get optimizer states
        # and one API to load optimizer states. ``state_dict_type`` will be used
        # to decide which optimizer states should be returned.
        # There are currently two APIs to load a full optimizer state. So the
        # first step of the unification is to merge the two full optimizer state
        # loading APIs.
        # Task: https://github.com/pytorch/pytorch/issues/82232
        return _optim_state_dict(
            model=model,
            optim=optim,
            optim_input=optim_input,
            rank0_only=False,
            shard_state=True,
            group=group,
            using_optim_input=using_optim_input,
        )

    @staticmethod
    def shard_full_optim_state_dict(
        full_optim_state_dict: Dict[str, Any],
        model: torch.nn.Module,
        optim_input: Optional[
            Union[
                List[Dict[str, Any]],
                Iterable[torch.nn.Parameter],
            ]
        ] = None,
        optim: Optional[torch.optim.Optimizer] = None,
    ) -> Dict[str, Any]:
        """
        Shards the full optimizer state dict ``full_optim_state_dict`` by
        remapping the state to flattened parameters instead of unflattened
        parameters and restricting to only this rank's part of the optimizer
        state. The first argument should be the return value of
        :meth:`full_optim_state_dict`.

        Example::

            >>> # xdoctest: +SKIP("undefined variables")
            >>> from torch.distributed.fsdp import FullyShardedDataParallel as FSDP
            >>> model, optim = ...
            >>> full_osd = FSDP.full_optim_state_dict(model, optim)
            >>> torch.save(full_osd, PATH)
            >>> # Define new model with possibly different world size
            >>> new_model, new_optim = ...
            >>> full_osd = torch.load(PATH)
            >>> sharded_osd = FSDP.shard_full_optim_state_dict(full_osd, new_model)
            >>> new_optim.load_state_dict(sharded_osd)

        .. note:: Both :meth:`shard_full_optim_state_dict` and
            :meth:`scatter_full_optim_state_dict` may be used to get the
            sharded optimizer state dict to load. Assuming that the full
            optimizer state dict resides in CPU memory, the former requires
            each rank to have the full dict in CPU memory, where each rank
            individually shards the dict without any communication, while the
            latter requires only rank 0 to have the full dict in CPU memory,
            where rank 0 moves each shard to GPU memory (for NCCL) and
            communicates it to ranks appropriately. Hence, the former has
            higher aggregate CPU memory cost, while the latter has higher
            communication cost.

        Args:
            full_optim_state_dict (Dict[str, Any]): Optimizer state dict
                corresponding to the unflattened parameters and holding the
                full non-sharded optimizer state.
            model (torch.nn.Module): Root module (which may or may not be a
                :class:`FullyShardedDataParallel` instance) whose parameters
                correspond to the optimizer state in ``full_optim_state_dict``.
            optim_input (Optional[Union[List[Dict[str, Any]], Iterable[torch.nn.Parameter]]]):
                Input passed into the optimizer representing either a
                :class:`list` of parameter groups or an iterable of parameters;
                if ``None``, then this method assumes the input was
                ``model.parameters()``. This argument is deprecated, and there
                is no need to pass it in anymore. (Default: ``None``)
            optim (Optional[torch.optim.Optimizer]): Optimizer that will load
                the state dict returned by this method. This is the preferred
                argument to use over ``optim_input``. (Default: ``None``)

        Returns:
            Dict[str, Any]: The full optimizer state dict now remapped to
            flattened parameters instead of unflattened parameters and
            restricted to only include this rank's part of the optimizer state.
        """
        FullyShardedDataParallel._raise_on_use_orig_params_optim_checkpoint(model)
        FullyShardedDataParallel._warn_optim_input(optim_input)
        using_optim_input = FullyShardedDataParallel._is_using_optim_input(
            optim_input,
            optim,
        )
        sharded_osd = _flatten_optim_state_dict(
            full_optim_state_dict,
            model,
            True,
        )
        return _rekey_sharded_optim_state_dict(
            sharded_osd,
            model,
            optim,
            optim_input,
            using_optim_input,
        )

    @staticmethod
    def flatten_sharded_optim_state_dict(
        sharded_optim_state_dict: Dict[str, Any],
        model: torch.nn.Module,
        optim_input: Optional[
            Union[
                List[Dict[str, Any]],
                Iterable[torch.nn.Parameter],
            ]
        ] = None,
        optim: Optional[torch.optim.Optimizer] = None,
    ) -> Dict[str, Any]:
        """
        The API is similar to :meth:`shard_full_optim_state_dict`. The only
        difference is that the input ``sharded_optim_state_dict`` should be
        returned from :meth:`sharded_optim_state_dict`. Therefore, there will
        be all-gather calls on each rank to gather ``ShardedTensor`` s.

        Args:
            sharded_optim_state_dict (Dict[str, Any]): Optimizer state dict
                corresponding to the unflattened parameters and holding the
                sharded optimizer state.
            model (torch.nn.Module):
                Refer to :meth:``shard_full_optim_state_dict``.

        Returns:
            Refer to :meth:`shard_full_optim_state_dict`.
        """
        FullyShardedDataParallel._raise_on_use_orig_params_optim_checkpoint(model)
        FullyShardedDataParallel._warn_optim_input(optim_input)
        using_optim_input = FullyShardedDataParallel._is_using_optim_input(
            optim_input,
            optim,
        )
        # TODO: The implementation is the same as ``shard_full_optim_state_dict``.
        # See the TODO in ``shard_full_optim_state_dict`` for the future
        # unification plan.
        flattened_osd = _flatten_optim_state_dict(
            sharded_optim_state_dict,
            model=model,
            shard_state=True,
        )
        return _rekey_sharded_optim_state_dict(
            flattened_osd,
            model,
            optim,
            optim_input,
            using_optim_input,
        )

    @staticmethod
    def scatter_full_optim_state_dict(
        full_optim_state_dict: Optional[Dict[str, Any]],
        model: torch.nn.Module,
        optim_input: Optional[
            Union[
                List[Dict[str, Any]],
                Iterable[torch.nn.Parameter],
            ]
        ] = None,
        optim: Optional[torch.optim.Optimizer] = None,
        group: Optional[Any] = None,
    ) -> Dict[str, Any]:
        """
        Scatters the full optimizer state dict from rank 0 to all other ranks,
        returning the sharded optimizer state dict on each rank. The return
        value is the same as :meth:`shard_full_optim_state_dict`, and on rank
        0, the first argument should be the return value of
        :meth:`full_optim_state_dict`.

        Example::

            >>> # xdoctest: +SKIP("undefined variables")
            >>> from torch.distributed.fsdp import FullyShardedDataParallel as FSDP
            >>> model, optim = ...
            >>> full_osd = FSDP.full_optim_state_dict(model, optim)  # only non-empty on rank 0
            >>> # Define new model with possibly different world size
            >>> new_model, new_optim, new_group = ...
            >>> sharded_osd = FSDP.scatter_full_optim_state_dict(full_osd, new_model, group=new_group)
            >>> new_optim.load_state_dict(sharded_osd)

        .. note:: Both :meth:`shard_full_optim_state_dict` and
            :meth:`scatter_full_optim_state_dict` may be used to get the
            sharded optimizer state dict to load. Assuming that the full
            optimizer state dict resides in CPU memory, the former requires
            each rank to have the full dict in CPU memory, where each rank
            individually shards the dict without any communication, while the
            latter requires only rank 0 to have the full dict in CPU memory,
            where rank 0 moves each shard to GPU memory (for NCCL) and
            communicates it to ranks appropriately. Hence, the former has
            higher aggregate CPU memory cost, while the latter has higher
            communication cost.

        Args:
            full_optim_state_dict (Optional[Dict[str, Any]]): Optimizer state
                dict corresponding to the unflattened parameters and holding
                the full non-sharded optimizer state if on rank 0; the argument
                is ignored on nonzero ranks.
            model (torch.nn.Module): Root module (which may or may not be a
                :class:`FullyShardedDataParallel` instance) whose parameters
                correspond to the optimizer state in ``full_optim_state_dict``.
            optim_input (Optional[Union[List[Dict[str, Any]], Iterable[torch.nn.Parameter]]]):
                Input passed into the optimizer representing either a
                :class:`list` of parameter groups or an iterable of parameters;
                if ``None``, then this method assumes the input was
                ``model.parameters()``. This argument is deprecated, and there
                is no need to pass it in anymore. (Default: ``None``)
            optim (Optional[torch.optim.Optimizer]): Optimizer that will load
                the state dict returned by this method. This is the preferred
                argument to use over ``optim_input``. (Default: ``None``)
            group (dist.ProcessGroup): Model's process group or ``None`` if
                using the default process group. (Default: ``None``)

        Returns:
            Dict[str, Any]: The full optimizer state dict now remapped to
            flattened parameters instead of unflattened parameters and
            restricted to only include this rank's part of the optimizer state.
        """
        FullyShardedDataParallel._raise_on_use_orig_params_optim_checkpoint(model)
        FullyShardedDataParallel._warn_optim_input(optim_input)
        using_optim_input = FullyShardedDataParallel._is_using_optim_input(
            optim_input,
            optim,
        )
        # Try to use the passed-in process group, the model's process group,
        # or the default process group (i.e. `None`) in that priority order
        if group is None and hasattr(model, "process_group"):
            group = model.process_group
        rank = dist.get_rank(group)
        world_size = dist.get_world_size(group)
        # Check for a valid broadcast device, preferring GPU when available
        using_nccl = dist.distributed_c10d._check_for_nccl_backend(group)
        broadcast_device = (
            torch.device("cuda") if torch.cuda.is_available() else torch.device("cpu")
        )
        if using_nccl and not torch.cuda.is_available():
            raise RuntimeError("NCCL requires a GPU for collectives")
        # Flatten the optimizer state dict and construct a copy with the
        # positive-dimension tensors' shapes in place of the tensors themselves
        # since those tensors will be broadcast separately to avoid copying
        if rank == 0:
            if full_optim_state_dict is None:
                raise ValueError("Rank 0 must pass in the full optimizer state dict")
            flat_osd = _flatten_optim_state_dict(
                full_optim_state_dict,
                model=model,
                shard_state=False,
            )
            processed_osd = _process_pos_dim_tensor_state(flat_osd, world_size)
        # Broadcast the optim state dict without positive-dimension tensor
        # state and the FSDP parameter IDs from rank 0 to all ranks
        processed_osd = _broadcast_processed_optim_state_dict(
            processed_osd if rank == 0 else None,
            rank,
            group,
        )
        # Broadcast positive-dimension tensor state (both sharded tensors for
        # FSDP parameters and unsharded tensors for non-FSDP parameters)
        sharded_osd = _broadcast_pos_dim_tensor_states(
            processed_osd,
            flat_osd if rank == 0 else None,
            rank,
            world_size,
            group,
            broadcast_device,
        )
        # Rekey the optimizer state dict to use parameter IDs according to this
        # rank's `optim`
        sharded_osd = _rekey_sharded_optim_state_dict(
            sharded_osd,
            model,
            optim,
            optim_input,
            using_optim_input,
        )
        return sharded_osd

    @staticmethod
    def rekey_optim_state_dict(
        optim_state_dict: Dict[str, Any],
        optim_state_key_type: OptimStateKeyType,
        model: torch.nn.Module,
        optim_input: Optional[
            Union[
                List[Dict[str, Any]],
                Iterable[torch.nn.Parameter],
            ]
        ] = None,
        optim: Optional[torch.optim.Optimizer] = None,
    ) -> Dict[str, Any]:
        """
        Re-keys the optimizer state dict ``optim_state_dict`` to use the key
        type ``optim_state_key_type``. This can be used to achieve
        compatibility between optimizer state dicts from models with FSDP
        instances and ones without.

        To re-key an FSDP full optimizer state dict (i.e. from
        :meth:`full_optim_state_dict`) to use parameter IDs and be loadable to
        a non-wrapped model::

            >>> # xdoctest: +SKIP("undefined variables")
            >>> wrapped_model, wrapped_optim = ...
            >>> full_osd = FSDP.full_optim_state_dict(wrapped_model, wrapped_optim)
            >>> nonwrapped_model, nonwrapped_optim = ...
            >>> rekeyed_osd = FSDP.rekey_optim_state_dict(full_osd, OptimStateKeyType.PARAM_ID, nonwrapped_model)
            >>> nonwrapped_optim.load_state_dict(rekeyed_osd)

        To re-key a normal optimizer state dict from a non-wrapped model to be
        loadable to a wrapped model::

            >>> # xdoctest: +SKIP("undefined variables")
            >>> nonwrapped_model, nonwrapped_optim = ...
            >>> osd = nonwrapped_optim.state_dict()
            >>> rekeyed_osd = FSDP.rekey_optim_state_dict(osd, OptimStateKeyType.PARAM_NAME, nonwrapped_model)
            >>> wrapped_model, wrapped_optim = ...
            >>> sharded_osd = FSDP.shard_full_optim_state_dict(rekeyed_osd, wrapped_model)
            >>> wrapped_optim.load_state_dict(sharded_osd)

        Returns:
            Dict[str, Any]: The optimizer state dict re-keyed using the
            parameter keys specified by ``optim_state_key_type``.
        """
        FullyShardedDataParallel._warn_optim_input(optim_input)
        using_optim_input = FullyShardedDataParallel._is_using_optim_input(
            optim_input,
            optim,
        )
        assert optim_state_key_type in (
            OptimStateKeyType.PARAM_NAME,
            OptimStateKeyType.PARAM_ID,
        )
        osd = optim_state_dict  # alias
        # Validate that the existing parameter keys are uniformly typed
        uses_param_name_mask = [type(param_key) is str for param_key in osd["state"]]
        uses_param_id_mask = [type(param_key) is int for param_key in osd["state"]]
        if (any(uses_param_name_mask) and not all(uses_param_name_mask)) or (
            any(uses_param_id_mask) and not all(uses_param_id_mask)
        ):
            error_msg = f"Invalid parameter keys: {osd['state'].keys()}"
            raise ValueError(error_msg)
        # Return directly if the existing key type matches the target key type
        if (
            optim_state_key_type == OptimStateKeyType.PARAM_NAME
            and all(uses_param_name_mask)
        ) or (
            optim_state_key_type == OptimStateKeyType.PARAM_ID
            and all(uses_param_id_mask)
        ):
            return osd
        # Otherwise, actually perform the re-keying
        new_osd = {}
        if optim_state_key_type == OptimStateKeyType.PARAM_NAME:  # ID -> name
            param_id_to_param = (
                _get_param_id_to_param_from_optim_input(model, optim_input)
                if using_optim_input
                else _get_param_id_to_param(optim)
            )
            param_to_param_name = _get_param_to_fqn(model)
            param_id_to_param_name: List[str] = [
                param_to_param_name[param] for param in param_id_to_param
            ]
            new_osd["state"] = {
                param_id_to_param_name[param_id]: param_state
                for param_id, param_state in osd["state"].items()
            }
            new_osd["param_groups"] = copy.deepcopy(osd["param_groups"])
            for param_group in new_osd["param_groups"]:
                param_group["params"] = sorted(
                    [
                        param_id_to_param_name[param_id]
                        for param_id in param_group["params"]
                    ]
                )
            return new_osd
        elif optim_state_key_type == OptimStateKeyType.PARAM_ID:  # name -> ID
            param_name_to_param = _get_fqn_to_param(model)
            param_to_param_id = (
                _get_param_to_param_id_from_optim_input(model, optim_input)
                if using_optim_input
                else _get_param_to_param_id(optim)
            )
            # Because not all model parameters may be passed as the optimizer
            # input, we may need to drop some parameters from this mapping
            param_name_to_param_id = {
                param_name: param_to_param_id[param]
                for param_name, param in param_name_to_param.items()
                if param in param_to_param_id
            }
            new_osd["state"] = {
                param_name_to_param_id[param_name]: param_state
                for param_name, param_state in osd["state"].items()
            }
            new_osd["param_groups"] = copy.deepcopy(osd["param_groups"])
            for param_group in new_osd["param_groups"]:
                param_group["params"] = sorted(
                    [
                        param_name_to_param_id[param_name]
                        for param_name in param_group["params"]
                    ]
                )
            return new_osd
        return new_osd  # should never reach here

    def register_comm_hook(self, state: object, hook: callable):
        """
        Registers a communication hook which is an enhancement that provides a
        flexible hook to users where they can specify how FSDP aggregates gradients
        across multiple workers.
        This hook can be used to implement several algorithms like
        `GossipGrad <https://arxiv.org/abs/1803.05880>`_ and gradient compression
        which involve different communication strategies for
        parameter syncs while training with :class:`FullyShardedDataParallel`.

        .. warning ::
            FSDP communication hook should be registered before running an initial forward pass
            and only once.

        Args:
            state (object): Passed to the hook to maintain any state information during the training process.
                            Examples include error feedback in gradient compression,
                            peers to communicate with next in `GossipGrad <https://arxiv.org/abs/1803.05880>`_, etc.
                            It is locally stored by each worker
                            and shared by all the gradient tensors on the worker.
            hook (Callable): Callable, which has one of the following signatures:
                            1) ``hook: Callable[torch.Tensor] -> None``:
                            This function takes in a Python tensor, which represents
                            the full, flattened, unsharded gradient with respect to all variables
                            corresponding to the model this FSDP unit is wrapping
                            (that are not wrapped by other FSDP sub-units).
                            It then performs all necessary processing and returns ``None``;
                            2) ``hook: Callable[torch.Tensor, torch.Tensor] -> None``:
                            This function takes in two Python tensors, the first one represents
                            the full, flattened, unsharded gradient with respect to all variables
                            corresponding to the model this FSDP unit is wrapping
                            (that are not wrapped by other FSDP sub-units). The latter
                            represents a pre-sized tensor to store a chunk of a sharded gradient after
                            reduction.
                            In both cases, callable performs all necessary processing and returns ``None``.
                            Callables with signature 1 are expected to handle gradient communication for a `NO_SHARD` case.
                            Callables with signature 2 are expected to handle gradient communication for sharded cases.

        """
        if not self.check_is_root():
            raise AssertionError(
                "register_comm_hook can only be called on a root instance."
            )
        for submodule in self.fsdp_modules(self):
            assert (
                not submodule._hook_registered
            ), "communication hook can be only registered once"
            submodule._hook_registered = True
            assert submodule._communication_hook == _get_default_comm_hook(
                self.sharding_strategy
            ), f"communication hook should be default, but it is {submodule._communication_hook.__name__} instead"
            submodule._communication_hook_state = state
            submodule._communication_hook = hook


def _get_grad_norm(
    params: Iterable[nn.Parameter],
    norm_type: float,
) -> torch.Tensor:
    """
    Returns the gradient norm of parameters ``param`` s, where the gradients
    are viewed as a single vector. The returned norm is in FP32 even if
    parameters/gradients are in a low precision. This is because the downstream
    use of this return value is a reduction across ranks.
    """
    params_with_grad = [param for param in params if param.grad is not None]
    if len(params_with_grad) == 0:
        return torch.tensor(0.0)
    grads = [param.grad for param in params_with_grad]
    grad_dtypes = set(grad.dtype for grad in grads)
    if len(grad_dtypes) != 1:
        raise ValueError(
            f"Requires uniform dtype across all gradients but got {grad_dtypes}"
        )
    # Compute the gradient norm in FP32, where we treat the gradients as a
    # single vector
    grad_norm = torch.linalg.vector_norm(
        torch.stack(
            [
                torch.linalg.vector_norm(grad.detach(), norm_type, dtype=torch.float32)
                for grad in grads
            ],
        ),
        norm_type,
        dtype=torch.float32,
    )
    return grad_norm


def _get_param_to_fqn(
    model: torch.nn.Module,
) -> Dict[torch.nn.Parameter, str]:
    """
    Constructs a mapping from parameters to their parameter names. ``model``
    should not contain any :class:`FullyShardedDataParallel` instances, which
    means that none of the parameters should be ``FlatParameter`` s. As a
    result, compared to :meth:`_get_param_to_fqns`, the mapped
    values may be flattened from singleton :class:`list` s to the contained
    names themselves.

    Args:
        model (torch.nn.Module): Root module, which should not contain any
            :class:`FullyShardedDataParallel` instances.
    """
    param_to_param_names = _get_param_to_fqns(model)
    for param_names in param_to_param_names.values():
        assert len(param_names) > 0, (
            "`_get_param_to_fqns()` " "should not construct empty lists"
        )
        if len(param_names) > 1:
            raise RuntimeError(
                "Each parameter should only map to one parameter name but got "
                f"{len(param_names)}: {param_names}"
            )
    param_to_param_name = {
        param: param_names[0] for param, param_names in param_to_param_names.items()
    }
    return param_to_param_name


def _get_fqn_to_param(
    model: torch.nn.Module,
) -> Dict[str, torch.nn.Parameter]:
    """Constructs the inverse mapping of :meth:`_get_param_to_fqn`."""
    param_to_param_name = _get_param_to_fqn(model)
    return dict(zip(param_to_param_name.values(), param_to_param_name.keys()))<|MERGE_RESOLUTION|>--- conflicted
+++ resolved
@@ -54,11 +54,6 @@
     _pre_forward,
     _pre_forward_unshard,
     _root_pre_forward,
-<<<<<<< HEAD
-    _wait_for_computation_stream,
-=======
-    _should_free_in_backward,
->>>>>>> 82c64428
 )
 from torch.distributed.fsdp._wrap_utils import _auto_wrap
 from torch.distributed.fsdp.api import (
