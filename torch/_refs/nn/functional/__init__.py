--- conflicted
+++ resolved
@@ -261,12 +261,8 @@
     return torch.where(scaled_input > threshold, a, rhs)
 
 
-<<<<<<< HEAD
 @register_decomposition(torch.ops.aten.hardshrink)
-@out_wrapper
-=======
 @out_wrapper()
->>>>>>> 5b493ba1
 def hardshrink(a: TensorLikeType, lambd: float = 0.5):
     # Formula for reference,
     # hardshrink(x) = x if x > lambd
@@ -275,12 +271,8 @@
     return refs.where(abs(a) > abs(lambd), a, 0)
 
 
-<<<<<<< HEAD
 @register_decomposition(torch.ops.aten.softshrink)
-@out_wrapper
-=======
 @out_wrapper()
->>>>>>> 5b493ba1
 def softshrink(a: TensorLikeType, lambd: float = 0.5):
     # Formula for reference,
     # softshrink(x) = x - lambd if x > lambd
