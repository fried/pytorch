--- conflicted
+++ resolved
@@ -951,17 +951,9 @@
             raise RuntimeError(
                 "reducing over zero-size dimension for reduction operation without identity"
             )
-<<<<<<< HEAD
     computation_dtype, result_dtype = utils.reduction_dtypes(
         a, output_dtype_kind, dtype
     )
-=======
-    # even though some reductions, like amin or amax, don't strictly require type promotion,
-    # all the math ops (including comparisons) are still defined only for a computation type,
-    # so promotion will still happen. We are doing it explicitly here
-    inp_dtype = dtype if dtype is not None else a.dtype
-    computation_dtype = utils.get_computation_dtype(inp_dtype)
->>>>>>> 580e6583
     a_converted = prims.convert_element_type(a, computation_dtype)
     result = prim(a_converted, dims)
     if keepdims:
