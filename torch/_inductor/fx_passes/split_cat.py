import functools
import logging
import operator
from typing import List

import torch
from torch._dynamo.utils import counters

from ..pattern_matcher import (
    Arg,
    CallFunction,
    CallMethod,
    config_flag,
<<<<<<< HEAD
=======
    FailedMatch,
>>>>>>> 9035b6a6
    get_arg_value,
    Ignored,
    KeywordArg,
    Match,
    MatchContext,
    MULTIPLE,
    PatternEntry,
    register_graph_pattern,
)
from .pre_grad import merge_splits_pass

log = logging.getLogger(__name__)


# Normalize split with split_size into split_with_sizes, so that we only deal with one type of split in
# subsequent optimizations
class NormalizeSplit(PatternEntry):
    def _get_split_args(self, split_node):
        input_kwarg = "tensor"
        split_size_kwarg = "split_size_or_sections"
        dim_kwarg = "dim"
        if split_node.op == "call_method":
            split_size_kwarg = "split_size"
        return (
            get_arg_value(split_node, 0, input_kwarg),
            get_arg_value(split_node, 1, split_size_kwarg),
            get_arg_value(split_node, 2, dim_kwarg),
        )

    def apply(self, match, graph, node):
        split_node = match.nodes[0]
        split_input, split_size, split_dim = self._get_split_args(split_node)
        if split_input is None or split_dim is None or split_size is None:
            log.warning("couldn't find split args")
            return
        if "example_value" not in split_node.meta:
            log.warning("example value absent for node: %s", split_node)
            return
        assert isinstance(split_node.meta["example_value"], (list, tuple))
        split_sections = [t.size()[split_dim] for t in split_node.meta["example_value"]]

        if any(isinstance(section, torch.SymInt) for section in split_sections):
            # TODO dynamic_shapes with assume_static_by_default=False fails while AOT Autograd tracing.
            return
        if split_dim < 0:  # Normalize split dim
            split_dim += split_input.meta["example_value"].dim()
        with graph.inserting_after(split_node):
            new_split_node = graph.call_function(
                torch.split,
                args=(split_input, split_sections),
                kwargs={"dim": split_dim},
            )
        split_node.replace_all_uses_with(new_split_node)
        new_split_node.meta.update(split_node.meta)
        graph.erase_node(split_node)
        counters["inductor"]["split_cat_norm"] += 1


class TorchSplit(CallFunction):
    """
    Matches a call to torch.split if it is in a normalized form. Ensures that all users of
    splits are unique getitems.
    """

    def __init__(self, arg, sizes):
        # using KeywordArg("dim") for `dim` checks they all match
        super().__init__(
            torch.split, arg, sizes, _users=MULTIPLE, dim=KeywordArg("dim")
        )

    def _match(self, node: torch.fx.Node, ctx: MatchContext):
        m = super()._match(node, ctx)
        if not m:
            return m
        split_sections = node.args[1]
        if not isinstance(split_sections, (list, tuple)):
            return FailedMatch("split not normalized")
        # check users are all unique getitems
        seen_idxs = set()
        for user in node.users:
            if not CallFunction(operator.getitem, Arg(), Arg()).match(user):
                # This should ideally never happen. Split user should always be a getitem
                return FailedMatch(f"user of split not a getitem: {user}")
            if not isinstance(user.args[1], int):
                return FailedMatch("only integer getitems are handled")
            if user.args[1] in seen_idxs:
                return FailedMatch(f"duplicate getitem {user.args[1]}")
            if user.args[-1] < 0:
                # This shouldn't ideally happen as dynamo normalizes indexes to positive
                return FailedMatch("negative index")
            seen_idxs.add(user.args[1])
        return m


@register_graph_pattern(
    TorchSplit(
        CallFunction(
            operator.getitem,
            TorchSplit(
                KeywordArg("first_split_input"),
                KeywordArg("first_split_sections"),
            ),
            Ignored(),
        ),
        KeywordArg("next_split_sections"),
    ),
    pass_dict=merge_splits_pass,
    extra_check=config_flag("split_cat_fx_passes"),
)
def merge_splits(
    match: Match,
    first_split_input: torch.fx.Node,
    first_split_sections: List[int],
    next_split_sections: List[int],
    # Note: dim is implicitly passed by TorchSplit, as it internally uses a pattern with dim
    dim: int,
):
    node = match.output_node()
    graph = match.graph
    first_split = node.args[0].args[0]
    next_split_index = node.args[0].args[1]

    new_split_sections = list(first_split_sections)
    new_split_sections[next_split_index : next_split_index + 1] = next_split_sections

    first_split_dim = first_split.kwargs["dim"]

    to_remove = []

    with graph.inserting_before(first_split):
        # Add the new split node
        new_split = graph.call_function(
            torch.split,
            args=(first_split_input, new_split_sections),
            kwargs={"dim": first_split_dim},
        )
        first_split_num_to_user = {
            user.args[1]: user for user in first_split.users.keys()
        }

        new_split_num = 0
        for split_num in range(len(first_split_sections)):
            if split_num not in first_split_num_to_user:
                new_split_num += 1
                continue
            old_getitem = first_split_num_to_user[split_num]
            if split_num != next_split_index:
                with graph.inserting_after(new_split):
                    new_getitem = graph.call_function(
                        operator.getitem, args=(new_split, new_split_num)
                    )
                new_split_num += 1
                new_getitem.meta.update(old_getitem.meta)
                old_getitem.replace_all_uses_with(new_getitem)
            else:
                next_split_num_to_user = {
                    user.args[1]: user for user in node.users.keys()
                }
                for next_split_num in range(len(next_split_sections)):
                    with graph.inserting_after(new_split):
                        new_getitem = graph.call_function(
                            operator.getitem, args=(new_split, new_split_num)
                        )
                    new_split_num += 1
                    next_getitem = next_split_num_to_user[next_split_num]
                    new_getitem.meta.update(next_getitem.meta)
                    next_getitem.replace_all_uses_with(new_getitem)
                    to_remove.append(next_getitem)
                to_remove.append(node)
            to_remove.append(old_getitem)
        to_remove.append(first_split)
    for node in to_remove:
        graph.erase_node(node)

    counters["inductor"]["consecutive_split_merged"] += 1


@functools.lru_cache(None)
def _split_cat_init():
    from .pre_grad import normalize_split_pass

    # Pass 1: Normalize split cats
    for pattern in [
        CallFunction(torch.split, Arg(), Arg(), Arg(), _users=MULTIPLE),
        CallFunction(torch.split, Arg(), Arg(), dim=Arg(), _users=MULTIPLE),
        CallFunction(
            torch.split, Arg(), split_size_or_sections=Arg(), dim=Arg(), _users=MULTIPLE
        ),
        CallFunction(
            torch.split,
            tensor=Arg(),
            split_size_or_sections=Arg(),
            dim=Arg(),
            _users=MULTIPLE,
        ),
        CallMethod("split", Arg(), Arg(), Arg(), _users=MULTIPLE),
        CallMethod("split", Arg(), Arg(), dim=Arg(), _users=MULTIPLE),
        CallMethod("split", Arg(), split_size=Arg(), dim=Arg(), _users=MULTIPLE),
    ]:
        pattern = NormalizeSplit(
            pattern=pattern, extra_check=config_flag("split_cat_fx_passes")
        )
<<<<<<< HEAD
        pattern.register(patterns)
=======
        pattern.register(normalize_split_pass)
>>>>>>> 9035b6a6
<|MERGE_RESOLUTION|>--- conflicted
+++ resolved
@@ -11,10 +11,7 @@
     CallFunction,
     CallMethod,
     config_flag,
-<<<<<<< HEAD
-=======
     FailedMatch,
->>>>>>> 9035b6a6
     get_arg_value,
     Ignored,
     KeywordArg,
@@ -217,8 +214,4 @@
         pattern = NormalizeSplit(
             pattern=pattern, extra_check=config_flag("split_cat_fx_passes")
         )
-<<<<<<< HEAD
-        pattern.register(patterns)
-=======
-        pattern.register(normalize_split_pass)
->>>>>>> 9035b6a6
+        pattern.register(normalize_split_pass)