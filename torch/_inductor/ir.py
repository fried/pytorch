import contextlib
import dataclasses
import functools
import itertools
import logging
import re
import textwrap
from collections import OrderedDict
from contextlib import nullcontext
from enum import Enum
from functools import partial
from inspect import signature
from typing import Any, Callable, ClassVar, Dict, List, Optional, Set, Tuple, Union
from unittest.mock import patch

import sympy
from sympy import Expr, Integer

import torch.fx
import torch.utils._pytree as pytree
from torch._prims_common import (
    is_boolean_dtype,
    is_float_dtype,
    make_channels_last_strides_for,
    make_contiguous_strides_for,
)
from torch.fx.experimental.symbolic_shapes import FloorDiv

from . import config, dependencies
from .codegen.common import index_prevent_reordering
from .cuda_properties import get_device_properties
from .dependencies import extract_read_writes, var_builder
from .utils import (
    argsort,
    cache_on_self,
    convert_shape_to_inductor,
    convert_shape_to_symint,
    developer_warning,
    sympy_dot,
    sympy_product,
    sympy_subs,
    sympy_symbol,
)
from .virtualized import ops, V

log = logging.getLogger(__name__)
indent = functools.partial(textwrap.indent, prefix="  ")
aten = torch.ops.aten

""" [Note: Inductor IR]

Inductor's IR is produced by executing 'lowering' code (see lowering.py).  Each
lowering is registered to a particular aten operator, and expects inputs that
correspond to the aten schema.  However, in place of torch Tensor inputs, lowerings
expect Inductor TensorBox inputs.

TensorBox IR represents torch tensors.  Tensors are sometimes single objects owning
storage, and sometimes views of another Tensor's storage.  Mutating tensor operations
(such as add_()) affect the underlying storage and any associated views.  Other operations
(such as .t_()) update metadata about the current view but don't modify the underlying storage.

To model this in Inductor, the IR distinguishes between TensorBox, View, StorageBox and Buffer.

TensorBox is the top level IR construct that any lowering should produce and maps to a torch.Tensor
output from an operation.  But just as torch.Tensors take different forms, TensorBox IR can
reference View IR or directly reference StorageBox IRs.

Some Inductor lowerings produce new sets of 'Box'es, while others (such as .t() or other view ops)
may take an existing TensorBox and point it to a new underlying View IR.

Tensors that directly own storage are represented as a chain of:
TensorBox -> StorageBox -> Buffer
where Buffer is a simple (1D) allocation, and StorageBox introduces the concept of a Layout.

If you mutate the data of such a tensor, we swing the StorageBox pointer to point to a new buffer
(leaving the old buffer unmodified and functionalizing the operation).

Tensors backed by views add one more indirection to the IR.
TensorBox -> View -> StorageBox -> Buffer
In these cases, the underlying StorageBox/Buffer will be shared with the pre-view TensorBox.
"""


def validate_ir(node_or_nodes):
    def _check_tensorbox(node):
        # Could expand this to check deeper properties
        # (e.g. TensorBox points to View or StorageBox)
        assert isinstance(
            node,
            (
                DynamicScalar,
                TensorBox,
                RandSeedBuffer,
                sympy.Symbol,
                sympy.core.relational.Relational,
                Expr,
            ),
        ), f"Found {type(node)}, which is not a supported top level IR node. See [Note: Inductor IR]"

    # Be picky about the accepted data structure (don't use pytree here)
    if isinstance(node_or_nodes, (List, Tuple)):
        for node in node_or_nodes:
            _check_tensorbox(node)
    else:
        _check_tensorbox(node_or_nodes)


def inverse_reorder(order):
    inv_order = dict(zip(order, range(len(order))))

    def reindex(index):
        assert len(index) == len(inv_order)
        return [index[inv_order[i]] for i in range(len(index))]

    return reindex


def same_reorder(order):
    def reindex(index):
        assert len(index) == len(order)
        return [index[order[i]] for i in range(len(index))]

    return reindex


def fuse_reindexing(reindex1, reindex2):
    def reindex(index):
        return reindex1(reindex2(index))

    return reindex


def stride_order2fill_order(order):
    """
    Convert stride order to fill order
    For channel last format,
    stride order = [3, 0, 2, 1] and fill order = [1, 3, 2, 0]
    """
    lookup = {pos: idx for idx, pos in enumerate(order)}
    fill_order = [lookup[i] for i in range(len(order))]
    return fill_order


def get_stride_order(seq):
    """
    Convert strides to stride order
    """
    sorted_idx = argsort(seq)
    out = [None for _ in range(len(seq))]
    for i, elem in enumerate(sorted_idx):
        out[elem] = i
    return out


def reads_from_conv(buf, var_ranges):
    """
    return:
    if reads_from_conv: boolean
    the new memory_addr: Sympy Expression
    """
    if buf is None:
        return False, None
    if isinstance(buf, Convolution):
        indexer = buf.layout.as_fixed().make_indexer()
        index_vars = sorted(var_ranges, key=lambda var: var.name)
        index = indexer(index_vars)
        return True, index
    # for case like
    # buf0 = conv(x, w)
    # return torch.cat([buf0, buf1]), torch.cat([buf0, buf2])
    # Because of ConcatKernel, it will create two bufs buf3 and 4
    # buf3 has the AliasedLayout which reads from buf0(Convolution)
    # but buf4 is a copy of buf3 which reads from buf3
    # we want to know that buf4 also follows buf0 conv's layout
    if isinstance(buf.layout, AliasedLayout):
        reads = buf.get_read_writes().reads
        reads_bufs = [
            V.graph.name_to_buffer[r.name]
            if r.name in V.graph.name_to_buffer.keys()
            else None
            for r in reads
        ]
        for reads_buf in reads_bufs:
            read_from_conv, addr = reads_from_conv(reads_buf, var_ranges)
            if read_from_conv:
                return True, addr
    return False, None


def ir_node_to_tensor(x, guard_shape=True):
    if not guard_shape:
        shape_fn = V.graph.sizevars.size_hint
    else:

        def nop(x):
            return x

        shape_fn = nop
    size = [shape_fn(s) for s in x.get_size()]
    if is_storage_and_layout(x):
        stride = [shape_fn(s) for s in x.get_layout().stride]
    else:
        stride = make_contiguous_strides_for(size)
    dtype = x.get_dtype()
    device = x.get_device()
    size = convert_shape_to_symint(size)
    stride = convert_shape_to_symint(stride)
    t = torch.empty_strided(
        size=size, stride=stride, dtype=dtype, device=device
    ).zero_()
    return t


def layout_priority_idx(reads_bufs, memory_addrs, var_ranges):
    """
    if reads from conv that needs to use specific layout
    return:
    priority_idx regarding memory_addrs idx
    memory_addrs - update memory_addrs with the true addr if needed
    """

    priority_idx = []
    for i, reads_buf in enumerate(reads_bufs):
        read_from_conv, mem_addr = reads_from_conv(reads_buf, var_ranges)
        if read_from_conv:
            priority_idx.append(i)
            memory_addrs[i] = mem_addr
    return priority_idx, memory_addrs


class ModularIndexing(sympy.Function):
    """
    ModularIndexing(a, b, c) => (a // b) % c
    """

    nargs = (3,)
    is_integer = True

    @classmethod
    def eval(cls, base, divisor, modulus):
        if base == 0 or modulus == 1:
            return sympy.Integer(0)

        if (
            isinstance(base, sympy.Integer)
            and isinstance(divisor, sympy.Integer)
            and isinstance(modulus, sympy.Integer)
        ):
            return (base // divisor) % modulus

        if divisor != 1:
            gcd = sympy.gcd(base, divisor)
            if gcd != 1:
                return ModularIndexing(base / gcd, divisor / gcd, modulus)

        if isinstance(base, sympy.Add):
            new_terms = []
            all_positive = True
            for term in base.args:
                if sympy.gcd(term, modulus * divisor) != modulus * divisor:
                    if (isinstance(term, sympy.Integer) and term < 0) or (
                        isinstance(term, sympy.Mul)
                        and isinstance(term.args[0], sympy.Integer)
                        and term.args[0] < 0
                    ):
                        # workaround for https://github.com/openai/triton/issues/619,
                        # if there are negative terms, // produces wrong result
                        # TODO if https://github.com/openai/triton/issues/619 is fixed
                        # this optimization would become valid
                        all_positive = False
                        break
                    else:
                        new_terms.append(term)

            if len(new_terms) != len(base.args) and all_positive:
                return ModularIndexing(sum(new_terms), divisor, modulus)

        if isinstance(base, FloorDiv):
            return ModularIndexing(base.args[0], base.args[1] * divisor, modulus)


class CleanDiv(FloorDiv):
    """
    Div where we can assume no rounding.
    This is to enable future optimizations.
    """

    pass


class CeilDiv(sympy.Function):
    """
    Div used in indexing that rounds up.
    """

    is_integer = True

    def __new__(cls, base, divisor):
        if sympy.gcd(base, divisor) == divisor:
            return CleanDiv(base, divisor)
        else:
            return FloorDiv(base + (divisor - 1), divisor)


def get_device_type(x):
    if getattr(x, "get_device", None):
        return get_device_type(x.get_device())
    if isinstance(x, torch.device):
        return x.type
    return None


def is_triton(x):
    return get_device_type(x) == "cuda"


def is_cpu(x):
    return get_device_type(x) == "cpu"


@dataclasses.dataclass
class IRNode:
    _current_origins: ClassVar[Set[Any]] = set()

    @staticmethod
    @contextlib.contextmanager
    def current_origins(origins: Set[torch.fx.Node]):
        old = IRNode._current_origins
        IRNode._current_origins = old | origins
        try:
            yield
        finally:
            IRNode._current_origins = old

    def __post_init__(self):
        self.origins = set(self._current_origins)

    def common_repr(self):
        origins = f"origins={getattr(self, 'origins', '')}"
        if len(origins) > 64:
            # this can get *very* long
            origins = f"{origins[:61]}..."
        return [origins]

    def str_helper(self, lines):
        lines = lines + self.common_repr()
        lines = indent(",\n".join(map(str, lines)))
        return f"{type(self).__name__}(\n{lines}\n)"

    def is_user_of(self, name):
        return any(name == dep.name for dep in self.get_reads())

    def get_numel(self):
        return sympy_product(self.get_size())


@dataclasses.dataclass
class Loops(IRNode):
    device: torch.device
    dtype: torch.dtype
    inner_fn: Callable
    ranges: List[Expr]

    def __str__(self, names=("ranges",)):
        return self.str_helper(
            [
                f"'{self.device.type}'",
                str(self.dtype),
                self.inner_fn_str(),
            ]
            + [f"{name}={getattr(self, name)}" for name in names]
        )

    __repr__ = __str__

    def get_dtype(self):
        return self.dtype

    def get_device(self):
        return self.device

    def get_size(self):
        return self.ranges

    def is_extern(self):
        return False

    @classmethod
    def create(cls, *args, **kwargs):
        return TensorBox.create(cls(*args, **kwargs))

    @staticmethod
    def _index(ranges, prefix="i"):
        return [
            sympy.Integer(0) if s == 1 else sympy_symbol(f"{prefix}{n}")
            for n, s in enumerate(ranges)
        ]

    @cache_on_self
    def inner_fn_str(self):
        index = self._index(self.ranges)
        return V.KernelFormatterHandler.ir_to_string(self.inner_fn, index)

    def is_zero_elements(self):
        return any(r == 0 for r in self.ranges)

    @cache_on_self
    def get_reads(self):
        with patch.object(FlexibleLayout, "allow_indexing", True):
            if self.get_reduction_type():
                return extract_read_writes(
                    self.make_loader(),
                    self.get_size(),
                    self.get_reduction_size(),
                ).reads
            else:
                return extract_read_writes(
                    self.make_loader(),
                    self.get_size(),
                ).reads


class Pointwise(Loops):
    def make_loader(self):
        return self.inner_fn

    def get_reduction_size(self):
        return []

    def get_reduction_type(self):
        return None

    def store_output(self, output_name, indexer, vars):
        return ops.store(output_name, indexer(vars), self.inner_fn(vars))

    def constant_to_device(self, device):
        """Move this to a given device. Requires that all reads are to constants."""
        loader = self.make_loader()
        loader = patch.object(ConstantBuffer, "override_device", device)(loader)
        return Pointwise(device, self.dtype, loader, self.ranges)


@dataclasses.dataclass
class Scatter(Pointwise):
    output_indexer: Callable[[List[Expr]], Expr]
    scatter_mode: Optional[str] = None

    def constant_to_device(self, device):
        """Move this to a given device. Requires that all reads are to constants."""
        loader = self.make_loader()
        loader = patch.object(ConstantBuffer, "override_device", device)(loader)
        return Scatter(
            device,
            self.dtype,
            loader,
            self.ranges,
            self.output_indexer,
            self.scatter_mode,
        )

    def store_output(self, output_name, indexer, vars):
        return ops.store(
            output_name,
            indexer(self.output_indexer(vars)),
            self.inner_fn(vars),
            mode=self.scatter_mode,
        )


class ReductionHint(Enum):
    INNER = 0
    OUTER = 1
    OUTER_TINY = 2
    DEFAULT = 3


class TileHint(Enum):
    SQUARE = 0
    DEFAULT = 1


@dataclasses.dataclass
class Reduction(Loops):
    reduction_ranges: List[Expr]
    reduction_type: str
    # self.dtype represents the dst dtype
    src_dtype: torch.dtype
    reduction_hint: ReductionHint

    def __str__(self):
        return Loops.__str__(
            self, names=("ranges", "reduction_ranges", "reduction_type")
        )

    __repr__ = __str__

    def get_reduction_size(self):
        return self.reduction_ranges

    def get_reduction_type(self):
        return self.reduction_type

    def store_reduction(self, output_name, indexer, vars, reduction_vars):
        return ops.reduction(
            output_name,
            self.dtype,
            self.src_dtype,
            self.reduction_type,
            indexer(vars),
            self.inner_fn(vars, reduction_vars),
        )

    def index_length(self):
        return len(self.ranges) + len(self.reduction_ranges)

    @cache_on_self
    def inner_fn_str(self):
        index = self._index(self.ranges)
        rindex = self._index(self.reduction_ranges, "r")
        return V.KernelFormatterHandler.ir_to_string(
            self.inner_fn,
            index,
            rindex,
        )

    def constant_to_device(self, device):
        """Move this to a given device. Requires that all reads are to constants."""
        loader = self.make_loader()
        loader = patch.object(ConstantBuffer, "override_device", device)(loader)
        return Reduction(
            device,
            self.dtype,
            loader,
            self.ranges,
            self.reduction_ranges,
            self.reduction_type,
            self.src_dtype,
            ReductionHint.DEFAULT,
        )

    @staticmethod
    def num_splits(
        device,
        dst_dtype,
        src_dtype,
        inner_fn,
        ranges,
        reduction_ranges,
        reduction_type,
        reduction_numel,
    ):
        num_sm = get_device_properties(device).multi_processor_count
        min_elements_per_thread = 32
        max_elements_per_thread = 512
        threads_per_sm = 2048
        min_elements_per_device = min_elements_per_thread * num_sm * threads_per_sm
        max_elements_per_device = max_elements_per_thread * num_sm * threads_per_sm

        def inner_reduction_splits(reduction_numel_hint, numel_hint):
            # do heuristics that's close to eager mode for split inner reduction
            # we leak reduction autotune configs here, and will need to refactor to avoid this later
            num_warps = 8
            num_threads = 32 * num_warps
            if numel_hint >= 2 * num_sm:  # don't split if there are enough outputs
                return 1
            if reduction_numel_hint <= 8192:
                return 1
            if reduction_numel_hint * numel_hint <= min_elements_per_device:
                split_size = min_elements_per_thread
            elif reduction_numel_hint * numel_hint < max_elements_per_device:
                target_blocks = num_sm * threads_per_sm // (2 * num_threads)
                blocks_per_output = (target_blocks + numel_hint - 1) // numel_hint
                tmp_split_size = (
                    reduction_numel_hint + num_threads * blocks_per_output - 1
                ) // (num_threads * blocks_per_output)
                divisors = sympy.divisors(reduction_numel_hint)
                closest = min(divisors, key=lambda x: abs(x - tmp_split_size))
                if abs(closest - tmp_split_size) < 30:
                    # prefer even splits, but never smalle than min_elements_per_thread
                    split_size = max(closest, min_elements_per_thread)
                else:
                    split_size = tmp_split_size
            else:
                divisors = sympy.divisors(reduction_numel_hint)
                closest = min(divisors, key=lambda x: abs(x - max_elements_per_thread))
                if abs(closest - max_elements_per_thread) < 50:
                    # prefer even splits
                    split_size = closest
                else:
                    split_size = max_elements_per_thread
            return (reduction_numel_hint + split_size * num_threads - 1) // (
                split_size * num_threads
            )

        def outer_reduction_splits(reduction_numel_hint, numel_hint):
            # TODO the best heuristic currently has XBLOCK (corresponding to numel_hint) 128
            # extend to even smaller number of outputs
            num_warps = 8
            num_threads = num_warps * 32
            rvals_per_thread = 4  # comes from heuristics, refactor to not leak here
            xvals_per_block = 128
            xblocks = (numel_hint + xvals_per_block - 1) // xvals_per_block
            if reduction_numel_hint * numel_hint < min_elements_per_device:
                split_size = min_elements_per_thread
            elif reduction_numel_hint * numel_hint < max_elements_per_device:
                target_blocks = num_sm * threads_per_sm // (num_threads)
                target_blocks = (target_blocks + xblocks - 1) // xblocks
                tmp_split_size = (
                    reduction_numel_hint + rvals_per_thread * target_blocks - 1
                ) // (rvals_per_thread * target_blocks)
                divisors = sympy.divisors(reduction_numel_hint)
                closest = min(divisors, key=lambda x: abs(x - tmp_split_size))
                if abs(tmp_split_size - closest) < 20:
                    split_size = max(closest, min_elements_per_thread)
                else:
                    split_size = tmp_split_size
            else:
                divisors = sympy.divisors(reduction_numel_hint)
                closest = min(divisors, key=lambda x: abs(x - max_elements_per_thread))
                if abs(closest - max_elements_per_thread) < 50:
                    # prefer even splits
                    split_size = closest
                else:
                    split_size = max_elements_per_thread

            return (reduction_numel_hint + rvals_per_thread * split_size - 1) // (
                rvals_per_thread * split_size
            )

        reduction_numel_hint = V.graph.sizevars.size_hint(reduction_numel)
        numel_hint = V.graph.sizevars.size_hint(sympy_product(ranges))
        # easy cases
        if numel_hint == 1:
            return ReductionHint.INNER, inner_reduction_splits(
                reduction_numel_hint, numel_hint
            )
        if (
            reduction_numel_hint <= min_elements_per_thread
            or numel_hint >= num_sm * 2 * 32
        ):
            return ReductionHint.DEFAULT, 1

        r = Reduction(
            device,
            dst_dtype,
            inner_fn,
            ranges,
            reduction_ranges,
            reduction_type,
            src_dtype,
            ReductionHint.DEFAULT,
        )

        def get_read_indices(r):
            cb = ComputedBuffer(
                name=None,
                layout=FlexibleLayout(
                    device=r.get_device(),
                    dtype=r.get_dtype(),
                    size=r.get_size(),
                ),
                data=r,
            )
            read_writes = cb.get_read_writes()
            # try finding the full size producer
            # TODO this will fail for something like ((1, N) * (N, 1)).sum()
            # this would also possibly be wrong for producers with the different contiguity but we hope those cases are rare
            range_vars = [
                r
                for r in read_writes.range_vars
                if isinstance(r, sympy.Expr) and not isinstance(r, sympy.Number)
            ]
            indices = []
            changed = False
            for md in sorted(read_writes.reads, key=lambda x: x.name):
                if all([r in md.index.free_symbols for r in range_vars]):
                    indices.append(md.index)
                    if md.name in V.graph.name_to_buffer:
                        buf = V.graph.name_to_buffer[md.name]
                        original_stride = buf.layout.stride
                        buf.decide_layout()
                        if buf.layout.stride != original_stride:
                            changed = True
            return indices, changed

        indices, changed = get_read_indices(r)
        if changed:
            indices, _ = get_read_indices(r)

        if len(indices) == 0:
            # TODO determine splits when all inputs are broadcast
            return ReductionHint.DEFAULT, 1

        _, (_, reduction_vars), _ = dependencies.index_vars_squeeze(
            r.get_size(), r.get_reduction_size()
        )
        num_outer = 0
        num_inner = 0
        for i in indices:
            strides = V.graph.sizevars.stride_hints(i, reduction_vars)
            outer = all([s > 1 for s in strides])
            if outer:
                num_outer += 1
            else:
                num_inner += 1
        if num_inner > num_outer:
            return ReductionHint.INNER, inner_reduction_splits(
                reduction_numel_hint, numel_hint
            )
        else:
            return ReductionHint.OUTER, outer_reduction_splits(
                reduction_numel_hint, numel_hint
            )

    @staticmethod
    def _unroll_reduction_fn(inner_fn, reduction_ranges, reduction_type):
        """Convert inner_fn from a reduction to an pointwise"""
        reduction_ranges = [
            V.graph.sizevars.guard_static_shape(x) for x in reduction_ranges
        ]

        if reduction_type == "sum":

            def combine_fn(a, b):
                return ops.add(a, b)

        elif reduction_type == "min":

            def combine_fn(a, b):
                return ops.minimum(a, b)

        elif reduction_type == "max":

            def combine_fn(a, b):
                return ops.maximum(a, b)

        elif reduction_type == "any":

            def combine_fn(a, b):
                return ops.logical_or(a, b)

        elif reduction_type == "argmin":

            def combine_fn(a, b):
                return ops.minimum(a[0], b[0]), ops.where(
                    ops.lt(b[0], a[0]), b[1], a[1]
                )

        elif reduction_type == "argmax":

            def combine_fn(a, b):
                return ops.maximum(a[0], b[0]), ops.where(
                    ops.gt(b[0], a[0]), b[1], a[1]
                )

        else:
            raise NotImplementedError(f"unknown reduction_type={reduction_type}")

        def fn(index):
            return functools.reduce(
                combine_fn,
                (
                    value_fn(index, rindex)
                    for rindex in itertools.product(
                        *[range(x) for x in reduction_ranges]
                    )
                ),
            )

        if reduction_type in ("argmin", "argmax"):
            flatten_index = FixedLayout(
                None,
                None,
                reduction_ranges,
                FlexibleLayout.contiguous_strides(reduction_ranges),
            ).make_indexer()

            def value_fn(index, rindex):
                rindex = [sympy.expand(i) for i in rindex]
                return (
                    inner_fn(index, rindex),
                    ops.index_expr(flatten_index(rindex), torch.int64),
                )

            return lambda index: fn(index)[1]
        else:
            value_fn = inner_fn
            return fn

    @classmethod
    def create(
        cls,
        device: torch.device,
        dst_dtype: torch.dtype,
        src_dtype: torch.dtype,
        inner_fn: Callable,
        ranges: List[Expr],
        reduction_ranges: List[Expr],
        reduction_type: str,
        reduction_hint: ReductionHint = ReductionHint.DEFAULT,
    ):
        reduction_numel = V.graph.sizevars.simplify(sympy_product(reduction_ranges))

        if reduction_numel == 0:

            # N.B. This is a hack to generate the literal of the given type
            # Ideally, we should be fixing `def constant` in triton.py
            # but it breaks due to hardcoded dtypes in other places
            def py_cnst(val):
                return (
                    bool(val)
                    if dst_dtype == torch.bool
                    else float(val)
                    if dst_dtype.is_floating_point
                    else int(val)
                )

            rtypes_to_inits = {
                "sum": py_cnst(0),
                "prod": py_cnst(1),
                "any": py_cnst(0),
                # "all" is desugared to `!any(!val)`
            }

            assert (
                reduction_type in rtypes_to_inits.keys()
            ), f"{reduction_type} not supported for zero-dimension tensors!"

            def const_fn(index):
                return ops.constant(rtypes_to_inits[reduction_type], dst_dtype)

            return Pointwise.create(
                device=device,
                dtype=src_dtype,
                inner_fn=const_fn,
                ranges=list(ranges),
            )

        if reduction_numel == 1:
            # this reduction is actually a pointwise op
            if reduction_type in ("argmin", "argmax"):

                def fn(index):
                    return ops.constant(0, dst_dtype)

            else:

                def fn(index):
                    reduction_index = [sympy.Integer(0) for _ in reduction_ranges]
                    return inner_fn(index, reduction_index)

            return Pointwise.create(device, dst_dtype, fn, ranges)

        if (
            isinstance(reduction_numel, sympy.Integer)
            and V.graph.sizevars.size_hint(reduction_numel)
            < config.unroll_reductions_threshold
            and sympy_product(ranges) != 1
        ):
            return Pointwise.create(
                device,
                dst_dtype,
                cls._unroll_reduction_fn(inner_fn, reduction_ranges, reduction_type),
                ranges,
            )

        if is_triton(device) and reduction_type not in {"argmax", "argmin"}:
            # triton doesn't support reduce to single element well, so break it up
            hint, split = cls.num_splits(
                device,
                dst_dtype,
                src_dtype,
                inner_fn,
                ranges,
                reduction_ranges,
                reduction_type,
                reduction_numel,
            )
            # intermediate reduction in split can contain complex indexing,
            # and num_splits will fail to correctly set the hint
            # reuse the passed hint if available
            if reduction_hint == ReductionHint.DEFAULT:
                reduction_hint = hint
            if split > 1:
                # triton doesn't support reduce to single element well, so break it up
                return cls.create_multilayer(
                    device,
                    dst_dtype,
                    src_dtype,
                    inner_fn,
                    ranges,
                    reduction_ranges,
                    reduction_type,
                    split,
                    reduction_hint,
                )

        return TensorBox.create(
            Reduction(
                device,
                dst_dtype,
                inner_fn,
                ranges,
                reduction_ranges,
                reduction_type,
                src_dtype,
                reduction_hint,
            )
        )

    @staticmethod
    def default_value(reduction_type, dtype):
        if reduction_type in {"max", "argmax"}:
            if is_float_dtype(dtype):
                return float("-inf")
            elif is_boolean_dtype(dtype):
                return 0
            else:
                return torch.iinfo(dtype).min
        if reduction_type in {"min", "argmin"}:
            if is_float_dtype(dtype):
                return float("inf")
            elif is_boolean_dtype(dtype):
                return 1
            else:
                return torch.iinfo(dtype).max

        return {
            "sum": 0,
            "any": 0,
        }[reduction_type]

    @classmethod
    def create_multilayer(
        cls,
        device: torch.device,
        dst_dtype: torch.dtype,
        src_dtype: torch.dtype,
        inner_fn: Callable,
        ranges: List[Expr],
        reduction_ranges: List[Expr],
        reduction_type: str,
        split: int,
        reduction_hint: ReductionHint,
    ):
        """
        Break a large reduction up into multiple smaller reductions
        recursively
        """
        reduction_numel = sympy_product(reduction_ranges)

        # TODO(jansel): convert this to dynamic shapes
        # TODO(jansel): realize the reduction so we can do dynamic indexing
        reduction_ranges = [
            sympy.Integer(V.graph.sizevars.guard_static_shape(s))
            for s in reduction_ranges
        ]
        reduction_numel = sympy.Integer(
            V.graph.sizevars.guard_static_shape(reduction_numel)
        )

        if V.graph.sizevars.size_hint(reduction_numel) % split == 0:
            need_mask = False
        else:
            need_mask = True

        split = sympy.Integer(split)
        block_size = FloorDiv(reduction_numel + (split - 1), split)

        reindex = View.dynamic_reshape_indexer(reduction_ranges, [reduction_numel])

        def wrapper_fn(index, reduction_index):
            (reduction_index,) = reduction_index
            *new_index, reduction_block = index
            indices = block_size * reduction_block + reduction_index

            def body():
                return inner_fn(new_index, reindex([indices]))

            if need_mask:
                mask = ops.lt(
                    ops.index_expr(indices, torch.int32),
                    ops.index_expr(reduction_numel, torch.int32),
                )
                return ops.masked(
                    mask, body, cls.default_value(reduction_type, dst_dtype)
                )
            else:
                return body()

        # triton will automatically compute reductions in fp32 if reducing over fp16/bf16
        # within the kernel. keep the intermediate in fp32 so as to keep the whole reduction
        # in fp32 and not reduce precision by breaking up the kernel into multiple layers
        intermediate_dtype = (
            dst_dtype
            if dst_dtype not in (torch.float16, torch.bfloat16)
            else torch.float
        )
        intermediate = Reduction.create(
            device,
            intermediate_dtype,
            src_dtype,
            wrapper_fn,
            [*ranges, split],
            [block_size],
            reduction_type,
            reduction_hint,
        )
        intermediate.realize()
        intermediate_loader = intermediate.make_loader()

        def intermediate_fn(index, reduction_index):
            return intermediate_loader([*index, *reduction_index])

        numel_hint = V.graph.sizevars.size_hint(sympy_product(ranges))
        if split <= 512 and numel_hint <= 512 and reduction_hint == ReductionHint.OUTER:
            reduction_hint = ReductionHint.OUTER_TINY
        if (
            split <= 1024
            and numel_hint <= 256
            and reduction_hint == ReductionHint.OUTER
        ):
            reduction_hint = ReductionHint.OUTER_TINY
        return TensorBox.create(
            Reduction(
                device,
                dst_dtype,
                intermediate_fn,
                ranges,
                [split],
                reduction_type,
                src_dtype,
                reduction_hint,
            )
        )


def is_storage_and_layout(x):
    try:
        as_storage_and_layout(x, freeze=False)
        return True
    except NotImplementedError:
        return False


def is_contiguous_storage_and_layout(x):
    try:
        buffer, layout = as_storage_and_layout(x, freeze=False)
        return layout.is_contiguous()
    except NotImplementedError:
        return False


def as_storage_and_layout(x, freeze=True, want_contiguous=False, stride_order=None):
    """Try to simplify x into a StorageBox and a Layout"""
    if isinstance(x, TensorBox):
        return as_storage_and_layout(
            x.data,
            freeze=freeze,
            want_contiguous=want_contiguous,
            stride_order=stride_order,
        )
    if isinstance(x, StorageBox) and isinstance(x.data, Buffer):
        if freeze:
            if want_contiguous:
                x.data.freeze_layout()
            elif stride_order is not None:
                x.data.freeze_layout_with_stride_order(stride_order)
            else:
                x.data.decide_layout()
        return x, x.data.layout
    if isinstance(x, ReinterpretView):
        # making the base of x contiguous or stride_ordered will not necessarily make
        # the ReinterpretedView either, so dont pass along those arguments
        buffer, _ = as_storage_and_layout(
            x.data,
            freeze=freeze,
        )
        return buffer, x.layout
    raise NotImplementedError


as_contiguous_storage_and_layout = functools.partial(
    as_storage_and_layout, want_contiguous=True
)


def is_stride_order_storage_and_layout(x, stride_order):
    try:
        buffer, layout = as_storage_and_layout(x, freeze=False)
        return layout.is_stride_ordered(stride_order)
    except NotImplementedError:
        return False


@dataclasses.dataclass
class BaseView(IRNode):
    data: IRNode

    def get_dtype(self):
        return self.data.get_dtype()

    def get_device(self):
        return self.data.get_device()

    def get_name(self):
        return self.data.get_name()

    def mark_reuse(self, users):
        return self.data.mark_reuse(users)

    def has_exceeded_max_reads(self):
        return self.data.has_exceeded_max_reads()

    def realize(self):
        return self.data.realize()

    def realize_hint(self):
        return self.data.realize_hint()

    def get_storage_numel(self):
        return self.data.get_storage_numel()

    def is_extern(self):
        return self.data.is_extern()

    @cache_on_self
    def get_reads(self):
        with patch.object(FlexibleLayout, "allow_indexing", True):
            return extract_read_writes(
                self.make_loader(),
                self.get_size(),
            ).reads

    def unwrap_view(self):
        x = self
        while isinstance(x, BaseView):
            x = x.data
        return x

    def constant_to_device(self, device):
        """Move this to a given device. Requires that all reads are to constants."""
        loader = self.make_loader()
        loader = patch.object(ConstantBuffer, "override_device", device)(loader)
        return Pointwise(device, self.get_dtype(), loader, self.get_size())


@dataclasses.dataclass
class ExpandView(BaseView):
    size: List[Expr]

    @staticmethod
    def _normalize_size(x, new_size):
        """Replace `-1` with correct sizes"""
        new_size = list(map(sympy.expand, new_size))
        old_size = x.get_size()
        old_size = [None] * (len(new_size) - len(old_size)) + list(old_size)
        assert len(new_size) == len(old_size)
        for i in range(len(new_size)):
            if new_size[i] == -1:
                assert old_size[i] is not None
                new_size[i] = old_size[i]
        return new_size

    @classmethod
    def create(cls, x, new_size):
        new_size = cls._normalize_size(x, new_size)

        if is_storage_and_layout(x):
            storage, old_layout = as_storage_and_layout(x)
            skip = len(new_size) - len(old_layout.size)
            assert skip >= 0
            new_stride = [sympy.Integer(0)] * skip
            for stride, size in zip(old_layout.stride, old_layout.size):
                new_stride.append(stride if size != 1 else sympy.Integer(0))
            new_layout = FixedLayout(
                old_layout.device,
                old_layout.dtype,
                list(new_size),
                new_stride,
                old_layout.offset,
            )
            return ReinterpretView(storage, new_layout)

        return ExpandView(x, new_size)

    def get_size(self):
        return self.size

    def make_loader(self):
        target = self.get_size()
        actual = self.data.get_size()
        skip = len(target) - len(actual)
        inner = self.data.make_loader()

        def load(index):
            index = list(index[skip:])
            assert len(index) == len(actual)
            for i in range(len(actual)):
                if actual[i] == 1:
                    # zero out broadcast dimension
                    index[i] = sympy.Integer(0)
            return inner(index)

        return load


@dataclasses.dataclass
class PermuteView(BaseView):
    dims: List[Expr]

    @classmethod
    def create(cls, x, dims):
        dims = cls._map_neg_dims(dims)
        assert set(dims) == set(range(len(dims)))

        if is_storage_and_layout(x):
            storage, old_layout = as_storage_and_layout(x)
            new_layout = FixedLayout(
                old_layout.device,
                old_layout.dtype,
                [old_layout.size[i] for i in dims],
                [old_layout.stride[i] for i in dims],
                old_layout.offset,
            )
            return ReinterpretView(storage, new_layout)

        return PermuteView(x, dims)

    @classmethod
    def _map_neg_dims(cls, dims):
        return [dim if dim >= 0 else len(dims) + dim for dim in dims]

    def get_size(self):
        assert set(self._map_neg_dims(self.dims)) == set(range(len(self.dims)))
        size = self.data.get_size()
        return [size[i] for i in self.dims]

    def make_loader(self):
        inner = self.data.make_loader()
        inv = {j: i for i, j in enumerate(self.dims)}
        inv = [inv[i] for i in range(len(self.dims))]
        assert set(inv) == set(range(len(self.dims)))

        def load(index):
            index = [index[i] for i in inv]
            return inner(index)

        return load


class SqueezeView(BaseView):
    @classmethod
    def create(cls, x, *, dim=None):

        if is_storage_and_layout(x):
            storage, old_layout = as_storage_and_layout(x)
            new_size = []
            new_stride = []
            if dim is not None:
                assert isinstance(dim, int), "expected integer dim argument"
                assert 0 <= dim and dim < len(old_layout.size)

            for i, (size, stride) in enumerate(zip(old_layout.size, old_layout.stride)):
                if dim is None:
                    if size != 1:
                        new_size.append(size)
                        new_stride.append(stride)
                else:
                    if i != dim:
                        new_size.append(size)
                        new_stride.append(stride)
                    else:
                        assert size == 1, "expected squeezed size to be 1"

            new_layout = FixedLayout(
                old_layout.device,
                old_layout.dtype,
                new_size,
                new_stride,
                old_layout.offset,
            )
            return ReinterpretView(storage, new_layout)

        if dim is None:
            # redirect to a generic view
            return View.create(x, [s for s in x.get_size() if s != 1])
        else:
            assert x.get_size()[dim] == 1
            return View.create(x, [s for i, s in enumerate(x.get_size()) if i != dim])

    @staticmethod
    def squeezer(size: Tuple[sympy.Expr, ...]):
        new_size = [s for s in size if s != 1]
        not_one = [i for i, s in enumerate(size) if s != 1]
        length = len(size)

        def reindex(index: List[sympy.Expr]) -> List[sympy.Expr]:
            assert len(index) == len(not_one), f"{index} {not_one}"
            new_index = [sympy.Integer(0)] * length
            for idx, s in zip(not_one, index):
                new_index[idx] = s
            return tuple(new_index)

        return new_size, reindex

    def __init__(self, data):
        raise AssertionError("use SqueezeView.create()")


@dataclasses.dataclass
class View(BaseView):
    size: List[Expr]
    reindex: Callable

    def make_indexer(self):
        base_indexer = self.data.make_indexer()

        def indexer(idx):
            return base_indexer(self.reindex(idx))

        return indexer

    @staticmethod
    def handle_negative_index(idx, size):
        idx = sympy.expand(idx)
        size = sympy.expand(size)
        sizevars = V.graph.sizevars
        if sizevars.size_hint(idx) < 0:
            sizevars.guard_lt(idx, 0)
            idx = idx + size
        return idx

    def reindex_str(self):
        index_old = [sympy_symbol(f"i{n}") for n in range(len(self.size))]
        index_new = list(self.reindex(index_old))
        return f"lambda {', '.join(map(str, index_old))}: {index_new}"

    def __str__(self):
        return self.str_helper(
            [self.data, f"size={self.size}", f"reindex={self.reindex_str()}"]
        )

    __repr__ = __str__

    @classmethod
    def create(cls, x, new_size):
        assert isinstance(new_size, (tuple, list))
        old_size, new_size = cls.resolve_negative_size(x.get_size(), new_size)

        if V.graph.sizevars.maybe_guard_list_equals(old_size, new_size):
            return x

        # TODO: a new class for FixedTransferLayout that output layout is constrained by input layout
        if is_contiguous_storage_and_layout(x) and not isinstance(
            x.data, ExternKernelAlloc
        ):
            storage, old_layout = as_contiguous_storage_and_layout(x)
            new_layout = FixedLayout(
                old_layout.device,
                old_layout.dtype,
                new_size,
                FlexibleLayout.contiguous_strides(new_size),
                old_layout.offset,
            )
            return ReinterpretView(storage, new_layout)

        reindex = cls.dynamic_reshape_indexer(old_size, new_size)
        return cls(x, tuple(new_size), reindex)

    @staticmethod
    def resolve_negative_size(old_size, new_size):
        new_size = [V.graph.sizevars.simplify(x) for x in new_size]
        old_size = [V.graph.sizevars.simplify(x) for x in old_size]

        new_size = list(new_size)
        for i in range(len(new_size)):
            if new_size[i] == -1:
                new_size[i] = sympy.Integer(1)
                new_size[i] = CleanDiv(sympy_product(old_size), sympy_product(new_size))
                break

        V.graph.sizevars.guard_equals(sympy_product(old_size), sympy_product(new_size))
        return old_size, new_size

    @classmethod
    def dynamic_reshape_indexer(cls, old_size, new_size):
        try:
            reindex = cls._dynamic_reshape_indexer(old_size, new_size)
        except (AssertionError, IndexError):
            # optimistic algorithm failed, lets do a fallback
            flat = [sympy_product(old_size)]
            reindex1 = cls._dynamic_reshape_indexer(old_size, flat)
            reindex2 = cls._dynamic_reshape_indexer(flat, new_size)
            reindex = fuse_reindexing(reindex1, reindex2)
        return reindex

    @staticmethod
    def _dynamic_reshape_indexer(old_size, new_size):
        """
        Perform a reshape entirely by modifying indexing math
        """
        size_hint = V.graph.sizevars.size_hint
        vars = [sympy_symbol(f"view{i}") for i in range(len(new_size))]

        stack_new = list(zip(vars, new_size))
        stack_old = list(old_size)

        view_expr = []
        while stack_new and stack_old:
            size_old = stack_old.pop()
            var, size_new = stack_new.pop()
            if size_old == 1:
                view_expr.append(sympy.Integer(0))
                stack_new.append((var, size_new))  # re-add
            elif size_new == 1:
                stack_old.append(size_old)  # re-add
            elif size_hint(size_new) == size_hint(size_old):
                view_expr.append(var)
                V.graph.sizevars.guard_equals(size_new, size_old)
            elif size_hint(size_new) < size_hint(size_old):
                while size_hint(size_new) < size_hint(size_old):
                    var2, size_new2 = stack_new.pop()
                    var = var2 * size_new + var
                    size_new = size_new * size_new2
                view_expr.append(var)
                V.graph.sizevars.guard_equals(size_new, size_old)
            elif size_hint(size_new) > size_hint(size_old):
                divisor = sympy.Integer(1)
                modulus = size_old
                view_expr.append(ModularIndexing(var, divisor, modulus))
                divisor = divisor * modulus
                while size_hint(size_new) > size_hint(size_old):
                    modulus = stack_old.pop()
                    view_expr.append(ModularIndexing(var, divisor, modulus))
                    divisor = divisor * modulus
                    size_old = size_old * modulus
                V.graph.sizevars.guard_equals(size_new, size_old)
            else:
                raise AssertionError()

        while stack_old:
            size_old = stack_old.pop()
            assert size_old == 1
            view_expr.append(sympy.Integer(0))

        while stack_new:
            var, size_new = stack_new.pop()
            assert size_new == 1

        view_expr = list(reversed(view_expr))
        assert len(view_expr) == len(old_size)

        def reindex(index):
            assert len(index) == len(vars), (len(index), len(vars))
            replacements = dict(zip(vars, index))
            return tuple(sympy_subs(x, replacements) for x in view_expr)

        return reindex

    def get_size(self):
        return self.size

    def make_loader(self):
        def load(index):
            return inner(self.reindex(index))

        inner = self.data.make_loader()
        return load


@dataclasses.dataclass
class ReinterpretView(BaseView):
    """Pretend our storage has a different layout"""

    layout: "Layout"

    def __post_init__(self):
        if isinstance(self.data, BaseView):
            self.data = self.data.unwrap_view()

    def __str__(self):
        return self.str_helper(
            [
                self.data,
                self.layout,
            ]
        )

    __repr__ = __str__

    def get_name(self):
        return self.data.get_name()

    def get_device(self):
        return self.layout.device

    def get_dtype(self):
        return self.layout.dtype

    def get_size(self):
        return list(self.layout.size)

    def get_stride(self):
        return list(self.layout.stride)

    def make_loader(self):
        def loader(index):
            indexer = self.layout.make_indexer()
            return ops.load(self.get_name(), indexer(index))

        return loader

    def make_indexer(self):
        return self.layout.make_indexer()

    def get_layout(self):
        return self.layout

    def freeze_layout(self):
        pass

    def codegen_reference(self):
        size = V.graph.sizevars.codegen_shape_tuple(self.layout.size)
        stride = V.graph.sizevars.codegen_shape_tuple(self.layout.stride)
        offset = V.graph.sizevars.codegen_sizevar(self.layout.offset)
        as_strided = V.graph.sizevars.as_strided
        if offset != "0":
            return f"{as_strided}({self.get_name()}, {size}, {stride}, {offset})"
        return f"{as_strided}({self.get_name()}, {size}, {stride})"


class SliceView(View):
    @classmethod
    def create(cls, x, dim, start, end, step=1):
        step = sympy.expand(step)
        assert step > 0
        try:
            if start == 0 and end >= 2**63 and step == 1:
                return x
        except TypeError:
            pass

        sizevars = V.graph.sizevars
        new_size = list(x.get_size())

        start = cls.handle_negative_index(start, new_size[dim])
        end = cls.handle_negative_index(end, new_size[dim])

        end = sizevars.guard_min(end, new_size[dim])
        start = sizevars.guard_min(sizevars.guard_min(start, new_size[dim]), end)
        if start == 0 and sizevars.size_hint(end - new_size[dim]) == 0 and step == 1:
            sizevars.guard_equals(end, new_size[dim])
            return x

        new_size[dim] = FloorDiv(end - start + (step - 1), step)

        if is_storage_and_layout(x):
            # Fast path
            storage, old_layout = as_storage_and_layout(x)
            new_stride = list(old_layout.stride)
            new_stride[dim] = new_stride[dim] * step
            new_layout = FixedLayout(
                old_layout.device,
                old_layout.dtype,
                new_size,
                new_stride,
                old_layout.offset + old_layout.stride[dim] * start,
            )
            return ReinterpretView(storage, new_layout)

        def reindex(index):
            assert len(index) == len(new_size), f"wrong ndim {index} {new_size}"
            index = list(index)
            index[dim] = index[dim] * step + start
            return index

        # redirect to a generic view
        return SliceView(x, size=new_size, reindex=reindex)


class BaseConstant(IRNode):
    def get_size(self):
        return ()

    def get_dtype(self):
        return self.dtype

    def get_device(self):
        return self.device

    def mark_reuse(self, users):
        pass

    def has_exceeded_max_reads(self):
        return False

    def get_reads(self):
        return ()

    def is_extern(self):
        return False


@dataclasses.dataclass
class Constant(BaseConstant):
    value: Any
    dtype: torch.dtype
    device: torch.device

    def make_loader(self):
        def loader(index):
            return ops.constant(self.value, self.dtype)

        return loader

    def realize(self):
        pass


@dataclasses.dataclass
class IndexingConstant(BaseConstant):
    index: Any
    dtype: torch.dtype
    device: torch.device

    def make_loader(self):
        def loader(index):
            return ops.index_expr(self.index, self.dtype)

        return loader


@dataclasses.dataclass
class Layout(IRNode):
    def __init__(
        self,
        device: torch.device,
        dtype: torch.dtype,
        size: List[Expr],
        stride: List[Expr],
        offset: Expr = Integer(0),
    ):
        self.device = device
        self.dtype = dtype
        assert all(isinstance(s, (Expr, int)) for s in size)
        self.size = size
        self._stride = stride
        self.offset = offset

    @property
    def stride(self):
        return self._stride

    def __str__(self):
        offset = ""
        if self.offset != 0:
            offset = f", offset={self.offset}"
        return (
            f"{type(self).__name__}('{self.device.type}', {self.dtype}, "
            f"size={self.size}, stride={self.stride}{offset})"
        )

    __repr__ = __str__

    def is_contiguous(self):
        for left, right, size in zip(
            self.stride, FlexibleLayout.contiguous_strides(self.size), self.size
        ):
            if size != 1 and left != right:
                return False
        return True

    def is_channels_last_contiguous(self):
        ndim = len(self.size)
        if ndim not in [4, 5]:
            return False
        for left, right, size in zip(
            self.stride, make_channels_last_strides_for(self.size), self.size
        ):
            if size != 1 and left != right:
                return False
        return True

    def is_transposed(self):
        for left, right, size in zip(
            self.stride,
            reversed(FlexibleLayout.contiguous_strides(self.size)),
            self.size,
        ):
            if size != 1 and left != right:
                return False
        return True

    def is_stride_ordered(self, order):
        assert len(self.stride) == len(order)
        # reorder the stride given order
        stride_ordered = [None] * len(order)
        for i in range(len(order)):
            stride_ordered[order[i]] = V.graph.sizevars.size_hint(self.stride[i])
        # check if it is in ascending order
        for i in range(len(order) - 1):
            if stride_ordered[i] > stride_ordered[i + 1]:
                return False
        return True

    def is_channels_last_stride_ordered(self):
        # create channels_last order(NCHW, NCDHW, the C is the first order).
        order = [0] + list(reversed(range(1, len(self.stride) - 1)))
        order = [len(order)] + order
        return self.is_stride_ordered(order)

    def as_fixed(self):
        return FixedLayout(
            self.device,
            self.dtype,
            self.size,
            self.stride,
            self.offset,
        )

    def make_indexer(self):
        assert (
            FlexibleLayout.allow_indexing
        ), f"convert {type(self).__name__} to FixedLayout first"
        return self.as_fixed().make_indexer()

    def __eq__(self, other) -> bool:
        return (
            self.device == other.device
            and self.dtype == other.dtype
            and self.size == other.size
            and self.stride == other.stride
            and self.offset == other.offset
        )


class FixedLayout(Layout):
    """A Tensor layout we cannot change"""

    def __init__(
        self,
        device: torch.device,
        dtype: torch.dtype,
        size: List[Expr],
        stride: List[Expr] = None,
        offset: Expr = Integer(0),
    ):
        if stride is None:
            stride = FlexibleLayout.contiguous_strides(size)
        super().__init__(
            device,
            dtype,
            size,
            stride,
            offset,
        )

    def make_indexer(self):
        """A closure containing math to read a given element"""

        def indexer(index):
            assert len(index) == len(self.stride) == len(self.size)
            result = self.offset
            for idx, stride, sz in zip(index, self.stride, self.size):
                if sz != 1:
                    result = result + idx * stride
            return result

        return indexer


class FlexibleLayout(Layout):
    """A Tensor layout we are allowed to change"""

    allow_indexing = False

    @staticmethod
    def contiguous_strides(sizes):
        if len(sizes) == 0:
            return []
        reversed_strides = [sympy.Integer(1)]
        for size in reversed(sizes[1:]):
            reversed_strides.append(size * reversed_strides[-1])
        return list(reversed(reversed_strides))

    @staticmethod
    def fill_ordered(sizes, order):
        """
        Create a stride based on the order the dimensions should be filled in.

        In this format, channels last would be:
            [1, 3, 2, 0]
        """
        assert set(range(len(sizes))) == set(order)
        next_stride = sympy.Integer(1)
        strides = [None] * len(order)

        for i in order:
            strides[i] = next_stride
            next_stride = next_stride * sizes[i]
        return strides

    @staticmethod
    def stride_ordered(sizes, order):
        """
        Create a stride based on the sorted order of a permuted range.

        In this format, channels last would be:
            [3, 0, 2, 1]
        """
        assert set(range(len(sizes))) == set(order)
        fill_order = stride_order2fill_order(order)
        return FlexibleLayout.fill_ordered(sizes, fill_order)

    @staticmethod
    def same_ordered(sizes, stride):
        """
        Create a stride that has the same stride order as given stride

        For example, if given stride is [1000, 1, 100, 10],
        the fill order should be [1, 3, 2, 0]
        """
        assert len(sizes) == len(stride)
        stride = [V.graph.sizevars.size_hint(x) for x in stride]
        fill_order = sorted(range(len(stride)), key=stride.__getitem__)
        return FlexibleLayout.fill_ordered(sizes, fill_order)

    def as_stride_order(self, order):
        return FixedLayout(
            self.device,
            self.dtype,
            self.size,
            self.stride_ordered(self.size, order),
            self.offset,
        )

    def as_fill_order(self, order):
        return FixedLayout(
            self.device,
            self.dtype,
            self.size,
            self.fill_ordered(self.size, order),
            self.offset,
        )

    def as_same_order(self, stride):
        return FixedLayout(
            self.device,
            self.dtype,
            self.size,
            self.same_ordered(self.size, stride),
            self.offset,
        )

    def __init__(self, device, dtype, size, stride_order=None):
        if stride_order:
            strides = FlexibleLayout.fill_ordered(size, stride_order)
        else:
            strides = FlexibleLayout.contiguous_strides(size)
        super().__init__(device, dtype, size, strides)


class AliasedLayout(Layout):
    """Shares the same storage as another tensor"""

    def __init__(self, view: "ReinterpretView"):
        layout = view.get_layout()
        super().__init__(
            layout.device,
            layout.dtype,
            layout.size,
            layout.stride,
        )
        self.view = view

    def make_indexer(self):
        return self.as_fixed().make_indexer()

    def maybe_guard_aligned(self):
        offset = self.view.get_layout().offset
        if offset == 0:
            return True
        from .compile_fx import ALIGNMENT

        return V.graph.sizevars.maybe_guard_multiple_of(offset, ALIGNMENT)


class MutationLayout(Layout):
    def __init__(self, target: IRNode):
        super().__init__(
            target.get_device(),
            target.get_dtype(),
            target.get_size(),
            None,  # type: ignore[arg-type]
        )
        self.target = target

    @Layout.stride.getter
    def stride(self):
        return self.real_layout().stride

    def real_layout(self):
        if isinstance(self.target, MutationLayout):
            return self.target.real_layout()
        return self.target.data.layout

    @classmethod
    def realize_into(cls, src, dst):
        dst.realize()
        V.graph.realize_users_of(dst.get_name())

        if isinstance(src, TensorBox):
            src = src.data

        if not isinstance(src, StorageBox) or src.is_user_of(dst.get_name()):
            need_copy = True
        else:
            src.realize()
            need_copy = not isinstance(src.data.layout, FlexibleLayout)

        if need_copy:
            src = Pointwise.create(
                device=src.get_device(),
                dtype=src.get_dtype(),
                inner_fn=src.make_loader(),
                ranges=[
                    V.graph.sizevars.guard_equals(a, b)
                    for a, b in zip(src.get_size(), dst.get_size())
                ],
            ).data
            src.realize()

        assert isinstance(src.data.layout, FlexibleLayout)
        src.data.layout = MutationLayout(dst)
        return src.data

    def as_fixed(self):
        return self

    def make_indexer(self):
        return self.target.make_indexer()


@dataclasses.dataclass
class Buffer(IRNode):
    name: str
    layout: Layout

    def make_indexer(self):
        return self.layout.make_indexer()

    def get_name(self):
        assert self.name
        return self.name

    def get_device(self):
        return self.layout.device

    def get_dtype(self):
        return getattr(self.layout, "dtype", None)

    def get_size(self):
        return list(self.layout.size)

    def get_stride(self):
        return list(self.layout.stride)

    def get_layout(self):
        return self.layout

    def get_storage_numel(self):
        return self.get_numel()

    def is_extern(self):
        return False

    def freeze_layout(self):
        if not isinstance(self.layout, MultiOutputLayout):
            self.layout = self.layout.as_fixed()

    def freeze_layout_with_stride_order(self, order):
        assert isinstance(self.layout, FlexibleLayout)
        self.layout = self.layout.as_stride_order(order)

    def freeze_layout_with_fill_order(self, order):
        assert isinstance(self.layout, FlexibleLayout)
        self.layout = self.layout.as_fill_order(order)

    def freeze_layout_with_same_order(self, stride):
        assert isinstance(self.layout, FlexibleLayout)
        self.layout = self.layout.as_same_order(stride)

    def make_loader(self):
        def loader(index):
            indexer = self.layout.make_indexer()
            return ops.load(self.name, indexer(index))

        return loader

    def is_no_op(self):
        return False

    def codegen_reference(self):
        return self.get_name()

    def decide_layout(self):
        pass

    def get_alias_names(self):
        if isinstance(self.layout, AliasedLayout):
            return [self.layout.view.get_name()]
        return ()

    def get_mutation_names(self):
        if isinstance(self.layout, MutationLayout):
            return [self.layout.target.get_name()]
        return ()

    @cache_on_self
    def get_read_writes(self):
        with patch.object(FlexibleLayout, "allow_indexing", True):
            return extract_read_writes(
                self.make_loader(),
                self.get_size(),
            )

    def get_reads(self):
        return self.get_read_writes().reads

    def realize(self):
        pass


class InputBuffer(Buffer):
    pass


class ConstantBuffer(InputBuffer):
    override_device = None

    def make_loader(self):
        def loader(index):
            indexer = self.layout.make_indexer()
            return ops.load(
                V.graph.constant_name(self.name, self.override_device), indexer(index)
            )

        return loader

    def constant_to_device(self, device):
        return ConstantBuffer(V.graph.constant_name(self.name, device), self.layout)


class RandSeedBuffer(ConstantBuffer):
    def codegen_reference(self):
        # Clone makes sure if we pass this from forwards to backwards
        # the value does not get clobbered by the time backwards is run.
        return self.get_name() + ".clone()"


class NoneAsConstantBuffer(IRNode):
    def codegen_reference(self):
        return "None"

    def cpp_wrapper_codegen_reference(self):
        return "at::Tensor()"


class ShapeAsConstantBuffer(IRNode):
    def __init__(self, shape):
        super().__init__()
        self.shape = shape

    def codegen_reference(self):
        return str(V.graph.sizevars.simplify(self.shape))


@dataclasses.dataclass
class ComputedBuffer(Buffer):
    data: Loops

    @cache_on_self
    def get_read_writes(self):
        with patch.object(FlexibleLayout, "allow_indexing", True):
            if self.data.get_reduction_type():
                return extract_read_writes(
                    self.get_store_function(),
                    self.data.get_size(),
                    self.data.get_reduction_size(),
                )
            else:
                return extract_read_writes(
                    self.get_store_function(),
                    self.data.get_size(),
                )

    def get_store_function(self):
        indexer = self.layout.as_fixed().make_indexer()
        if self.data.get_reduction_type():
            return partial(self.data.store_reduction, self.name, indexer)
        else:
            return partial(self.data.store_output, self.name, indexer)

    def get_fill_order(self):
        """
        If our layout is still flexible, try to determine the stride order based on stride orders of reads.

        TODO(jansel): A better algorithm here would look at downstream consumers of this
                      value and try to do global graph-level layout optimization.
                      This is also something just begging to be autotuned.
        """
        if isinstance(self.layout, FlexibleLayout):
            _, (index_vars, reduction_vars), _ = dependencies.index_vars_squeeze(
                self.data.get_size(), self.data.get_reduction_size()
            )
            reads = self.get_read_writes().reads
            reads_bufs = [
                V.graph.name_to_buffer[r.name]
                if r.name in V.graph.name_to_buffer.keys()
                else None
                for r in reads
            ]
            priority_idx = []
            for i, reads_buf in enumerate(reads_bufs):
                if (
                    isinstance(reads_buf, Convolution)
                    and reads_buf.kernel != "aten.convolution"
                ):
                    # prioritize Conv layout order
                    priority_idx.append(i)
            # only consider reads to buffer of same size
            reads = [
                sympy_subs(
                    r.index, {v: sympy.Integer(0) for v in reduction_vars if v != 0}
                )
                for r in reads
            ]

            if reads:
                stride_lengths = [
                    V.graph.sizevars.stride_hints(expr, index_vars) for expr in reads
                ]
                from .scheduler import pick_loop_order

                return pick_loop_order(stride_lengths, self.get_size(), priority_idx)

        return None

    def decide_layout(self):
        if isinstance(self.layout, FlexibleLayout):
            order = self.get_fill_order()
            if order:
                self.freeze_layout_with_fill_order(order)
            else:
                self.freeze_layout()

    def simplify_and_reorder(self):
        """
        This is a main place where we do loop transformations in a
        backend-agnostic way.

        Here we:
            1) Remove any 1 dimensions
            2) Fuse contiguous dimensions together
            3) Reorder dimensions based on stride orders
        """
        _, args, var_ranges = dependencies.index_vars_squeeze(
            self.data.get_size(), self.data.get_reduction_size(), prefix="q"
        )
        with patch.object(ConstantBuffer, "override_device", self.get_device()):
            body = LoopBody(
                self.get_store_function(),
                (args if self.get_reduction_type() else args[:1]),
                var_ranges,
            )
        index_formulas = [*body.indexing_exprs.values()]
        reads_bufs = [
            V.graph.name_to_buffer[reads_name]
            if reads_name in V.graph.name_to_buffer.keys()
            else None
            for reads_name in body.reads_name2expr.keys()
        ]
        priority_idx = []
        memory_addrs = [
            *body.reads_name2expr.values(),
            *body.writes_name2expr.values(),
        ]
        index_vars = []
        reduce_vars = []
        index_size = []
        reduce_size = []
        for v, s in var_ranges.items():
            if v in args[0]:
                assert not reduce_vars
                index_vars.append(v)
                index_size.append(s)
            else:
                assert v in args[1]
                reduce_vars.append(v)
                reduce_size.append(s)

        # the reordering_reindex in reads' simplify_reorder_and_tile
        reordering_reindex = [same_reorder(range(len(index_vars)))] * len(memory_addrs)
        for i, reads_buf in enumerate(reads_bufs):
            if isinstance(reads_buf, ComputedBuffer) and hasattr(
                reads_buf, "iter_reordering_reindex"
            ):
                reordering_reindex[i] = reads_buf.iter_reordering_reindex

        def simplify_and_reorder(x_vars, sizes, reordering_reindex=None):
            sizes, reindex0, reindex1 = self._apply_loop_reordering(
                x_vars, sizes, memory_addrs, reordering_reindex, priority_idx
            )
            # for NHWC: reindex0([0,1,2,3]) = [0,2,3,1], reindex1([0,1,2,3]) = [0,3,2,1]
            x_vars = reindex0(x_vars)
            sizes, reindex2, prune = V.graph.sizevars._simplify_loops(
                x_vars,
                sizes,
                index_prevent_reordering(index_formulas, x_vars, sizes),
            )
            x_vars = prune(x_vars)
            # sizes, reindex1, prune = _simplify_loops(x_vars, sizes, index_formulas)
            # x_vars = prune(x_vars)
            # sizes, reindex2 = self._apply_loop_reordering(x_vars, sizes, memory_addrs)
            reindex = fuse_reindexing(reindex1, reindex2)
            return sizes, reindex, reindex1

        iter_ranges, iter_reindex, iter_reordering_reindex = simplify_and_reorder(
            index_vars, index_size, reordering_reindex
        )
        reduce_ranges, reduce_reindex, _ = simplify_and_reorder(
            reduce_vars, reduce_size
        )

        # remember the reordering order
        self.iter_reordering_reindex = iter_reordering_reindex
        # retrace the loop body with simplification and reordering applied
        (iter_vars, reduce_vars), var_ranges = dependencies.index_vars_no_squeeze(
            iter_ranges, reduce_ranges, prefix="z"
        )
        body = LoopBody(
            body, [iter_reindex(iter_vars), reduce_reindex(reduce_vars)], var_ranges
        )
        return (iter_ranges, reduce_ranges), body

    @staticmethod
    def _apply_loop_reordering(
        index_vars, sizes, memory_addrs, reordering_reindex=None, priority_idx=None
    ):
        """
        Shuffle the order of loops around to hopefully improve performance.
        """
        from .scheduler import pick_loop_order

        if priority_idx is None:
            priority_idx = []

        try:
            strides = [
                V.graph.sizevars.stride_hints(expr, index_vars) for expr in memory_addrs
            ]
            assert len(strides) == len(memory_addrs) and len(strides[0]) == len(
                index_vars
            )
            # consider both layout(strides) and reordering(reordering_reindex)
            if reordering_reindex is not None:
                for i in range(len(memory_addrs)):
                    try:
                        strides[i] = reordering_reindex[i](strides[i])
                    # if len(order) != len(strides), do not reorder
                    except AssertionError:
                        pass
            order = list(reversed(pick_loop_order(strides, sizes, priority_idx)))
        except Exception:
            if config.debug:
                log.warning(
                    f"Did not simplify complex index:\n{dict(zip(index_vars, sizes))}\n{memory_addrs}"
                )
            order = list(range(len(sizes)))
        sizes = [sizes[i] for i in order]
        return sizes, same_reorder(order), inverse_reorder(order)

    def get_reduction_size(self):
        return self.data.get_reduction_size()

    def get_reduction_type(self):
        return self.data.get_reduction_type()

    def is_no_op(self):
        return self.data.is_zero_elements()

    def should_allocate(self):
        return True

    def constant_to_device(self, device):
        """Move this to a given device. Requires that all reads are to constants."""
        return self.data.constant_to_device(device)


class TemplateBuffer(Buffer):
    """
    Represents a Triton (in the future other type) of template operator
    that we can fuse an epilogue onto.
    """

    def __init__(self, layout, inputs, make_kernel_render):
        super().__init__(name=None, layout=layout)
        self.inputs = InputsKernel.unwrap_storage(inputs)
        self.make_kernel_render = make_kernel_render
        self.name = V.graph.register_buffer(self)

    def get_read_writes(self):
        return self.normalized_read_writes()

    @cache_on_self
    def normalized_read_writes(self):
        name = self.get_name()
        indexer = self.layout.make_indexer()

        def dummy(index, rindex):
            assert len(rindex) == 0
            return ops.store(name, indexer(index), "fake")

        deps = dependencies.extract_read_writes(
            dummy, self.get_size(), (), normalize=True
        )
        deps.reads = {dependencies.StarDep(x.get_name()) for x in self.inputs}
        return deps

    def get_reduction_size(self):
        return 1

    def get_reduction_type(self):
        return None

    def is_no_op(self):
        return False

    def should_allocate(self):
        return True

    def simplify_and_reorder(self):
        return (
            (
                self.get_size(),
                (),
            ),
            None,
        )


@dataclasses.dataclass
class InputsKernel(Buffer):
    inputs: List[Buffer]

    def get_read_writes(self):
        return dependencies.ReadWrites(
            {dependencies.StarDep(x.get_name()) for x in self.inputs},
            {dependencies.StarDep(self.get_name())},
            set(),
            [],
            None,
        )

    @staticmethod
    def unwrap_storage(inputs):
        inputs_new = []
        for x in inputs:
            if isinstance(x, TensorBox):
                x = x.data
            if isinstance(x, StorageBox):
                x = x.data
            if isinstance(x, BaseView) and not isinstance(x, ReinterpretView):
                x = ExternKernel.realize_input(x)
            assert isinstance(x, (Buffer, ReinterpretView)), x
            inputs_new.append(x)
        return inputs_new

    def is_extern(self):
        return True


class NopKernel(InputsKernel):
    def is_no_op(self):
        return True


class ConcatKernel(NopKernel):
    """
    There isn't actually a real kernel for concat, we just change the
    storage for the upstream data.
    """

    @classmethod
    def create(cls, inputs, dim):
        device = inputs[0].get_device()
        dtype = inputs[0].get_dtype()
        new_size = list(inputs[0].get_size())
        offsets_start = [0]
        offsets_end = [new_size[dim]]
        assert 0 <= dim < len(new_size)
        for i in range(1, len(inputs)):
            input_size = inputs[i].get_size()
            offsets_start.append(new_size[dim])
            assert len(input_size) == len(new_size)
            assert inputs[i].get_dtype() == dtype
            assert inputs[i].get_device() == device
            for j in range(len(new_size)):
                if j == dim:
                    new_size[j] = new_size[j] + input_size[j]
                else:
                    new_size[j] = V.graph.sizevars.guard_equals(
                        new_size[j], input_size[j]
                    )
            offsets_end.append(new_size[dim])

        output_stride = FlexibleLayout.contiguous_strides(new_size)
        # If any of the inputs is in CL format, use CL format for the output
        for i in range(len(inputs)):
            x = inputs[i]
            if is_storage_and_layout(x):
                layout = x.get_layout()
                if (
                    isinstance(layout, FixedLayout)
                    and layout.is_channels_last_contiguous()
                ):
                    # use CL stride for the output
                    output_stride = make_channels_last_strides_for(new_size)
                    break

        kernel = ConcatKernel(
            name=None,
            layout=FixedLayout(
                device=device,
                dtype=dtype,
                size=new_size,
                stride=output_stride,
            ),
            inputs=[],
        )
        kernel = StorageBox(kernel)
        for i in range(len(inputs)):
            kernel.data.inputs.append(
                cls.realize_into(
                    inputs[i],
                    SliceView.create(kernel, dim, offsets_start[i], offsets_end[i]),
                )
            )
        kernel.data.name = V.graph.register_buffer(kernel.data)
        kernel.data.inputs = cls.unwrap_storage(kernel.data.inputs)

        return kernel

    @classmethod
    def realize_into(cls, src, dst):
        # Attempt to turn this into a ReinterpretView rather than assert.
        # This has concessions around layout, as as_storage_and_layout
        # can cause us to go from flexible to fixed layout.
        if not isinstance(dst, ReinterpretView):
            if is_storage_and_layout(dst):
                storage, layout = as_storage_and_layout(dst)
                dst = ReinterpretView(storage, layout)
        assert isinstance(dst, ReinterpretView), dst
        if isinstance(src, TensorBox):
            # unwrap a TensorBox
            return cls.realize_into(src.data, dst)
        if isinstance(src, StorageBox):
            src.realize()
            # ExternKernelAlloc has specific requirements for output layout, should create a copy
            if isinstance(src.data.layout, FlexibleLayout) and not isinstance(
                src.data, ExternKernelAlloc
            ):
                src.data.layout = AliasedLayout(dst)
                return src.data
        # introduce a copy
        pw = Pointwise.create(
            device=src.get_device(),
            dtype=src.get_dtype(),
            inner_fn=src.make_loader(),
            ranges=[
                V.graph.sizevars.guard_equals(a, b)
                for a, b in zip(src.get_size(), dst.get_size())
            ],
        )
        return cls.realize_into(pw, dst)

    def should_allocate(self):
        return True


@dataclasses.dataclass
class ExternKernel(InputsKernel):
    constant_args: Tuple[Any, ...] = ()
    kwargs: Dict[str, Any] = dataclasses.field(default_factory=dict)
    output_view: Optional[ReinterpretView] = None

    def decide_layout(self):
        if isinstance(self.layout, FlexibleLayout):
            self.apply_constraint()
            self.freeze_layout()

    def codegen(self, wrapper):
        raise NotImplementedError

    @staticmethod
    def copy_input(x):
        pw = Pointwise.create(
            device=x.get_device(),
            dtype=x.get_dtype(),
            inner_fn=x.make_loader(),
            ranges=x.get_size(),
        )
        pw.realize()
        return pw

    @classmethod
    def process_kernel(cls, kernel, *args, **kwargs):
        binded_args = signature(kernel).bind(*args, **kwargs).arguments
        args_flat, args_spec = pytree.tree_flatten(binded_args)

        is_arg_tensor = []
        tensor_args = []
        non_tensor_args = []
        for arg in args_flat:
            is_arg_tensor.append(isinstance(arg, IRNode))
            if is_arg_tensor[-1]:
                tensor_args.append(arg)
            else:
                if isinstance(arg, sympy.Expr):
                    arg = V.graph.sizevars.shape_env.create_symintnode(arg, hint=None)
                non_tensor_args.append(arg)

        def unflatten_args(new_tensor_args, new_non_tensor_args):
            result = []
            it_tensors = iter(new_tensor_args)
            it_non_tensors = iter(new_non_tensor_args)
            for is_tensor in is_arg_tensor:
                if is_tensor:
                    result.append(next(it_tensors))
                else:
                    result.append(next(it_non_tensors))
            result = pytree.tree_unflatten(result, args_spec)
            return result.get("args", []), result.get("kwargs", {})

        tensor_args = [cls.realize_input(x) for x in tensor_args]

        # freeze layout otherwise our output stride calculation might
        # become incorrect
        for x in tensor_args:
            if is_storage_and_layout(x):
                as_storage_and_layout(x, freeze=True)

        # We don't have generic shape formulas, so just burn in the
        # shapes and run an example input.
        # TODO(jansel): replace this with dynamic shape formulas
        example_args = []

        for x in tensor_args:
            example_args.append(ir_node_to_tensor(x, guard_shape=True))

        new_args, new_kwargs = unflatten_args(example_args, non_tensor_args)
        example_output = kernel(*new_args, **new_kwargs)

        return example_output, tensor_args, non_tensor_args, unflatten_args

    @classmethod
    def convert_to_reinterpret_view(cls, x):
        """
        In order to pass this to an extern kernel we need a
        ReinterpretView not a View.  This allows us to avoid some
        unneeded copies.
        """
        assert isinstance(x, BaseView)
        if isinstance(x, ReinterpretView):
            return x

        x.unwrap_view().freeze_layout()
        rw = extract_read_writes(x.make_loader(), x.get_size(), normalize=False)
        assert len(rw.reads) == 1

        index = V.graph.sizevars.simplify_with_ranges(
            list(rw.reads)[0].index, rw.var_ranges
        )
        strides = V.graph.sizevars.stride_vars(index, rw.range_vars)
        offset = V.graph.sizevars.offset_var(index, rw.range_vars)
        expected = sympy_dot(rw.range_vars, strides) + offset

        if index != expected:
            log.debug(
                "convert_to_reinterpret_view failed: stride=%s offset=%s index=%s",
                strides,
                offset,
                index,
            )
            raise NotImplementedError()

        return ReinterpretView(
            data=x.data,
            layout=FixedLayout(
                device=x.get_device(),
                dtype=x.get_dtype(),
                size=x.get_size(),
                stride=strides,
                offset=offset,
            ),
        )

    @classmethod
    def realize_input(cls, x):
        if x is None:
            return NoneAsConstantBuffer()
        if isinstance(x, (sympy.Expr, int)):
            return ShapeAsConstantBuffer(x)
        if isinstance(x, Constant):
            return V.graph.add_tensor_constant(
                torch.tensor(x.value, dtype=x.get_dtype(), device=x.get_device())
            )
        if isinstance(x, ConstantBuffer):
            return x
        if isinstance(x, TensorBox):
            return cls.realize_input(x.data)
        if isinstance(x, ReinterpretView):
            return x
        if isinstance(x, BaseView):
            x.realize()
            if is_storage_and_layout(x.unwrap_view()) and not isinstance(
                x.unwrap_view().data, ExternKernelAlloc
            ):
                try:
                    return cls.convert_to_reinterpret_view(x)
                except NotImplementedError:
                    pass
        if isinstance(x, StorageBox):
            # TODO(jansel): impose layout preference on realized buffer
            x.realize()
            return x
        return cls.copy_input(x)

    @classmethod
    def require_stride1(cls, x):
        if is_storage_and_layout(x):
            if len(x.get_stride()) == 0:
                return x
            for stride in x.get_stride():
                if stride == 1:
                    return x
        return cls.copy_input(x)

    @classmethod
    def require_stride_order(cls, x, order):
        if x.get_numel() == 0:  # Layout doesn't matter
            return x

        # require x to have the layout as strided_ordered as order
        if is_storage_and_layout(x):
            if isinstance(x.get_layout(), FlexibleLayout):
                # fix flexiblelayout to be FixedLayout with stride_order
                as_storage_and_layout(
                    x, freeze=True, want_contiguous=False, stride_order=order
                )
                return x
            elif isinstance(
                x.get_layout(), FixedLayout
            ) and x.get_layout().is_stride_ordered(order):
                return x
            elif isinstance(x.get_layout(), MutationLayout):
                if isinstance(x.get_layout().real_layout(), FlexibleLayout):
                    raise AssertionError(
                        "the MutationLayout's real layout shouldn't be FlexibleLayout"
                    )
                elif isinstance(
                    x.get_layout().real_layout(), FixedLayout
                ) and x.get_layout().real_layout().is_stride_ordered(order):
                    return x

        # TODO - Storage to InputBuffer
        if isinstance(x, InputBuffer) and x.get_layout().is_stride_ordered(order):
            return x
        x = cls.copy_input(x)
        as_storage_and_layout(x, freeze=True, want_contiguous=False, stride_order=order)
        assert is_stride_order_storage_and_layout(x, order)
        return x

    @classmethod
    def require_contiguous(cls, x):
        return cls.require_stride_order(x, list(reversed(range(len(x.get_size())))))

    def apply_constraint(self):
        pass

    def codegen_args(self):
        args = [x.codegen_reference() for x in self.inputs]
        args.extend(map(repr, self.constant_args))
        return args

    def codegen_kwargs(self):
        kwargs = []
        if self.kwargs:
            kwargs = [f"{k}={repr(v)}" for k, v in self.kwargs.items()]
        return kwargs

    def cpp_wrapper_codegen_kwargs(self):
        kwargs = []
        if self.kwargs:
            for arg_name in self.ordered_kwargs_for_cpp_kernel:
                assert arg_name in self.kwargs, (
                    "arg %s not found in self.kwargs" % arg_name
                )
                v = self.kwargs.get(arg_name)
                kwargs.append(repr(v))
        return kwargs

    def codegen_size_asserts(self, wrapper):
        if config.size_asserts:
            size = V.graph.sizevars.codegen_shape_tuple(self.get_size())
            stride = V.graph.sizevars.codegen_shape_tuple(self.get_stride())
            wrapper.writeline(
                f"assert_size_stride({self.get_name()}, {size}, {stride})"
            )

    def get_group_stride(self):
        """
        get output sizes and strides, for template_codegen
        """
        _size = self.get_size()
        _stride = self.get_stride()
        # iter_ranges = _size of output tensor, reduce_range = [] because no reduction
        return [_size, []], _stride

    def canonicalize(self):
        """
        Manually get cononicalization of the output index
        """
        # manually generate index formula for conv
        sizevars = V.graph.sizevars
        sizes = self.get_size()
        strides = self.get_stride()
        strides = [sizevars.size_hint(x) for x in strides]
        index_vars = [sympy_symbol(f"d{i}") for i in range(len(sizes))]
        # reorder index vars according to stride
        index_order = sorted(range(len(strides)), key=strides.__getitem__, reverse=True)
        lookup = {pos: idx for idx, pos in enumerate(index_order)}
        order = [lookup[i] for i in range(len(lookup))]
        index_vars = [index_vars[i] for i in order]
        indexer = self.make_indexer()
        index = indexer(index_vars)

        new_sizes, reindex, prune = V.graph.sizevars._simplify_loops(
            index_vars, sizes, [index]
        )

        # assign new variables each dimension to deal with numbering mismatches
        # d0, d1, d2 could become d0, d2 -- which won't match d0, d1
        _, add_var = var_builder("c")
        replacement = dict(zip(index_vars, reindex([add_var(x) for x in new_sizes])))

        index = sympy_subs(sympy.expand(index), replacement)
        return index, tuple(new_sizes)

    def __str__(self):
        lines = [
            f"{field.name}={getattr(self, field.name)}"
            for field in dataclasses.fields(self)
        ]
        return self.str_helper(lines)


@dataclasses.dataclass
class ExternKernelOut(ExternKernel):
    output_view: Optional[ReinterpretView] = None

    def codegen(self, wrapper):
        args = self.codegen_args()

        from torch._inductor.codegen.wrapper import CppWrapperCodeGen

        if isinstance(wrapper, CppWrapperCodeGen):
            kwargs = self.cpp_wrapper_codegen_kwargs()
        else:
            kwargs = self.codegen_kwargs()
        if kwargs:
            args.extend(kwargs)

        wrapper.generate_extern_kernel_out(
            self.output_view,
            self.codegen_reference(),
            args,
            self.kernel,
            self.cpp_kernel,
        )

    def __init__(
        self,
        layout,
        inputs,
        constant_args=(),
        kwargs=None,
        output_view=None,
        kernel=None,
        cpp_kernel=None,
    ):
        super().__init__(
            None, layout, self.unwrap_storage(inputs), constant_args, kwargs or {}
        )
        self.output_view = output_view
        self.name = V.graph.register_buffer(self)
        if kernel is not None:
            self.kernel = kernel
        self.cpp_kernel = cpp_kernel

    def should_allocate(self):
        return True


class ExternKernelAlloc(ExternKernel):
    def codegen(self, wrapper):
        wrapper.writeline(
            f"{self.get_name()} = {self.kernel}({', '.join(self.codegen_args())})"
        )
        if isinstance(self.layout, Layout):
            self.codegen_size_asserts(wrapper)

    def __init__(self, layout, inputs, constant_args=()):
        super().__init__(None, layout, self.unwrap_storage(inputs), constant_args)
        self.name = V.graph.register_buffer(self)

    def should_allocate(self):
        return False

    def apply_constraint(self):
        raise NotImplementedError


class InplaceBernoulliFallback(ExternKernel):
    """
    This needs to be a custom class to handle mutation properly
    """

    kernel = "aten.bernoulli_"

    def codegen(self, wrapper):
        (x,) = [t.codegen_reference() for t in self.inputs]
        wrapper.writeline(
            f"{self.kernel}({x}, {', '.join(map(repr, self.constant_args))})"
        )

    def should_allocate(self):
        return False

    def get_mutation_names(self):
        assert isinstance(self.layout, MutationLayout)
        return (self.layout.target.get_name(),)

    def __init__(self, x, *constant_args):
        super().__init__(
            None,
            MutationLayout(x),
            self.unwrap_storage([x]),
            constant_args,
        )
        self.name = V.graph.register_buffer(self)


class IndexPutFallback(ExternKernel):
    """
    This needs to be a custom class to handle mutation and indices properly
    """

    kernel = "aten.index_put_"

    def codegen(self, wrapper):
        (x, values, *valid_indices) = [t.codegen_reference() for t in self.inputs]
        indices = []
        iter_valid_indices = iter(valid_indices)
        for i, _ in enumerate(self.indices):
            if self.indices[i] is not None:
                indices.append(next(iter_valid_indices))
            else:
                indices.append("None")
        wrapper.writeline(
            f"{self.kernel}({x}, [{','.join(indices)}], {values}, {repr(self.constant_args[0])})"
        )

    def should_allocate(self):
        return False

    def __init__(self, x, indices, values, accumulate):
        self.indices = indices
        valid_indices = [i for i in indices if i is not None]
        tensors = [self.realize_input(x) for x in [x, values, *valid_indices]]
        super().__init__(
            None,
            MutationLayout(x),
            self.unwrap_storage(tensors),
            [accumulate],
        )
        self.name = V.graph.register_buffer(self)


class DeviceCopy(ExternKernelOut):
    @classmethod
    def create(cls, x, device):
        if not x.is_extern() and all(
            (r.name in V.graph.constants and hasattr(r, "index")) for r in x.get_reads()
        ):
            return x.constant_to_device(device)

        V.graph.device_types.add(device.type)
        V.graph.device_types.add(x.get_device().type)

        developer_warning("DeviceCopy in input program")
        return DeviceCopy(
            FlexibleLayout(
                device=device,
                dtype=x.get_dtype(),
                size=x.get_size(),
            ),
            [cls.realize_input(x)],
        )

    def codegen(self, wrapper):
        args = self.codegen_args()
        assert len(args) == 1
        if self.output_view:
            wrapper.writeline(
                f"{self.output_view.codegen_reference()}.copy_({args[0]})"
            )
        else:
            wrapper.writeline(f"{self.codegen_reference()}.copy_({args[0]})")


class DynamicScalar(IRNode):
    """
    The result of a call to aten._local_scalar_dense.

    This is not yet implemented.  The one model (so far) that calls this
    (fastNLP_Bert) does not actually use the result.  So we expect this
    node to get dead code eliminated.
    """

    def get_reads(self):
        return ()


@dataclasses.dataclass
class FallbackKernel(ExternKernelAlloc):
    def __init__(
        self,
        layout,
        kernel,
        tensor_args,
        nontensor_args,
        unflatten_args,
        kwargs=None,
    ):
        super().__init__(
            layout,
            tuple(tensor_args),
            tuple(nontensor_args),
        )
        if getattr(torch.ops.aten, kernel.__name__, None) is kernel:
            self.kernel = f"aten.{kernel.__name__}"
        else:
            self.kernel = (
                f"{kernel.__module__.replace('._ops.', '.ops.')}.{kernel.__name__}"
            )
        self.unflatten_args = unflatten_args
        self.kwargs = {} if kwargs is None else kwargs
        V.graph.warn_fallback(self.kernel)

    def codegen_args(self):
        @dataclasses.dataclass
        class Shim:
            ref: Any

            def __repr__(self):
                return self.ref

        def gen_kwarg(k, v):
            return f"{k}={repr(v)}"

        tensor_args = [Shim(x.codegen_reference()) for x in self.inputs]
        constant_args = [Shim(repr(x)) for x in self.constant_args]
        args, kwargs = self.unflatten_args(tensor_args, constant_args)
        return list(map(repr, args)) + [gen_kwarg(k, v) for k, v in kwargs.items()]

    @classmethod
    def create(cls, kernel, *args, **kwargs):
        fake_incorrect_kernels = (
            aten._fft_r2c.default,
            aten._fft_r2c.out,
            aten._fft_c2r.default,
            aten._fft_c2c.default,
            aten._fft_c2c.out,
            aten._linalg_svd.default,
            aten._linalg_svd.U,
            aten._fused_moving_avg_obs_fq_helper_functional,
        )
        context = (
            V.graph.fake_mode if kernel not in fake_incorrect_kernels else nullcontext()
        )
        with context:
            (
                example_output,
                tensor_args,
                non_tensor_args,
                unflatten_args,
            ) = cls.process_kernel(kernel, *args, **kwargs)

        assert tensor_args or isinstance(
            example_output, torch.Tensor
        ), "Not sure where to find device info"
        packed = FallbackKernel(
            MultiOutputLayout(
                tensor_args[0].get_device() if tensor_args else example_output.device
            ),
            kernel,
            tensor_args,
            non_tensor_args,
            unflatten_args,
            kwargs,
        )

        def generate_output(output, index=""):
            if isinstance(output, (list, tuple)):
                return type(output)(
                    generate_output(output[i], f"{index}[{i}]")
                    for i in range(len(output))
                )
            elif isinstance(output, torch.Tensor):
                return MultiOutput(
                    FixedLayout(
                        output.device,
                        output.dtype,
                        convert_shape_to_inductor(output.size()),
                        convert_shape_to_inductor(output.stride()),
                    ),
                    packed,
                    index,
                )
            elif isinstance(output, int):
                return output
            else:
                assert output is None, "FallbackKernel output type is not supported"
                return None

        return generate_output(example_output)

    def apply_constraint(self):
        return super().apply_constraint()


@dataclasses.dataclass
class MultiOutputLayout(IRNode):
    device: torch.device


class MultiOutput(ExternKernel):
    def codegen(self, wrapper):
        wrapper.writeline(
            f"{self.get_name()} = {self.inputs[0].get_name()}{self.index}"
        )
        self.codegen_size_asserts(wrapper)

    def __init__(self, layout, input, index: str):
        super().__init__(None, layout, [input], ())
        self.name = V.graph.register_buffer(self)
        self.index = index

    def should_allocate(self):
        return False


class Convolution(ExternKernelAlloc):
    kernel = "aten.convolution"

    def __init__(
        self,
        layout,
        inputs,
        constant_args=(),
        preferred_stride_order=None,
        kernel="aten.convolution",
    ):
        super().__init__(layout, inputs, constant_args)
        self.kernel = kernel
        self.preferred_stride_order = preferred_stride_order

    def codegen(self, wrapper):
        if self.kernel.startswith("triton_ops."):
            wrapper.header.writeline("from torch._inductor import triton_ops")
        wrapper.writeline(
            f"{self.get_name()} = {self.kernel}({', '.join(self.codegen_args())})"
        )
        if isinstance(self.layout, Layout):
            self.codegen_size_asserts(wrapper)

    @classmethod
    def create(
        cls,
        x: "TensorBox",
        weight: "TensorBox",
        bias: "TensorBox",
        stride_: List[int],
        padding_: List[int],
        dilation_: List[int],
        transposed: bool,
        output_padding_: List[int],
        groups: int,
    ):
        with V.graph.fake_mode:
            x_fake = ir_node_to_tensor(x, guard_shape=True)
            weight_fake = ir_node_to_tensor(weight, guard_shape=True)
            bias_fake = (
                ir_node_to_tensor(bias, guard_shape=True) if bias is not None else bias
            )
            output = torch.ops.aten.convolution(
                x_fake,
                weight_fake,
                bias_fake,
                stride_,
                padding_,
                dilation_,
                transposed,
                output_padding_,
                groups,
            )
            req_stride_order = get_stride_order(output.stride())

        weight = cls.require_stride_order(weight, req_stride_order)
        x = cls.require_stride_order(x, req_stride_order)

        stride = tuple(stride_)
        padding = tuple(padding_)
        dilation = tuple(dilation_)
        assert isinstance(transposed, bool)
        output_padding = tuple(output_padding_)
        assert isinstance(groups, int)

        output_size = output.shape

        weight_shape = [
            sympy.Integer(V.graph.sizevars.guard_static_shape(s))
            for s in weight.get_size()
        ]
        _, _, *kernel_size = weight_shape

        # choose runtime kernel
        config_conv = "aten"
        if (
            config_conv == "aten"
            or len(kernel_size) != 2  # triton conv only supports conv2d
            or not is_triton(x.get_device())
            or transposed
            or groups != 1
            # or x.get_dtype() == torch.float16
            # or x.get_dtype() == torch.bfloat16
        ):
            kernel = "aten.convolution"
        elif config_conv == "triton":
            kernel = "triton_ops.conv"
        else:
            assert config_conv == "autotune"
            from .codegen.autotuner import tuned_conv

            kernel = tuned_conv(
                x.get_size(),
                weight.get_size(),
                x.get_stride(),
                weight.get_stride(),
                stride,
                padding,
                dilation,
                transposed,
                output_padding,
                groups,
                x.get_device(),
                x.get_dtype(),
            )

        # for conv2d or conv3d, prefer channels last format
        transform_x_layout = False
        if kernel == "triton_ops.conv":
            output_layout_str = "torch.channels_last"
        else:
            output_layout_str = (
                "torch.contiguous_format"
                if output.is_contiguous()
                else "torch.channels_last"
            )

        if config.tune_layout and len(x.get_size()) == 4:
            from .codegen.autotuner import tuned_conv_layout

            faster_output_layout_str = tuned_conv_layout(
                kernel,
                x.get_size(),
                weight.get_size(),
                stride,
                padding,
                dilation,
                transposed,
                output_padding,
                groups,
                x.get_device(),
                x.get_dtype(),
            )
            if faster_output_layout_str != output_layout_str:
                output_layout_str = faster_output_layout_str
                transform_x_layout = True

        if output_layout_str == "torch.channels_last":
            stride_order = [0] + list(reversed(range(1, len(kernel_size) + 1)))
            if len(stride_order) < len(output_size):
                # add batch dim if it exists
                stride_order = [len(stride_order)] + stride_order
            strides = make_channels_last_strides_for(output_size)
        else:
            stride_order = list(reversed(range(len(output_size))))
            strides = make_contiguous_strides_for(output_size)

        if transform_x_layout:
            x = cls.require_stride_order(x, stride_order)

        output_layout = FixedLayout(
            x.get_device(),
            x.get_dtype(),
            convert_shape_to_inductor(output_size),
            convert_shape_to_inductor(strides),
        )

        if bias is not None:
            return Convolution(
                output_layout,
                (x, weight, bias),
                (stride, padding, dilation, transposed, output_padding, groups),
                stride_order,
                kernel,
            )
        else:
            return Convolution(
                output_layout,
                (x, weight),
                (bias, stride, padding, dilation, transposed, output_padding, groups),
                stride_order,
                kernel,
            )

    def map_args(self):
        # x, w, bias
        in_args = [x.codegen_reference() for x in self.inputs]
        # stride, padding, dilation, transposed, output_padding, groups
        const_args = self.constant_args
        if len(in_args) < 3:
            # otherwise, bias=None is the first constant_args
            const_args = const_args[1:]

        inout_dict = OrderedDict(
            [
                ("x", f"{in_args[0]}"),
                ("w", f"{in_args[1]}"),
                ("y", f"{self.get_name()}"),
            ]
        )
        args_dict = OrderedDict(
            [
                ("stride_xn", f"{self.inputs[0].get_stride()[0]}"),
                ("stride_xc", f"{self.inputs[0].get_stride()[1]}"),
                ("stride_xh", f"{self.inputs[0].get_stride()[2]}"),
                ("stride_xw", f"{self.inputs[0].get_stride()[3]}"),
                ("stride_wn", f"{self.inputs[1].get_stride()[0]}"),
                ("stride_wc", f"{self.inputs[1].get_stride()[1]}"),
                ("stride_wh", f"{self.inputs[1].get_stride()[2]}"),
                ("stride_ww", f"{self.inputs[1].get_stride()[3]}"),
                ("stride_yn", f"{self.get_stride()[0]}"),
                ("stride_yc", f"{self.get_stride()[1]}"),
                ("stride_yh", f"{self.get_stride()[2]}"),
                ("stride_yw", f"{self.get_stride()[3]}"),
                (
                    "stride_biasn",
                    f"{self.inputs[0].get_stride()[0]}"
                    if len(in_args) >= 3
                    else "None",
                ),
                # ("delta_x_ptr", "None"),
                ("BATCH", f"{self.inputs[0].get_size()[0]}"),
                ("IN_C", f"{self.inputs[0].get_size()[1]}"),
                ("IN_H", f"{self.inputs[0].get_size()[2]}"),
                ("IN_W", f"{self.inputs[0].get_size()[3]}"),
                ("KERNEL_N", f"{self.inputs[1].get_size()[0]}"),
                ("KERNEL_H", f"{self.inputs[1].get_size()[2]}"),
                ("KERNEL_W", f"{self.inputs[1].get_size()[3]}"),
                ("OUT_H", f"{self.get_size()[2]}"),
                ("OUT_W", f"{self.get_size()[3]}"),
                ("stride_h", f"{const_args[0][0]}"),
                ("stride_w", f"{const_args[0][1]}"),
                ("padding_h", f"{const_args[1][0]}"),
                ("padding_w", f"{const_args[1][1]}"),
                ("dilation_h", f"{const_args[2][0]}"),
                ("dilation_w", f"{const_args[2][1]}"),
                # ("transposed", f"{const_args[3]}"),
                ("output_padding_h", f"{const_args[4][0]}"),
                ("output_padding_w", f"{const_args[4][1]}"),
                ("groups", f"{const_args[5]}"),
            ]
        )

        # accumulator type
        ACC_TYPE = (
            "tl.float32"
            if self.inputs[0].get_dtype()
            in [torch.float16, torch.bfloat16, torch.float32]
            else "tl.int32"
        )
        CONV1X1_NHWC = (
            "True"
            if self.inputs[0].get_stride()[1] == 1
            and self.inputs[1].get_size()[2] == 1
            and self.inputs[1].get_size()[3] == 1
            else "False"
        )
        # dict for tl.constexpr
        const_dict = OrderedDict(
            [
                ("ACC_TYPE", ACC_TYPE),
                ("CONV1X1_NHWC", CONV1X1_NHWC),
            ]
        )

        # dict for non-kernel args (e.g. delta_x_ptr)
        other_dict = OrderedDict(
            [
                ("device", f'"{self.inputs[0].get_device()}"'),
            ]
        )

        return inout_dict, args_dict, const_dict, other_dict

    def get_template_tiling(self):
        n, c, h, w = self.get_size()
        return (
            n * h * w,
            c,
            sympy.Integer(1),
        )


def _prepare_convolution_fusion_create(
    cls,
    x: "TensorBox",
    weight: "TensorBox",
    bias: "TensorBox",
    padding_: List[int],
    stride_: List[int],
    dilation_: List[int],
    groups: int,
    transposed: bool = False,
    output_padding_: List[int] = None,
):
    """
    This function is a helper function to prepare inputs, layout and constant args
    for convolution post-op fusion's create function, including deciding the output
    layout (channels first or channels last), realizing inputs and make them etc. The
    function only supports the CPU device since conv post-op fusion kernel is only
    supported on CPU right now.
    """

    # Port from aten/src/ATen/native/ConvUtils.h: _conv_input_size
    def _conv_input_size(
        output_size, weight_size, padding, output_padding, stride, dilation, groups
    ):
        assert len(output_size) == len(weight_size), "Expect input dim == weight dim"
        dim = len(output_size)
        assert dim > 2, "Expect input dim > 2"

        BATCH_DIM = 0
        WEIGHT_INPUT_CHANNELS_DIM = 1
        input_size = []
        input_size.append(output_size[BATCH_DIM])
        input_size.append(weight_size[WEIGHT_INPUT_CHANNELS_DIM] * groups)
        for d in range(2, dim):
            kernel = (weight_size[d] - 1) * dilation[d - 2] + 1
            input_size_d = (
                (output_size[d] - 1) * stride[d - 2]
                - (padding[d - 2] * 2)
                + kernel
                + output_padding[d - 2]
            )
            input_size.append(input_size_d)
        return list(map(int, input_size))

    # The size of prepacked_weight is the prepacked weight size of deconv:
    #   Groups > 1:  [g*o, i/g, ...]
    #   Groups == 1: [o, i, ...]
    # Returns original weight size in [i, o, ...]
    def _original_deconv_weight_size(
        prepacked_weight,
        groups,
    ):
        prepacked_weight_size = prepacked_weight.size()
        dim = len(prepacked_weight_size)
        assert dim > 2, "Expect weight dim > 2"
        if groups > 1:
            weight_size = []
            weight_size.append(prepacked_weight_size[1] * groups)
            weight_size.append(prepacked_weight_size[0] / groups)
            for d in range(2, dim):
                weight_size.append(prepacked_weight_size[d])
        else:
            weight_size = prepacked_weight.transpose(0, 1).size()
        return weight_size

    stride = tuple(stride_)
    padding = tuple(padding_)
    dilation = tuple(dilation_)
    assert isinstance(groups, int)
    output_padding = tuple(output_padding_) if output_padding_ else (0, 0)
    with V.graph.fake_mode:
        x_fake = ir_node_to_tensor(x, guard_shape=True)
        weight_fake = ir_node_to_tensor(weight, guard_shape=True)
        if transposed:
            # When transposed, the size of the prepacked oneDNN weight is different
            # from the PyTorch weight. We're not able to run aten conv with such
            # size. We infer the output size from the input params here:
            weight_size = _original_deconv_weight_size(weight_fake, groups)
            input_size = x_fake.size()
            output_size = _conv_input_size(
                input_size,
                weight_size,
                padding,
                output_padding,
                stride,
                dilation,
                groups,
            )
        else:
            bias_fake = (
                ir_node_to_tensor(bias, guard_shape=True) if bias is not None else bias
            )
            output = torch.ops.aten.convolution(
                x_fake,
                weight_fake,
                bias_fake,
                stride,
                padding,
                dilation,
                transposed,
                output_padding,
                groups,
            )
            output_size = output.size()

        req_stride_order = [0] + list(reversed(range(1, len(stride) + 1)))
        req_stride_order = [len(req_stride_order)] + req_stride_order
        output_stride = make_channels_last_strides_for(output_size)

    x = cls.require_stride_order(x, req_stride_order)
    assert x.get_device().type == "cpu" and weight.get_device().type == "cpu"
    inputs = [x, weight]

    kernel_layout = FixedLayout(
        x.get_device(),
        x.get_dtype(),
        convert_shape_to_inductor(output_size),
        convert_shape_to_inductor(output_stride),
    )
    constant_args = [padding, stride, dilation, groups]
    if transposed:
        constant_args.insert(1, output_padding)

    if bias is not None:
        inputs.append(bias)
    else:
        constant_args.insert(0, bias)
    return inputs, constant_args, kernel_layout, req_stride_order


class ConvolutionUnary(ExternKernelAlloc):
    kernel = "torch.ops.mkldnn._convolution_pointwise"

    def __init__(
        self,
        layout,
        inputs,
        constant_args=(),
        kernel="torch.ops.mkldnn._convolution_pointwise",
    ):
        super().__init__(layout, inputs, constant_args)
        self.kernel = kernel

    def codegen(self, wrapper):
        wrapper.writeline(
            f"{self.get_name()} = {self.kernel}({', '.join(self.codegen_args())})"
        )
        if isinstance(self.layout, Layout):
            self.codegen_size_asserts(wrapper)

    @classmethod
    def create(
        cls,
        x: "TensorBox",
        weight: "TensorBox",
        bias: "TensorBox",
        padding_: List[int],
        stride_: List[int],
        dilation_: List[int],
        groups: int,
        attr,
        scalars,
        algorithm,
    ):
        kernel = "torch.ops.mkldnn._convolution_pointwise"
        (inputs, constant_args, kernel_layout, _) = _prepare_convolution_fusion_create(
            cls, x, weight, bias, padding_, stride_, dilation_, groups
        )
        constant_args = constant_args + [attr, scalars, algorithm]
        return ConvolutionUnary(
            layout=kernel_layout,
            inputs=inputs,
            constant_args=constant_args,
            kernel=kernel,
        )


class ConvolutionBinary(ExternKernelAlloc):
    kernel = "torch.ops.mkldnn._convolution_pointwise.binary"

    def __init__(
        self,
        layout,
        inputs,
        constant_args=(),
        kernel="torch.ops.mkldnn._convolution_pointwise.binary",
    ):
        super().__init__(layout, inputs, constant_args)
        self.kernel = kernel

    def codegen(self, wrapper):
        wrapper.writeline(
            f"{self.get_name()} = {self.kernel}({', '.join(self.codegen_args())})"
        )
        if isinstance(self.layout, Layout):
            self.codegen_size_asserts(wrapper)

    @classmethod
    def create(
        cls,
        x: "TensorBox",
        other: "TensorBox",
        weight: "TensorBox",
        bias: "TensorBox",
        padding_: List[int],
        stride_: List[int],
        dilation_: List[int],
        groups: int,
        binary_attr: str,
        binary_alpha: Optional[float],
        unary_attr: Optional[str],
        unary_scalars: Optional[List],
        unary_algorithm: Optional[str],
    ):
        kernel = "torch.ops.mkldnn._convolution_pointwise.binary"
        (
            inputs,
            constant_args,
            kernel_layout,
            req_stride_order,
        ) = _prepare_convolution_fusion_create(
            cls, x, weight, bias, padding_, stride_, dilation_, groups
        )
        other = cls.require_stride_order(other, req_stride_order)
        inputs.insert(1, other)
        constant_args = constant_args + [
            binary_attr,
            binary_alpha,
            unary_attr,
            unary_scalars,
            unary_algorithm,
        ]
        return ConvolutionBinary(
            layout=kernel_layout,
            inputs=inputs,
            constant_args=constant_args,
            kernel=kernel,
        )


class ConvolutionBinaryInplace(ExternKernelAlloc):
    kernel = "torch.ops.mkldnn._convolution_pointwise_.binary"

    def __init__(
        self,
        kernel_layout,
        inputs,
        constant_args=(),
        kernel="torch.ops.mkldnn._convolution_pointwise_.binary",
    ):
        super().__init__(kernel_layout, inputs, constant_args)
        self.kernel = kernel

    def codegen(self, wrapper):
        wrapper.writeline(
            f"{self.get_name()} = {self.kernel}({', '.join(self.codegen_args())})"
        )

    def get_mutation_names(self):
        assert isinstance(self.layout, MutationLayout)
        return (self.layout.target.get_name(),)

    @classmethod
    def create(
        cls,
        x: "TensorBox",
        other: "TensorBox",
        weight: "TensorBox",
        bias: "TensorBox",
        padding_: List[int],
        stride_: List[int],
        dilation_: List[int],
        groups: int,
        binary_attr: str,
        binary_alpha: Optional[float],
        unary_attr: Optional[str],
        unary_scalars: Optional[List],
        unary_algorithm: Optional[str],
    ):
        kernel = "torch.ops.mkldnn._convolution_pointwise_.binary"
        (inputs, constant_args, _, _) = _prepare_convolution_fusion_create(
            cls, x, weight, bias, padding_, stride_, dilation_, groups
        )
        other = cls.realize_input(other)
        V.graph.realize_users_of(other.get_name())
        inputs.insert(1, other)
        constant_args = constant_args + [
            binary_attr,
            binary_alpha,
            unary_attr,
            unary_scalars,
            unary_algorithm,
        ]
        return ConvolutionBinaryInplace(
            kernel_layout=MutationLayout(inputs[1]),
            inputs=inputs,
            constant_args=constant_args,
            kernel=kernel,
        )


class MKLPackedLinear(ExternKernelAlloc):
    kernel = "torch.ops.mkl._mkl_linear"

    def __init__(
        self,
        layout,
        inputs,
        constant_args=(),
        kernel="torch.ops.mkl._mkl_linear",
    ):
        super().__init__(layout, inputs, constant_args)
        self.kernel = kernel

    def codegen(self, wrapper):
        wrapper.writeline(
            f"{self.get_name()} = {self.kernel}({', '.join(self.codegen_args())})"
        )

    @classmethod
    def create(cls, x, packed_w, orig_w, batch_size):
        kernel = "torch.ops.mkl._mkl_linear"

        x = cls.require_stride1(cls.realize_input(x))
        orig_w = cls.require_stride1(cls.realize_input(orig_w))
        *m, _ = x.get_size()
        oc, _ = orig_w.get_size()
        output_size = list(m) + [oc]
        output_stride = make_contiguous_strides_for(output_size)
        inputs = [x, packed_w, orig_w]
        bias = None
        constant_args = [bias, batch_size]

        return MKLPackedLinear(
            layout=FixedLayout(
                x.get_device(), x.get_dtype(), output_size, output_stride
            ),
            inputs=inputs,
            constant_args=constant_args,
            kernel=kernel,
        )


class LinearUnary(ExternKernelAlloc):
    kernel = "torch.ops.mkldnn._linear_pointwise"

    def __init__(
        self,
        layout,
        inputs,
        constant_args=(),
        kernel="torch.ops.mkldnn._linear_pointwise",
    ):
        super().__init__(layout, inputs, constant_args)
        self.kernel = kernel

    def codegen(self, wrapper):
        wrapper.writeline(
            f"{self.get_name()} = {self.kernel}({', '.join(self.codegen_args())})"
        )

    @classmethod
    def create(cls, x, w, b, attr, scalars, algorithm):
        kernel = "torch.ops.mkldnn._linear_pointwise"
        x = cls.require_stride1(cls.realize_input(x))
        w = cls.require_stride1(cls.realize_input(w))

        *m, ic = x.get_size()
        oc, ic = w.get_size()

        inputs = [x, w]
        constant_args = [attr, scalars, algorithm]
        if b is not None:
            b = cls.require_stride1(cls.realize_input(b))
            inputs.append(b)
        else:
            constant_args.insert(0, b)

        return LinearUnary(
            layout=FlexibleLayout(
                device=x.get_device(),
                dtype=x.get_dtype(),
                size=list(m) + [oc],
            ),
            inputs=inputs,
            constant_args=constant_args,
            kernel=kernel,
        )

    def apply_constraint(self):
        pass


class LinearBinary(ExternKernelAlloc):
    kernel = "torch.ops.mkldnn._linear_pointwise.binary"

    def __init__(
        self,
        layout,
        inputs,
        constant_args=(),
        kernel="torch.ops.mkldnn._linear_pointwise.binary",
    ):
        super().__init__(layout, inputs, constant_args)
        self.kernel = kernel

    def codegen(self, wrapper):
        wrapper.writeline(
            f"{self.get_name()} = {self.kernel}({', '.join(self.codegen_args())})"
        )

    @classmethod
    def create(cls, x, y, w, b, attr):
        kernel = "torch.ops.mkldnn._linear_pointwise.binary"
        x = cls.require_stride1(cls.realize_input(x))
        y = cls.require_stride1(cls.realize_input(y))
        w = cls.require_stride1(cls.realize_input(w))

        *m, ic = x.get_size()
        oc, ic = w.get_size()

        inputs = [x, y, w]
        constant_args = [attr]
        if b is not None:
            b = cls.require_stride1(cls.realize_input(b))
            inputs.append(b)
        else:
            constant_args.insert(0, b)

        return LinearBinary(
            layout=FlexibleLayout(
                device=x.get_device(),
                dtype=x.get_dtype(),
                size=list(m) + [oc],
            ),
            inputs=inputs,
            constant_args=constant_args,
            kernel=kernel,
        )

    def apply_constraint(self):
        pass


class ConvolutionTransposeUnary(ExternKernelAlloc):
    kernel = "torch.ops.mkldnn._convolution_transpose_pointwise"

    def __init__(
        self,
        layout,
        inputs,
        constant_args=(),
        kernel="torch.ops.mkldnn._convolution_transpose_pointwise",
    ):
        super().__init__(layout, inputs, constant_args)
        self.kernel = kernel

    def codegen(self, wrapper):
        wrapper.writeline(
            f"{self.get_name()} = {self.kernel}({', '.join(self.codegen_args())})"
        )

    @classmethod
    def create(
        cls,
        x: "TensorBox",
        weight: "TensorBox",
        bias: "TensorBox",
        padding_: List[int],
        output_padding_: List[int],
        stride_: List[int],
        dilation_: List[int],
        groups_: int,
        attr,
        scalars,
        algorithm,
    ):
        kernel = "torch.ops.mkldnn._convolution_transpose_pointwise"
        transposed = True
        (inputs, constant_args, kernel_layout, _,) = _prepare_convolution_fusion_create(
            cls,
            x,
            weight,
            bias,
            padding_,
            stride_,
            dilation_,
            groups_,
            transposed,
            output_padding_,
        )
        constant_args = constant_args + [attr, scalars, algorithm]
        return ConvolutionTransposeUnary(
            layout=kernel_layout,
            inputs=inputs,
            constant_args=constant_args,
            kernel=kernel,
        )


@dataclasses.dataclass
class MutableBox(IRNode):
    """
    TensorBox / StorageBox allow in-place mutation of Tensors
    """

    data: IRNode

    def __getattr__(self, name):
        fn = getattr(self.data, name)
        if callable(fn):
            return fn
        raise AttributeError(f"{type(self.data).__name__}.{name} not callable")

    def __str__(self):
        if isinstance(self.data, MutableBox):
            line0 = f"{type(self).__name__}({type(self.data).__name__}("
            endl = "))"
            inner = self.data.data
        else:
            line0 = f"{type(self).__name__}("
            inner = self.data
            endl = ")"

        lines = [
            line0,
            indent(str(inner)),
            endl,
        ]
        return "\n".join(lines)

    __repr__ = __str__


class TensorBox(MutableBox):
    @staticmethod
    def create(data):
        return TensorBox(StorageBox(data))


class StorageBox(MutableBox):
    def is_input_buffer(self):
        if isinstance(self.data, (InputBuffer, ReinterpretView)):
            return self.data.get_name() in V.graph.graph_inputs
        return False

    def realize(self):
        if isinstance(
            self.data,
            (
                ComputedBuffer,
                InputsKernel,
                InputBuffer,
                ReinterpretView,
                TemplateBuffer,
            ),
        ):
            return self.data.get_name()
        assert isinstance(self.data, (Pointwise, Reduction)), type(self.data)
        self.data = ComputedBuffer(
            name=None,
            layout=FlexibleLayout(
                device=self.data.get_device(),
                dtype=self.data.get_dtype(),
                size=self.data.get_size(),
            ),
            data=self.data,
        )
        self.data.name = V.graph.register_buffer(self.data)
        self.data.origins = self.origins
        return self.data.name

    def realize_hint(self):
        """
        Called on buffers we expect to be forced to realize later.
        """
        if isinstance(self.data, (Pointwise, Reduction)) and self.num_reads() > 1:
            self.realize()

    def has_exceeded_max_reads(self):
        return isinstance(self.data, Pointwise) and (
            self.num_reads() > config.realize_acc_reads_threshold
            or len(self.inner_fn_str()) > config.realize_bytes_threshold
        )

    def mark_reuse(self, users):
        """
        A heuristic to decide if we should realize a tensor
        that is used multiple times.
        """

        def should_realize_on_cpu(loops: Union[Pointwise, Reduction]):
            """
            The heuristic for realizing reused result of heavy ops on cpu
            """
            heavy_ops = ["exp"]  # a list of heavy ops
            fn_str = loops.inner_fn_str()
            return any([(op + "(") in fn_str for op in heavy_ops])

        if (
            users > 1
            and isinstance(self.data, (Pointwise, Reduction))
            and (
                self.num_reads() > config.realize_reads_threshold
                or len(self.inner_fn_str()) > config.realize_bytes_threshold
                or (is_cpu(self.data) and should_realize_on_cpu(self.data))
            )
        ):
            self.realize()

    @cache_on_self
    def num_reads(self):
        data = self.data
        if isinstance(data, (InputsKernel, InputBuffer, ReinterpretView)):
            return 1
        if isinstance(data, ComputedBuffer):
            read_writes = data.get_read_writes()
        else:
            assert isinstance(data, (Pointwise, Reduction)), type(data)
            read_writes = ComputedBuffer(
                name=None,
                layout=FlexibleLayout(
                    device=data.get_device(),
                    dtype=data.get_dtype(),
                    size=data.get_size(),
                ),
                data=data,
            ).get_read_writes()
        return len(read_writes.reads)


class InterpreterShim(torch.fx.Interpreter):
    def __init__(self, graph, submodules):
        """
        We don't call super() here to avoid constructing a
        GraphModule which is very expensive (it does codegen).
        """
        self.module = self
        self.graph = graph
        self.submodules = submodules
        self.garbage_collect_values = False
        self.env = {}
        self.fetch_attr = submodules.__getitem__
        self.name = "InterpreterShim"
        self.current_node = None

    def run_node(self, n: torch.fx.Node) -> Any:
        self.current_node = n
        return super().run_node(n)

    def run(self, *args, **kwargs):
        with V.set_interpreter_handler(self):
            return super().run(*args, **kwargs)


class LoopBody:
    """
    Captures the body of a Loops subclass into an FX graph.  Persists any
    indexing simplifications and makes it easier to analyze loop bodies.
    """

    def __init__(self, fn, args, var_ranges):
        super().__init__()
        self.var_ranges = var_ranges
        self.indexing_exprs = {}
        self.indexing_exprs_name = {}
        self.reads = []
        self.writes = []
        self.reads_name2expr = {}
        self.writes_name2expr = {}
        self.other = []
        self.submodules = {"get_index": self.get_index}
        self.subblocks = {}
        self.indirect_vars = []
        self.root_block = LoopBodyBlock(self, fn, args)
        self.indexing = None

    def debug_str(self):
        lines = [f"var_ranges = {dict(self.var_ranges)}"]
        lines.extend([f"{name} = {val}" for name, val in self.indexing_exprs.items()])
        lines.extend(
            [
                block.debug_str(name)
                for name, block in itertools.chain(
                    [("body", self.root_block)], self.subblocks.items()
                )
            ]
        )
        return "\n".join(lines)

    def add_index_expr(self, expr: sympy.Expr, category, buf_name):
        getattr(self, category).append(expr)
        if buf_name is not None:
            getattr(self, f"{category}_name2expr")[buf_name] = expr
        if expr not in self.indexing_exprs_name:
            name = f"index{len(self.indexing_exprs)}"
            self.indexing_exprs_name[expr] = name
            self.indexing_exprs[name] = expr
        return self.indexing_exprs_name[expr]

    def add_submodule(self, block, prefix):
        """Not actually for nn.Modules, but subblocks in generated code are mapped to FX call_module opcodes"""
        if prefix[-1].isnumeric() and prefix not in self.submodules:
            name = prefix
        else:
            name = f"{prefix}{len(self.submodules)}"
        self.submodules[name] = block
        return name

    def add_indirect(self):
        name = f"indirect{len(self.indirect_vars)}"
        var = sympy_symbol(name)
        self.indirect_vars.append(var)
        return var

    def replace_indirect(self, old, new):
        """Swap in a variable used in indirect indexing"""
        if str(old) == str(new):
            return
        self.indexing = {k: sympy_subs(v, {old: new}) for k, v in self.indexing.items()}

    def get_index(self, name):
        return self.indexing[name]

    def __call__(self, *indices):
        index = list(itertools.chain(*indices))
        assert len(index) == len(self.var_ranges), (index, self.var_ranges)
        assert all(v not in self.var_ranges for v in index)
        replacements = dict(zip(self.var_ranges.keys(), index))
        self.indexing = {
            name: sympy_subs(expr, replacements)
            for name, expr in self.indexing_exprs.items()
        }
        result = self.root_block()
        self.indexing = None
        return result


class LoopBodyBlock:
    """
    Captures the body of a Loops subclass into an FX graph.
    In normal cases there will be a 1:1 mapping between LoopBody and
    LoopBodyBlock, hower in the case of ops.masked() the masked out
    operations will manifest as an extra LoopBodyBlock.
    """

    def __init__(self, body: LoopBody, fn: Callable, args: List[Any]):
        self.body = body

        def add_index(expr, category, buf_name=None):
            return tracer.create_proxy(
                "call_module",
                "get_index",
                (self.body.add_index_expr(expr, category, buf_name),),
                {},
            )

        class CaptureIndexing(V.WrapperHandler):
            self.name = "CaptureIndexing"

            def load(self, name: str, index: sympy.Expr):
                index = add_index(index, "reads", name)
                return self._inner.load(name, index)

            def store(self, name, index, value, mode=None):
                index = add_index(index, "writes", name)
                return self._inner.store(name, index, value, mode)

            def reduction(self, name, dtype, src_dtype, reduction_type, index, value):
                index = add_index(index, "writes", name)
                return self._inner.reduction(
                    name, dtype, src_dtype, reduction_type, index, value
                )

            def index_expr(self, index, dtype):
                if isinstance(index, (int, sympy.Integer)):
                    return ops.constant(int(index), dtype)
                index = add_index(index, "other")
                return self._inner.index_expr(index, dtype)

            @staticmethod
            def masked(mask_proxy, masked_body: Callable, other_proxy):
                """
                Recursively capture the masked out body in another LoopBodyBlock
                """

                def shim(mask, other):
                    return V.ops.masked(mask, subblock, other)

                name = self.body.add_submodule(shim, "masked_subblock")
                subblock = LoopBodyBlock(self.body, masked_body, [])
                self.body.subblocks[name] = subblock
                return tracer.create_proxy(
                    "call_module", name, (mask_proxy, other_proxy), {}
                )

            @staticmethod
            def indirect_indexing(index_proxy):
                """
                Flow data from tensors into indexing formulas.
                Introduce a call_module to update the indexing.
                """

                def set_indirect(new_var):
                    self.body.replace_indirect(var, V.ops.indirect_indexing(new_var))

                var = self.body.add_indirect()
                tracer.create_proxy(
                    "call_module",
                    self.body.add_submodule(set_indirect, f"set_{var}"),
                    (index_proxy,),
                    {},
                )
                return var

        tracer = torch.fx.Tracer()
        tracer.graph = torch.fx.Graph(tracer_cls=tracer.__class__)
        proxy_ops = tracer.create_proxy("placeholder", "ops", (), {})
        from .sizevars import SimplifyIndexing

        with V.set_ops_handler(
            SimplifyIndexing(CaptureIndexing(proxy_ops), self.body.var_ranges)
        ):
            tracer.create_proxy("output", "output", (fn(*args),), {})
        self.graph = tracer.graph

    def __call__(self):
        graph = self.graph
        submodules = self.body.submodules

        return InterpreterShim(graph, submodules).run(V.get_ops_handler())

    def debug_str(self, name="block"):
        code = torch.fx.GraphModule(self.body.submodules, self.graph).code
        return re.sub(
            # strip `; del var0` suffixes to make output prettier
            r";[^\n]*",
            "",
            code.strip().replace("def forward(", f"def {name}("),
        )


<<<<<<< HEAD
class Wait(ExternKernel):
=======
class Wait(ExternKernelAlloc):
>>>>>>> bdd09e68
    """
    Wait should not be used by itself.  It should always be constructed in tandem
    with a collective op that produces a work to wait on.
    """

    def __init__(
        self,
        layout,
        inputs,
        constant_args=(),
    ):
<<<<<<< HEAD
        super().__init__(None, layout, inputs, constant_args)
        self.name = V.graph.register_buffer(self)
=======
        super().__init__(layout, inputs, constant_args)
>>>>>>> bdd09e68

    def should_allocate(self):
        return False

    def codegen(self, wrapper):
<<<<<<< HEAD
        (input_collective,) = [t.codegen_reference() for t in self.inputs]
        work = f"{input_collective}_work"  # hacky way to name work objs..
        wrapper.writeline(f"{work}.wait()")
=======
        wrapper.add_import_once(
            "from torch.distributed._functional_collectives import _wait_tensor"
        )
        (input_collective,) = [t.codegen_reference() for t in self.inputs]
        wrapper.writeline(f"{input_collective} = _wait_tensor({input_collective})")
>>>>>>> bdd09e68

        # wait op still needs to produce a 'buffer' that represents the tensor output.
        # this is a symbolic gesture, and it gets handled by WrapperCodegen.
        # codegen outputs a '# reuse' line that assigns the input buffer here ('input_collective')
        # to a new name (`self.get_name()`) and `del`s the old name.
        wrapper.writeline(f"{self.get_name()} = {input_collective}")

    @classmethod
    def create(cls, collective_op: "TensorBox"):
<<<<<<< HEAD
=======
        # TODO(whc) i'm not sure what's going on here, this probably means I missed something upstream
        collective_op.decide_layout()
>>>>>>> bdd09e68
        return Wait(
            layout=collective_op.get_layout(),
            inputs=[collective_op],
        )

    def get_alias_names(self):
        # Signal to codegen that our output buffer isn't safe to reuse
        return [self.inputs[0].codegen_reference()]


<<<<<<< HEAD
class AllReduce(ExternKernel):
    def __init__(
        self,
        layout,
        inputs,
        constant_args=(),
    ):
=======
class CollectiveKernel(ExternKernel):
    """
    Each CollectiveKernel should follow the patterns
    - it writes into a given output buffer
    - the kernel delegates into c10d processgroup, which returns a 'work' obj
    - the work obj is registered via _register_tensor_work so it can be waited on later
    """

    def __init__(self, layout, inputs, constant_args):
>>>>>>> bdd09e68
        super().__init__(None, layout, inputs, constant_args)
        self.name = V.graph.register_buffer(self)

    def should_allocate(self):
        return True

<<<<<<< HEAD
    @classmethod
    def create(
        cls, x: "TensorBox", reduce_op: str, tag: str, ranks: List[int], group_size: int
    ):
        x = cls.realize_input(x)

        # is there a difference between literally using x.data.layout below, vs
        # creating a new one that has the same properties?
        new_layout = FlexibleLayout(x.get_device(), x.get_dtype(), x.get_size())

        # AllReduce returns a 'work' object.  But Inductor's scheduler doesn't need to know
        # about that, and we just pretend for scheduling purposes that the work obj is a 1-elem tensor.
        # Nobody should consume the output of AllReduce except 'Wait', which we control here.
        return AllReduce(
            layout=new_layout,
            inputs=[x],
            constant_args=[reduce_op, tag, ranks, group_size],
        )
=======
    def codegen_collective(self, wrapper, output_name, input_names):
        # factor so the boilerplate can be handled in CollectiveKernel.codegen
        raise NotImplementedError("Must implement")
>>>>>>> bdd09e68

    def codegen(self, wrapper):
        wrapper.add_import_once("import torch.distributed as dist")
        wrapper.add_import_once(
<<<<<<< HEAD
            "from torch.distributed._functional_collectives import _str_to_reduce_op"
=======
            "from torch.distributed._functional_collectives import _str_to_reduce_op, _register_tensor_work"
>>>>>>> bdd09e68
        )
        wrapper.add_import_once(
            "from torch.distributed.distributed_c10d import _find_or_create_pg_by_ranks_and_tag"
        )

        # extract references to our args in string form for codegen output
<<<<<<< HEAD
        (input_name,) = [t.codegen_reference() for t in self.inputs]
        output_name = self.get_name()
        reduce_op, tag, ranks, group_size = self.constant_args
=======
        input_names = [t.codegen_reference() for t in self.inputs]
        output_name = self.get_name()
        tag, ranks, group_size = self.constant_args
>>>>>>> bdd09e68

        # TODO: avoid more than one ref of the same pg (even though they are cached inside the api)
        wrapper.writeline(
            f"{output_name}_pg = _find_or_create_pg_by_ranks_and_tag('{tag}', {ranks}, {group_size})"
        )

<<<<<<< HEAD
        # We must copy our input buffer sometimes, but the scheduler will help us find opportunities
        # to reuse the input buffer.  (This requires no other users of the input buffer.)
        if not wrapper.did_reuse(self, self.inputs[0]):
            wrapper.writeline(f"{output_name}.copy_({input_name})")
=======
        self.codegen_collective(wrapper, output_name, input_names)

        wrapper.writeline(f"_register_tensor_work({output_name}, {output_name}_work)")


class AllReduce(CollectiveKernel):
    def __init__(self, layout, inputs, constant_args, reduce_op):
        super().__init__(layout, inputs, constant_args)
        self.reduce_op = reduce_op

    @classmethod
    def create(
        cls, x: "TensorBox", reduce_op: str, tag: str, ranks: List[int], group_size: int
    ):
        x = cls.realize_input(x)

        # is there a difference between literally using x.data.layout below, vs
        # creating a new one that has the same properties?
        new_layout = FlexibleLayout(x.get_device(), x.get_dtype(), x.get_size())

        return AllReduce(
            layout=new_layout,
            inputs=[x],
            constant_args=[tag, ranks, group_size],
            reduce_op=reduce_op,
        )

    def codegen_collective(self, wrapper, output_name, input_names):
        # We must copy our input buffer sometimes, but the scheduler will help us find opportunities
        # to reuse the input buffer.  (This requires no other users of the input buffer.)
        if not wrapper.did_reuse(self, self.inputs[0]):
            wrapper.writeline(f"{output_name}.copy_({input_names[0]})")
>>>>>>> bdd09e68

        # At this point, output_name points to a buffer that is either
        # (1) the input buffer, which we're allowed to inplace modify
        # (2) a freshly allocated buffer, which we've copied the input into above
        wrapper.writeline(
<<<<<<< HEAD
            f"{output_name}_work = dist.all_reduce({output_name}, async_op=True,"
            f" group={output_name}_pg, op=_str_to_reduce_op('{str(reduce_op)}'))"
=======
            f"{output_name}_work = dist.all_reduce("
            f"{output_name}, async_op=True, group={output_name}_pg, op=_str_to_reduce_op('{str(self.reduce_op)}'))"
        )


class AllGatherIntoTensor(CollectiveKernel):
    def __init__(self, layout, inputs, constant_args):
        super().__init__(layout, inputs, constant_args)

    @classmethod
    def create(cls, x: "TensorBox", tag: str, ranks: List[int], group_size: int):
        x = cls.realize_input(x)

        # is there a difference between literally using x.data.layout below, vs
        # creating a new one that has the same properties?
        new_size = x.get_size()
        new_size[0] *= group_size
        new_layout = FlexibleLayout(x.get_device(), x.get_dtype(), new_size)

        # AllReduce returns a 'work' object.  But Inductor's scheduler doesn't need to know
        # about that, and we just pretend for scheduling purposes that the work obj is a 1-elem tensor.
        # Nobody should consume the output of AllReduce except 'Wait', which we control here.
        return AllGatherIntoTensor(
            layout=new_layout,
            inputs=[x],
            constant_args=[tag, ranks, group_size],
        )

    def codegen_collective(self, wrapper, output_name, input_names):
        wrapper.writeline(
            f"{output_name}_work = dist.all_gather_into_tensor("
            f"{output_name}, {input_names[0]}, async_op=True, group={output_name}_pg)"
        )

        # At this point, output_name points to a fresh buffer
        wrapper.writeline(
            f"{output_name}_work = dist.all_gather_into_tensor({output_name}, {input_names[0]}, async_op=True,"
            f" group={output_name}_pg)"
        )
        wrapper.writeline(f"_register_tensor_work({output_name}, {output_name}_work)")


class ReduceScatterTensor(CollectiveKernel):
    def __init__(self, layout, inputs, constant_args, reduce_op, scatter_dim):
        super().__init__(layout, inputs, constant_args)
        self.reduce_op = reduce_op
        # TODO support dim
        self.scatter_dim = scatter_dim

    @classmethod
    def create(
        cls,
        x: "TensorBox",
        reduce_op: str,
        scatter_dim: int,
        tag: str,
        ranks: List[int],
        group_size: int,
    ):
        x = cls.realize_input(x)

        # is there a difference between literally using x.data.layout below, vs
        # creating a new one that has the same properties?
        new_size = x.get_size()
        new_size[scatter_dim] /= group_size
        new_layout = FlexibleLayout(x.get_device(), x.get_dtype(), new_size)

        return ReduceScatterTensor(
            layout=new_layout,
            inputs=[x],
            constant_args=[tag, ranks, group_size],
            reduce_op=reduce_op,
            scatter_dim=scatter_dim,
        )

    def codegen_collective(self, wrapper, output_name, input_names):
        wrapper.writeline(
            f"{output_name}_work = dist.reduce_scatter_tensor("
            f"{output_name}, {input_names[0]}, "
            f"async_op=True, group={output_name}_pg, op=_str_to_reduce_op('{str(self.reduce_op)}'))"
>>>>>>> bdd09e68
        )<|MERGE_RESOLUTION|>--- conflicted
+++ resolved
@@ -4188,11 +4188,7 @@
         )
 
 
-<<<<<<< HEAD
-class Wait(ExternKernel):
-=======
 class Wait(ExternKernelAlloc):
->>>>>>> bdd09e68
     """
     Wait should not be used by itself.  It should always be constructed in tandem
     with a collective op that produces a work to wait on.
@@ -4204,28 +4200,17 @@
         inputs,
         constant_args=(),
     ):
-<<<<<<< HEAD
-        super().__init__(None, layout, inputs, constant_args)
-        self.name = V.graph.register_buffer(self)
-=======
         super().__init__(layout, inputs, constant_args)
->>>>>>> bdd09e68
 
     def should_allocate(self):
         return False
 
     def codegen(self, wrapper):
-<<<<<<< HEAD
-        (input_collective,) = [t.codegen_reference() for t in self.inputs]
-        work = f"{input_collective}_work"  # hacky way to name work objs..
-        wrapper.writeline(f"{work}.wait()")
-=======
         wrapper.add_import_once(
             "from torch.distributed._functional_collectives import _wait_tensor"
         )
         (input_collective,) = [t.codegen_reference() for t in self.inputs]
         wrapper.writeline(f"{input_collective} = _wait_tensor({input_collective})")
->>>>>>> bdd09e68
 
         # wait op still needs to produce a 'buffer' that represents the tensor output.
         # this is a symbolic gesture, and it gets handled by WrapperCodegen.
@@ -4235,11 +4220,8 @@
 
     @classmethod
     def create(cls, collective_op: "TensorBox"):
-<<<<<<< HEAD
-=======
         # TODO(whc) i'm not sure what's going on here, this probably means I missed something upstream
         collective_op.decide_layout()
->>>>>>> bdd09e68
         return Wait(
             layout=collective_op.get_layout(),
             inputs=[collective_op],
@@ -4250,15 +4232,6 @@
         return [self.inputs[0].codegen_reference()]
 
 
-<<<<<<< HEAD
-class AllReduce(ExternKernel):
-    def __init__(
-        self,
-        layout,
-        inputs,
-        constant_args=(),
-    ):
-=======
 class CollectiveKernel(ExternKernel):
     """
     Each CollectiveKernel should follow the patterns
@@ -4268,14 +4241,45 @@
     """
 
     def __init__(self, layout, inputs, constant_args):
->>>>>>> bdd09e68
         super().__init__(None, layout, inputs, constant_args)
         self.name = V.graph.register_buffer(self)
 
     def should_allocate(self):
         return True
 
-<<<<<<< HEAD
+    def codegen_collective(self, wrapper, output_name, input_names):
+        # factor so the boilerplate can be handled in CollectiveKernel.codegen
+        raise NotImplementedError("Must implement")
+
+    def codegen(self, wrapper):
+        wrapper.add_import_once("import torch.distributed as dist")
+        wrapper.add_import_once(
+            "from torch.distributed._functional_collectives import _str_to_reduce_op, _register_tensor_work"
+        )
+        wrapper.add_import_once(
+            "from torch.distributed.distributed_c10d import _find_or_create_pg_by_ranks_and_tag"
+        )
+
+        # extract references to our args in string form for codegen output
+        input_names = [t.codegen_reference() for t in self.inputs]
+        output_name = self.get_name()
+        tag, ranks, group_size = self.constant_args
+
+        # TODO: avoid more than one ref of the same pg (even though they are cached inside the api)
+        wrapper.writeline(
+            f"{output_name}_pg = _find_or_create_pg_by_ranks_and_tag('{tag}', {ranks}, {group_size})"
+        )
+
+        self.codegen_collective(wrapper, output_name, input_names)
+
+        wrapper.writeline(f"_register_tensor_work({output_name}, {output_name}_work)")
+
+
+class AllReduce(CollectiveKernel):
+    def __init__(self, layout, inputs, constant_args, reduce_op):
+        super().__init__(layout, inputs, constant_args)
+        self.reduce_op = reduce_op
+
     @classmethod
     def create(
         cls, x: "TensorBox", reduce_op: str, tag: str, ranks: List[int], group_size: int
@@ -4286,75 +4290,6 @@
         # creating a new one that has the same properties?
         new_layout = FlexibleLayout(x.get_device(), x.get_dtype(), x.get_size())
 
-        # AllReduce returns a 'work' object.  But Inductor's scheduler doesn't need to know
-        # about that, and we just pretend for scheduling purposes that the work obj is a 1-elem tensor.
-        # Nobody should consume the output of AllReduce except 'Wait', which we control here.
-        return AllReduce(
-            layout=new_layout,
-            inputs=[x],
-            constant_args=[reduce_op, tag, ranks, group_size],
-        )
-=======
-    def codegen_collective(self, wrapper, output_name, input_names):
-        # factor so the boilerplate can be handled in CollectiveKernel.codegen
-        raise NotImplementedError("Must implement")
->>>>>>> bdd09e68
-
-    def codegen(self, wrapper):
-        wrapper.add_import_once("import torch.distributed as dist")
-        wrapper.add_import_once(
-<<<<<<< HEAD
-            "from torch.distributed._functional_collectives import _str_to_reduce_op"
-=======
-            "from torch.distributed._functional_collectives import _str_to_reduce_op, _register_tensor_work"
->>>>>>> bdd09e68
-        )
-        wrapper.add_import_once(
-            "from torch.distributed.distributed_c10d import _find_or_create_pg_by_ranks_and_tag"
-        )
-
-        # extract references to our args in string form for codegen output
-<<<<<<< HEAD
-        (input_name,) = [t.codegen_reference() for t in self.inputs]
-        output_name = self.get_name()
-        reduce_op, tag, ranks, group_size = self.constant_args
-=======
-        input_names = [t.codegen_reference() for t in self.inputs]
-        output_name = self.get_name()
-        tag, ranks, group_size = self.constant_args
->>>>>>> bdd09e68
-
-        # TODO: avoid more than one ref of the same pg (even though they are cached inside the api)
-        wrapper.writeline(
-            f"{output_name}_pg = _find_or_create_pg_by_ranks_and_tag('{tag}', {ranks}, {group_size})"
-        )
-
-<<<<<<< HEAD
-        # We must copy our input buffer sometimes, but the scheduler will help us find opportunities
-        # to reuse the input buffer.  (This requires no other users of the input buffer.)
-        if not wrapper.did_reuse(self, self.inputs[0]):
-            wrapper.writeline(f"{output_name}.copy_({input_name})")
-=======
-        self.codegen_collective(wrapper, output_name, input_names)
-
-        wrapper.writeline(f"_register_tensor_work({output_name}, {output_name}_work)")
-
-
-class AllReduce(CollectiveKernel):
-    def __init__(self, layout, inputs, constant_args, reduce_op):
-        super().__init__(layout, inputs, constant_args)
-        self.reduce_op = reduce_op
-
-    @classmethod
-    def create(
-        cls, x: "TensorBox", reduce_op: str, tag: str, ranks: List[int], group_size: int
-    ):
-        x = cls.realize_input(x)
-
-        # is there a difference between literally using x.data.layout below, vs
-        # creating a new one that has the same properties?
-        new_layout = FlexibleLayout(x.get_device(), x.get_dtype(), x.get_size())
-
         return AllReduce(
             layout=new_layout,
             inputs=[x],
@@ -4367,16 +4302,11 @@
         # to reuse the input buffer.  (This requires no other users of the input buffer.)
         if not wrapper.did_reuse(self, self.inputs[0]):
             wrapper.writeline(f"{output_name}.copy_({input_names[0]})")
->>>>>>> bdd09e68
 
         # At this point, output_name points to a buffer that is either
         # (1) the input buffer, which we're allowed to inplace modify
         # (2) a freshly allocated buffer, which we've copied the input into above
         wrapper.writeline(
-<<<<<<< HEAD
-            f"{output_name}_work = dist.all_reduce({output_name}, async_op=True,"
-            f" group={output_name}_pg, op=_str_to_reduce_op('{str(reduce_op)}'))"
-=======
             f"{output_name}_work = dist.all_reduce("
             f"{output_name}, async_op=True, group={output_name}_pg, op=_str_to_reduce_op('{str(self.reduce_op)}'))"
         )
@@ -4457,5 +4387,4 @@
             f"{output_name}_work = dist.reduce_scatter_tensor("
             f"{output_name}, {input_names[0]}, "
             f"async_op=True, group={output_name}_pg, op=_str_to_reduce_op('{str(self.reduce_op)}'))"
->>>>>>> bdd09e68
         )