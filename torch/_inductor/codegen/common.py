import contextlib
import dataclasses
import functools
import itertools
import logging
import re
import typing
from collections import namedtuple
from itertools import chain

import sympy
from sympy.printing.printer import Printer

import torch

from .. import metrics
from ..utils import (
    DeferredLineBase,
    free_symbol_startswith,
    get_sympy_Expr_dtype,
    IndentedBuffer,
    sympy_dot,
    sympy_subs,
    unique,
)
from ..virtualized import V

schedule_log = torch._logging.getArtifactLogger(__name__, "schedule")


def data_type_logger(msg):
    if schedule_log.isEnabledFor(logging.DEBUG):
        schedule_log.debug("Data type propagation: %s", msg)


TensorArg = namedtuple("TensorArg", ["name", "buffer", "dtype"])
SizeArg = namedtuple("SizeArg", ["name", "expr"])


def index_prevent_reordering(index: typing.List[sympy.Expr], index_vars, sizes):
    from ..ir import FlexibleLayout

    # added contiguous index prevents reordering
    return [*index, sympy_dot(index_vars, FlexibleLayout.contiguous_strides(sizes))]


def _data_type_propagation(sub_graph: torch.fx.Graph):
    def propagate_node(node: torch.fx.Node):
        _node: torch.fx.Node = node
        ops_to_bool = [
            "is_inf",
            "is_nan",
            "bitwise_xor",
            "logical_not",
            "signbit",
            "le",
            "lt",
            "ge",
            "gt",
            "eq",
            "ne",
        ]
        ops_with_dtype_arg = ["constant", "to_dtype", "rand", "randn"]
        reduction_to_dtype = {
            "any": torch.bool,
            "argmin": torch.int64,
            "argmax": torch.int64,
        }
        ops_without_dtype = ["ops", "get_index"]
        if _node.target in ops_without_dtype:
            return False
        if OptimizationContext.key in _node.meta:
            opt_ctx = _node.meta[OptimizationContext.key]
        else:
            opt_ctx = OptimizationContext()
        if opt_ctx.dtype is not None:
            return False
        if _node.target in ops_to_bool:
            opt_ctx.dtype = torch.bool
        elif _node.target in ops_with_dtype_arg:
            opt_ctx.dtype = _node.args[-1]
        elif _node.target == "reduction":
            reduction_type = _node.args[4]
            if reduction_type in reduction_to_dtype:
                opt_ctx.dtype = reduction_to_dtype[reduction_type]
        elif _node.target == "load":
            opt_ctx.dtype = V.graph.get_dtype(_node.args[1])
        if opt_ctx.dtype is not None:
            data_type_logger(
                f"for node.target = {_node.target}, dtype is propagated to {opt_ctx.dtype}"
            )
            _node.meta[OptimizationContext.key] = opt_ctx
            return True

        # node.target not belong to any ops which can directly get the dtype
        # need propogate dtype with it's input node
        dtype = None
        inputs = node.all_input_nodes
        input_nodes = [
            n
            for n in inputs
            if isinstance(n, torch.fx.node.Node) and n.target not in ops_without_dtype
        ]
        if len(input_nodes) == 0:
            return False
        all_input_nodes_propogated = all(
            OptimizationContext.key in n.meta
            and n.meta[OptimizationContext.key].dtype is not None
            for n in input_nodes
        )
        if not all_input_nodes_propogated:
            return False
        # all input nodes have propogated dtype, we will promot to dtype with highest precision
        dtype = functools.reduce(
            torch.promote_types,
            [n.meta[OptimizationContext.key].dtype for n in input_nodes],
        )
        opt_ctx.dtype = dtype
        msg = f"for node.target = {_node.target}, dtype is propagated to {opt_ctx.dtype}, "
        input_msg = "inputs dtypes: "
        for n in input_nodes:
            input_msg += (
                f"input {n.name}.dtype = {n.meta[OptimizationContext.key].dtype}"
            )
        data_type_logger(msg + input_msg)
        _node.meta[OptimizationContext.key] = opt_ctx
        return True

    new_node_propogated = False
    for node in sub_graph.nodes:
        new_node_propogated = propagate_node(node) or new_node_propogated

    if new_node_propogated:
        _data_type_propagation(sub_graph)


def data_type_propagation(node):
    from ..ir import LoopBody
    from ..scheduler import SchedulerNode

    assert isinstance(node, SchedulerNode)
    _node: SchedulerNode = node
    if isinstance(_node._body, LoopBody):
        body: LoopBody = node._body
        sub_blocks = [body.root_block] + list(body.subblocks.values())
        for sub_block in sub_blocks:
            _sub_graph: torch.fx.Graph = sub_block.graph
            _data_type_propagation(_sub_graph)


class ExprPrinter(Printer):
    @staticmethod
    def paren(string):
        def all_in_parens(string):
            if string[0] != "(" or len(string) < 2:
                return False
            count = 1
            for i, char in enumerate(string[1:]):
                if char == "(":
                    count += 1
                elif char == ")":
                    count -= 1
                if count == 0 and i != len(string) - 2:
                    return False
            assert count == 0
            return True

        if (
            isinstance(string, CSEVariable)
            or re.match(r"^[a-z0-9_.]+$", string, re.I)
            or re.match(r"^\([^)]*\)$", string, re.I)
            or string == ""
        ):
            return string
        # don't put extra parens for strings that are already wrapped in parens
        if all_in_parens(string):
            return string
        return f"({string})"

    def _print_Pow(self, expr):
        # Pow() confuses triton
        base, exp = expr.args
        base = self._print(base)
        # NB: Remember this is sizevar computation!  You don't typically
        # expect to have to do floating point computation including exponents
        # in sizevar compute.  Instead of adding support for floating
        # point pow, you should make upstream retranslate the Sympy expression
        # into Tensor expressions earlier and do that instead.
        if exp == 0.5:
            return f"math.sqrt({base})"
        assert exp == int(exp), exp
        exp = int(exp)
        if exp > 0:
            return "*".join([self.paren(base)] * exp)
        elif exp < 0:
            return "1/" + self.paren("*".join([self.paren(base)] * abs(exp)))
        else:  # exp == 0
            return "1"

    def _print_Mul(self, expr):
        return "*".join(map(self.paren, map(self._print, expr.args)))

    def _print_Add(self, expr):
        return " + ".join(map(self.paren, map(self._print, expr.args)))

    def _print_Mod(self, expr):
        return " % ".join(map(self.paren, map(self._print, expr.args)))

    def _print_CleanDiv(self, expr):
        return self._print_FloorDiv(expr)


class PythonPrinter(ExprPrinter):
    def _print_ModularIndexing(self, expr):
        x, div, mod = expr.args
        x = self.paren(self.doprint(x))
        div = self.paren(self.doprint(div))
        mod = self.paren(self.doprint(mod))
        if div != "1":
            x = f"({x} // {div})"
        return f"{x} % {mod}"

    def _print_FloorDiv(self, expr):
        x, div = expr.args
        x = self.paren(self.doprint(x))
        div = self.paren(self.doprint(div))
        return f"({x} // {div})"

    def _print_floor(self, expr):
        assert len(expr.args) == 1
        return f"math.floor({self._print(expr.args[0])})"

    def _print_ceiling(self, expr):
        assert len(expr.args) == 1
        return f"math.ceil({self._print(expr.args[0])})"


class OpOverrides:
    def __init__(self, parent):
        super().__init__()
        self._parent = parent

    def __getattr__(self, item):
        return getattr(self._parent, item)

    @staticmethod
    def identity(value):
        # used to trigger cse
        return value

    @staticmethod
    def constant(value, dtype):
        return repr(value)

    def reciprocal(self, x):
        return self.div("1", x)

    def square(self, x):
        return self.mul(x, x)

<<<<<<< HEAD
    def sign(self, x):
        left = self.where(self.lt("0", x), "1", "0")
        right = self.where(self.lt(x, "0"), "1", "0")
        return self.sub(left, right)

=======
>>>>>>> 138a81c1
    @staticmethod
    def bitwise_not(x):
        return f"~{ExprPrinter.paren(x)}"

    @staticmethod
    def logical_not(a):
        return f"{ExprPrinter.paren(a)} == 0"

    @staticmethod
    def bitwise_and(x, y):
        return f"{ExprPrinter.paren(x)} & {ExprPrinter.paren(y)}"

    @staticmethod
    def bitwise_or(x, y):
        return f"{ExprPrinter.paren(x)} | {ExprPrinter.paren(y)}"

    @staticmethod
    def bitwise_xor(x, y):
        return f"{ExprPrinter.paren(x)} ^ {ExprPrinter.paren(y)}"

    @staticmethod
    def bitwise_left_shift(x, y):
        return f"{ExprPrinter.paren(x)} << {ExprPrinter.paren(y)}"

    # TODO(fdrocha): this is currently not being used anywhere,
    # pending on moving triton pin past 972b761
    @staticmethod
    def bitwise_right_shift(x, y):
        return f"{ExprPrinter.paren(x)} >> {ExprPrinter.paren(y)}"

    def remainder(self, a, b):
        r = self.mod(a, b)
        return self.where(f"(({r} != 0) & (({r} < 0) != ({b} < 0)))", self.add(r, b), r)


class DeferredLine(DeferredLineBase):
    """A line that can be 'unwritten' by adding name to V.graph.removed_buffers"""

    def __init__(self, name, line):
        super().__init__(line)
        self.name = name

    def __call__(self):
        if (
            self.name not in V.graph.removed_buffers
            and self.name not in V.graph.inplaced_to_remove
        ):
            return self.line
        return None

    def _new_line(self, line):
        return DeferredLine(self.name, line)


class BracesBuffer(IndentedBuffer):
    def indent(self, offset=1):
        @contextlib.contextmanager
        def ctx():
            for _ in range(offset):
                self.writeline("{")
                self._indent += 1
            for _ in range(-offset):
                self._indent -= 1
                self.writeline("}")
            yield
            for _ in range(-offset):
                self.writeline("{")
                self._indent += 1
            for _ in range(offset):
                self._indent -= 1
                self.writeline("}")

        return ctx()


class InplacedBuffer(typing.NamedTuple):
    inner_name: str
    other_names: typing.List[str]


class KernelArgs:
    @staticmethod
    def _lookup(prefix, odict, name):
        assert isinstance(name, (str, sympy.Symbol))
        if name not in odict:
            odict[name] = f"{prefix}{len(odict)}"
        return odict[name]

    def __init__(self, sizevars=None):
        self.input_buffers = dict()
        self.output_buffers = dict()
        self.inplace_buffers = dict()
        self.sizevars = sizevars or dict()

    def __repr__(self):
        return "KernelArgs({})".format(
            ", ".join(
                map(
                    repr,
                    [
                        self.input_buffers,
                        self.output_buffers,
                        self.inplace_buffers,
                        self.sizevars,
                    ],
                )
            )
        )

    def input(self, name):
        if V.graph.scheduler:
            name = V.graph.scheduler.mutation_real_name.get(name, name)
        assert name not in V.graph.removed_buffers, name
        if name in self.output_buffers:
            return self.output_buffers[name]
        if name in self.inplace_buffers:
            return self.inplace_buffers[name].inner_name
        if name.startswith("seed"):
            return self._lookup("seed", self.input_buffers, name)
        return self._lookup("in_ptr", self.input_buffers, name)

    def output(self, name):
        if V.graph.scheduler:
            name = V.graph.scheduler.mutation_real_name.get(name, name)
        assert name not in V.graph.removed_buffers, name
        if name in self.inplace_buffers:
            return self.inplace_buffers[name].inner_name
        return self._lookup("out_ptr", self.output_buffers, name)

    def make_inplace(self, input_name, output_name):
        assert output_name not in self.inplace_buffers
        if input_name in self.inplace_buffers:
            buf = self.inplace_buffers[input_name]
            buf.other_names.append(output_name)
            self.inplace_buffers[output_name] = buf
        else:
            buf = InplacedBuffer(
                f"in_out_ptr{len(unique(self.inplace_buffers.values()))}",
                [input_name, output_name],
            )
            self.inplace_buffers[input_name] = buf
            self.inplace_buffers[output_name] = buf

    def size(self, name):
        if str(name) == "seed":
            self.sizevars["seed"] = "seed"
            return "seed"
        return self._lookup("ks", self.sizevars, name)

    def call_names(self):
        return chain(
            self.input_buffers.keys(), self.output_buffers.keys(), self.sizevars.keys()
        )

    def wrap_ptr_arg(self, buf, dtype):
        return f"c_void_p({buf}.data_ptr())"

    def wrap_size_arg(self, size):
        return f"c_long({size})"

    def cpp_argdefs(self):
        from .cpp import DTYPE_TO_CPP, INDEX_TYPE

        # TODO(jansel): replace this with data from scheduler
        buffer_types = {x.get_name(): x.get_dtype() for x in V.graph.buffers}
        for name, val in V.graph.graph_inputs.items():
            if isinstance(val, sympy.Expr):
                buffer_types[name] = get_sympy_Expr_dtype(val)
            else:
                buffer_types[name] = val.get_dtype()
        buffer_types.update(
            {name: val.dtype for name, val in V.graph.constants.items()}
        )

        call_args = []
        arg_defs = []
        arg_types = []
        for inplaced in unique(self.inplace_buffers.values()):
            outer = inplaced.other_names[-1]
            inner = inplaced.inner_name
            dtype = buffer_types[outer]
            cpp_dtype = DTYPE_TO_CPP[dtype]
            arg_defs.append(f"{cpp_dtype}* {inner}")
            call_args.append(self.wrap_ptr_arg(outer, dtype))
            arg_types.append(f"{cpp_dtype}*")
        for outer, inner in self.input_buffers.items():
            if outer in self.inplace_buffers:
                continue
            dtype = buffer_types[outer]
            cpp_dtype = DTYPE_TO_CPP[dtype]
            arg_defs.append(f"const {cpp_dtype}* {inner}")
            call_args.append(self.wrap_ptr_arg(outer, dtype))
            arg_types.append(f"const {cpp_dtype}*")
        for outer, inner in self.output_buffers.items():
            if outer in self.inplace_buffers or inner == "REMOVED":
                continue
            dtype = buffer_types[outer]
            cpp_dtype = DTYPE_TO_CPP[dtype]
            arg_defs.append(f"{cpp_dtype}* {inner}")
            call_args.append(self.wrap_ptr_arg(outer, dtype))
            arg_types.append(f"{cpp_dtype}*")
        for outer, inner in self.sizevars.items():
            arg_defs.append(f"const {INDEX_TYPE} {inner}")
            call_args.append(self.wrap_size_arg(outer))
            arg_types.append(f"const {INDEX_TYPE}")
        return arg_defs, call_args, arg_types

    def python_argdefs(self):
        arg_defs = []
        call_args = []
        precompile_args = []
        for inplaced in unique(self.inplace_buffers.values()):
            arg_defs.append(inplaced.inner_name)
            call_args.append(inplaced.other_names[-1])
            precompile_args.append(
                TensorArg(
                    inplaced.inner_name,
                    inplaced.other_names[-1],
                    V.graph.get_dtype(inplaced.other_names[-1]),
                )
            )
        for outer, inner in chain(
            self.input_buffers.items(), self.output_buffers.items()
        ):
            if outer in self.inplace_buffers or inner == "REMOVED":
                continue
            arg_defs.append(inner)
            call_args.append(outer)
            precompile_args.append(TensorArg(inner, outer, V.graph.get_dtype(outer)))
        for outer, inner in self.sizevars.items():
            arg_defs.append(inner)
            call_args.append(str(outer))
            precompile_args.append(SizeArg(inner, outer))

        return arg_defs, call_args, precompile_args

    def aliases(self):
        for inplaced in unique(self.inplace_buffers.values()):
            for other in inplaced.other_names:
                if other in V.graph.inplaced_to_remove:
                    continue
                if other in self.input_buffers:
                    yield self.input_buffers[other], inplaced.inner_name
                if other in self.output_buffers:
                    yield self.output_buffers[other], inplaced.inner_name

    def is_removed(self, name):
        def _is_removed(name, buffers):
            return name not in buffers or buffers[name] == "REMOVED"

        return _is_removed(name, self.output_buffers) and _is_removed(
            name, self.inplace_buffers
        )

    # Includes inplace buffers, excludes removed buffers.  Essentially,
    # after you do a call into this kernel, which buffers actually contain
    # updated data?  Modeled off of python_argdefs.
    def live_output_buffers(self):
        live_outs = set()
        for inplaced in unique(self.inplace_buffers.values()):
            live_outs.add(inplaced.other_names[-1])
        for outer, inner in self.output_buffers.items():
            if outer in self.inplace_buffers or inner == "REMOVED":
                continue
            live_outs.add(outer)
        return live_outs


class CSEVariable:
    """A CSEVariable is just a name for an expression but it is useful to be able to annotate them on a backend dependent basis.
    The backends can inherit from this class and overload the "create_cse_var" Kernel to do that.
    The "update_on_args" method gives you a hook for annotations, see example of TritonCSEVariable in triton.py.
    """

    def __init__(self, name):
        self.name = name

    def __str__(self):
        return self.name

    def __hash__(self) -> int:
        return hash(self.name)

    def __eq__(self, other) -> bool:
        return type(other) == type(self) and other.name == self.name

    def update_on_args(self, name, args, kwargs):
        pass


class CppWrapperKernelArgs(KernelArgs):
    def wrap_ptr_arg(self, buf, dtype):
        from .cpp import DTYPE_TO_CPP

        return f"({DTYPE_TO_CPP[dtype]}*)({buf}.data_ptr())"

    def wrap_size_arg(self, size):
        return f"{size}"


class CSE:
    """Common subexpression elimination"""

    def __init__(
        self,
        prefix="",
        suffix="",
        name_prefix="tmp",
        iter_buffers=None,
        store_cache=None,
        reduction_cache=None,
        varname_map=None,
    ):
        self.prefix = prefix
        self.suffix = suffix
        self.cache = {}
        self.name_prefix = name_prefix
        self.store_cache = store_cache or {}
        self.reduction_cache = reduction_cache or {}
        self.iter_buffer_ids = iter_buffers or itertools.count()
        self.invalidated_stores = set()
        self.varname_map = varname_map or {}

    def invalidate(self, keep_vars: typing.Set[str]):
        for name, tmp in list(self.store_cache.items()):
            if tmp not in keep_vars:
                del self.store_cache[name]
                self.invalidated_stores.add(name)
        self.cache = {k: v for k, v in self.cache.items() if v in keep_vars}

    def clone(self):
        # Note(fdrocha): reduction_cache is not being cloned, not sure if this is intentional
        return CSE(
            prefix=self.prefix,
            suffix=self.suffix,
            name_prefix=self.name_prefix,
            iter_buffers=self.iter_buffer_ids,
            store_cache=self.store_cache,
            varname_map=self.varname_map,
        )

    def generate(
        self,
        buffer: IndentedBuffer,
        expr: typing.Union[str, CSEVariable],
        write=True,
        assignment=True,
    ) -> CSEVariable:
        assert isinstance(expr, (str, CSEVariable)), type(expr)
        assert write or assignment
        if isinstance(expr, CSEVariable):
            return expr
        cache_key = expr
        if cache_key not in self.cache:
            var = self.newvar() if assignment else None
            self.cache[cache_key] = var
            if write:
                if V.kernel.current_node:
                    V.kernel.current_node.codegen_originating_info(
                        buffer, only_once=True
                    )
                if assignment:
                    line = f"{self.prefix}{var} = {expr}{self.suffix}"
                else:
                    line = f"{expr}{self.suffix}"
                buffer.writeline(line)

        return self.cache[cache_key]

    def newvar(self) -> CSEVariable:
        var_name = f"{self.name_prefix}{next(self.iter_buffer_ids)}"
        var = V.kernel.create_cse_var(var_name)
        self.varname_map[var_name] = var
        return var


class CodeGen:
    def __init__(self):
        super().__init__()
        self.exit_stack = contextlib.ExitStack()

    def __enter__(self):
        self.exit_stack.__enter__()
        return self

    def __exit__(self, exc_type, exc_val, exc_tb):
        self.exit_stack.__exit__(exc_type, exc_val, exc_tb)


class Kernel(CodeGen):
    newvar_prefix = ""
    suffix = ""
    overrides = None
    load_format = None
    store_format = None

    def __init__(self, args=None):
        super().__init__()
        metrics.generated_kernel_count += 1
        self.args = args or KernelArgs()
        self.loads = IndentedBuffer()
        self.compute = IndentedBuffer()
        self.stores = IndentedBuffer()
        self.cse = CSE(self.newvar_prefix, self.suffix)
        self.must_keep_buffers = set()
        self.current_node = None
        self.store_buffer_names = set()

    @contextlib.contextmanager
    def set_current_node(self, node):
        prior = self.current_node
        self.current_node = node
        try:
            yield
        finally:
            self.current_node = prior

    @contextlib.contextmanager
    def swap_buffers(self, lb, cb=None, sb=None):
        if cb is None:
            cb = lb
        loads = self.loads
        compute = self.compute
        stores = self.stores
        cse = self.cse
        self.loads = lb
        self.compute = cb
        self.stores = sb
        self.cse = cse.clone()
        try:
            yield
        finally:
            self.loads = loads
            self.compute = compute
            self.stores = stores
            self.cse = cse

    def load(self, name: str, index: sympy.Expr):
        raise NotImplementedError()

    def indirect_load(self, name: str, index: sympy.Expr):
        """A load the depends on an index we have read"""
        prior = self.loads
        try:
            # put the load in the compute section as it might have deps
            self.loads = self.compute
            return self.load(name, index)
        finally:
            self.loads = prior

    def store(self, name, index, value, mode=None):
        raise NotImplementedError()

    def reduction(self, name, dtype, src_dtype, reduction_type, index, value):
        raise NotImplementedError()

    def __enter__(self):
        class CSEProxy:
            self.name = "CSEProxy"

            @staticmethod
            def __getattr__(name):
                def inner(*args, **kwargs):
                    csevar = self.cse.generate(
                        self.compute, getattr(parent_handler, name)(*args, **kwargs)
                    )
                    csevar.update_on_args(name, args, kwargs)
                    return csevar

                return inner

            @staticmethod
            def indirect_indexing(index_var, size, check=True):
                # Skip CSE since this doesn't return an expression
                return self.indirect_indexing(index_var, size, check)

            @staticmethod
            def load(name: str, index: sympy.Expr):
                if name in self.cse.invalidated_stores:
                    # A load from an invalidated store requires us to
                    # keep the actual buffer around
                    V.kernel.must_keep_buffers.add(name)
                if free_symbol_startswith(index, "tmp"):
                    return self.indirect_load(name, index)
                store_cache = self.cse.store_cache
                if name in store_cache:
                    return store_cache[name]
                return self.load(name, index)

            @staticmethod
            def store(name, index, value, mode=None):
                self.store_buffer_names.add(name)
                if mode is None:
                    self.cse.store_cache[name] = value
                    if self.current_node:
                        for other_name in self.current_node.get_mutations():
                            self.cse.store_cache[other_name] = value
                if name not in V.graph.removed_buffers:
                    return self.store(name, index, value, mode=mode)

            @staticmethod
            def reduction(name, dtype, src_dtype, reduction_type, index, value):
                self.store_buffer_names.add(name)
                return self.reduction(
                    name, dtype, src_dtype, reduction_type, index, value
                )

        super().__enter__()
        parent_handler = self.overrides(V.get_ops_handler())
        self.exit_stack.enter_context(V.set_ops_handler(CSEProxy()))
        self.exit_stack.enter_context(V.set_kernel_handler(self))
        return self

    def __exit__(self, exc_type, exc_val, exc_tb):
        if V.graph.scheduler:
            V.graph.scheduler.remove_kernel_local_buffers()
        super().__exit__(exc_type, exc_val, exc_tb)

    def rename_indexing(self, index) -> sympy.Expr:
        # adds the necessary kernel args for index expressions
        # and renames variables in index expressions to kernel arg names
        if isinstance(index, (list, tuple)):
            return [self.rename_indexing(x) for x in index]
        index = V.graph.sizevars.simplify(index)
        sorted_symbols = sorted(index.free_symbols, key=lambda s: s.name)
        replacements = {
            x: self.args.size(x)
            for x in sorted_symbols
            if x.name.startswith("s") or x.name.startswith("ps")
        }
        return sympy_subs(index, replacements)

    def create_cse_var(self, *args, **kwargs):
        return CSEVariable(*args, **kwargs)


@dataclasses.dataclass
class OptimizationContext:
    key: typing.ClassVar[str] = "opt_ctx"

    # Load value as mask
    is_load_as_mask: bool = False
    # Load bfloat16 value as float32
    is_load_bf16_as_fp32: bool = False
    # Store float32 value as bfloat16
    is_store_fp32_as_bf16: bool = False
    # do not  need type cast for
    # for mem copy only node bf16 load -> bf16 store,
    is_bf16_mem_copy: bool = False

    dtype: torch.dtype = None
    ops_name: str = ""
    is_most_inner_loop_irrevelant: bool = False

    # Load uint8 value as float32
    is_load_uint8_as_float: bool = False
    # Store float32 value as uint8
    is_store_float_as_uint8: bool = False<|MERGE_RESOLUTION|>--- conflicted
+++ resolved
@@ -23,7 +23,7 @@
     sympy_subs,
     unique,
 )
-from ..virtualized import V
+from ..virtualized import ops, V, OpsValue
 
 schedule_log = torch._logging.getArtifactLogger(__name__, "schedule")
 
@@ -252,20 +252,14 @@
     def constant(value, dtype):
         return repr(value)
 
-    def reciprocal(self, x):
-        return self.div("1", x)
-
-    def square(self, x):
-        return self.mul(x, x)
-
-<<<<<<< HEAD
-    def sign(self, x):
-        left = self.where(self.lt("0", x), "1", "0")
-        right = self.where(self.lt(x, "0"), "1", "0")
-        return self.sub(left, right)
-
-=======
->>>>>>> 138a81c1
+    @staticmethod
+    def reciprocal(x):
+        return ops.div("1", x)
+
+    @staticmethod
+    def square(x):
+        return ops.mul(x, x)
+
     @staticmethod
     def bitwise_not(x):
         return f"~{ExprPrinter.paren(x)}"
@@ -296,9 +290,10 @@
     def bitwise_right_shift(x, y):
         return f"{ExprPrinter.paren(x)} >> {ExprPrinter.paren(y)}"
 
-    def remainder(self, a, b):
-        r = self.mod(a, b)
-        return self.where(f"(({r} != 0) & (({r} < 0) != ({b} < 0)))", self.add(r, b), r)
+    @staticmethod
+    def remainder(a, b):
+        r = ops.mod(a, b)
+        return ops.where(f"(({r} != 0) & (({r} < 0) != ({b} < 0)))", ops.add(r, b), r)
 
 
 class DeferredLine(DeferredLineBase):
@@ -610,10 +605,13 @@
     def generate(
         self,
         buffer: IndentedBuffer,
-        expr: typing.Union[str, CSEVariable],
+        expr: typing.Union[str, CSEVariable, OpsValue],
         write=True,
         assignment=True,
     ) -> CSEVariable:
+        if isinstance(expr, OpsValue):
+            expr = expr.value
+
         assert isinstance(expr, (str, CSEVariable)), type(expr)
         assert write or assignment
         if isinstance(expr, CSEVariable):
