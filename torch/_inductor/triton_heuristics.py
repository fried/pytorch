import builtins
import copy
import functools
import hashlib
import inspect
import json
import logging
import operator
import os
import os.path
import re
import threading
from typing import List

import torch
from torch._dynamo.utils import dynamo_timed

from . import config
<<<<<<< HEAD
from .codecache import cache_dir, cubin_cache_dir
from .coordinate_descent_tuner import CoordescTuner
=======
from .codecache import cache_dir, CudaKernelParamCache
>>>>>>> fc837edf

from .ir import ReductionHint, TileHint
from .utils import (
    ceildiv,
    conditional_product,
    create_bandwidth_info_str,
    do_bench,
    get_num_bytes,
    has_triton,
    next_power_of_2,
    triton_config_to_hashable,
)
from enum import Enum, auto


log = logging.getLogger(__name__)

if has_triton():
    import triton
    from triton import Config
    from triton.runtime.jit import get_cuda_stream, KernelInterface
else:
    Config = object
    get_cuda_stream = None
    KernelInterface = object
    triton = None

DEBUG = False

class HeuristicType(Enum):
    POINTWISE = auto()
    REDUCTION = auto()
    PERSISTENT_REDUCTION = auto()
    TEMPLATE = auto()

class CachingAutotuner(KernelInterface):
    """
    Simplified version of Triton autotuner that has no invalidation
    key and caches the best config to disk to improve cold start times.
    Unlike the main triton Autotuner, this version can precompile all
    configs, and does not rely on the Triton JIT.
    """

    def __init__(self, fn, meta, configs, save_cache_hook, mutated_arg_names, heuristic_type):
        super().__init__()
        self.fn = fn
        self.meta = meta
        self.save_cache_hook = save_cache_hook
        self.mutated_arg_names = mutated_arg_names
        self.configs = configs
        self.heuristic_type = heuristic_type

        if DEBUG:
            print(f"CachingAutotuner gets {len(self.configs)} configs")
            for c in self.configs:
                print(c)

        self.launchers = []
        self.lock = threading.Lock()
        if os.getenv("TRITON_CACHE_DIR") is None:
            os.environ["TRITON_CACHE_DIR"] = os.path.join(
                cache_dir(),
                "triton",
                str(self.meta.get("device", 0)),
            )

        self.coordesc_tuner = CoordescTuner(is_mm=False, is_persistent_reduction=self.is_persistent_reduction())

    def precompile(self, warm_cache_only_with_cc=None):
        with self.lock:
            if self.launchers:
                return
            self.launchers = [
                self._precompile_config(c, warm_cache_only_with_cc)
                for c in self.configs
            ]
            self.configs = None

    def _precompile_config(self, cfg: Config, warm_cache_only_with_cc: int):
        """Ahead of time compile a given autotuner config."""
        compile_meta = copy.deepcopy(self.meta)
        for k, v in cfg.kwargs.items():
            compile_meta["constants"][self.fn.arg_names.index(k)] = v
        compile_meta["num_warps"] = cfg.num_warps
        compile_meta["num_stages"] = cfg.num_stages
        if warm_cache_only_with_cc:
            triton.compile(
                self.fn,
                warm_cache_only=True,
                cc=warm_cache_only_with_cc,
                **compile_meta,
            )
            return

        # load binary to the correct device
        with torch.cuda.device(compile_meta["device"]):
            # need to initialize context
            torch.cuda.synchronize(torch.cuda.current_device())
            binary = triton.compile(
                self.fn,
                **compile_meta,
            )
            binary._init_handles()

        call_args = [
            arg
            for i, arg in enumerate(self.fn.arg_names)
            if i not in self.fn.constexprs
        ]
        def_args = list(self.fn.arg_names)
        while def_args and def_args[-1] in cfg.kwargs:
            def_args.pop()

        scope = {
            "grid_meta": cfg.kwargs,
            "bin": binary,
            "torch": torch,
            "set_device": torch.cuda.set_device,
            "current_device": torch.cuda.current_device,
        }
        exec(
            f"""
            def launcher({', '.join(def_args)}, grid, stream):
                if callable(grid):
                    grid_0, grid_1, grid_2 = grid(grid_meta)
                else:
                    grid_0, grid_1, grid_2 = grid
                bin.c_wrapper(grid_0, grid_1, grid_2, bin.num_warps, bin.shared,
                            stream, bin.cu_function, None, None, None,
                            {', '.join(call_args)})
            """.lstrip(),
            scope,
        )

        launcher = scope["launcher"]
        launcher.config = cfg
        launcher.n_regs = getattr(binary, "n_regs", None)
        launcher.n_spills = getattr(binary, "n_spills", None)
        launcher.shared = getattr(binary, "shared", None)
        launcher.store_cubin = config.triton.store_cubin
        # store this global varible to avoid the high overhead of reading it when calling run
        if launcher.store_cubin:
            launcher.fn = self.fn
            launcher.bin = binary

        return launcher

    def bench(self, launcher, *args, grid):
        """Measure the performance of a given launcher"""
        stream = get_cuda_stream(torch.cuda.current_device())

        def kernel_call():
            if launcher.config.pre_hook is not None:
                launcher.config.pre_hook(
                    {**zip(self.arg_names, args), **launcher.config.kwargs}
                )
            launcher(
                *args,
                grid=grid,
                stream=stream,
            )

        return do_bench(kernel_call, rep=40, fast_flush=True)

    def clone_args(self, *args):
        from .compile_fx import clone_preserve_strides
        # clone inplace buffers to avoid autotune contaminating them if
        # the kernel does in-place stores. avoid cloning other buffers because
        # it leads to increase memory use
        cloned_args = []
        for i, arg in enumerate(args):
            if self.fn.arg_names[i] in self.mutated_arg_names:
                assert isinstance(arg, torch.Tensor)
                cloned_args.append(clone_preserve_strides(arg))
            else:
                cloned_args.append(arg)

        return cloned_args

    @dynamo_timed
    def benchmark_all_configs(self, *args, **kwargs):
        cloned_args = self.clone_args(*args)
        timings = {
            launcher: self.bench(launcher, *cloned_args, **kwargs)[0]
            for launcher in self.launchers
        }

        for k, v in timings.items():
            self.coordesc_tuner.cache_benchmark_result(k.config, v)

        if DEBUG:
            print("Benchmark all input configs get:")
            for k, v in timings.items():
                print(f"{k.config}: {v}")

        return timings

    def autotune_to_one_config(self, *args, **kwargs):
        """Do the actual autotuning"""
        timings = self.benchmark_all_configs(*args, **kwargs)
        self.launchers = [builtins.min(timings, key=timings.get)]
        if self.save_cache_hook:
            self.save_cache_hook(self.launchers[0].config)

    def save_cuda_kernel(self, grid, stream, launcher):
        if callable(grid):
            grid_x, grid_y, grid_z = grid(launcher.config.kwargs)
        else:
            grid_x, grid_y, grid_z = grid

        key = launcher.fn.module.split(".")[-1]
        params = {
            "mangled_name": launcher.bin.metadata["name"],
            "grid_x": grid_x,
            "grid_y": grid_y,
            "grid_z": grid_z,
            "num_warps": launcher.bin.num_warps,
            "shared_mem": launcher.bin.shared,
            "stream": stream,
        }
        CudaKernelParamCache.set(key, params, launcher.bin.asm["cubin"])

    def is_persistent_reduction(self):
        return self.heuristic_type == HeuristicType.PERSISTENT_REDUCTION

    def coordinate_descent_tuning(self, launcher, *args, **kwargs):
        if self.heuristic_type == HeuristicType.TEMPLATE:
            # skip triton template
            return launcher

        cloned_args = self.clone_args(*args)
        config2launcher = {launcher.config: launcher}
        def benchmark_one_config(config):
            with self.lock:
                launcher = self._precompile_config(config, None)
            config2launcher[config] = launcher
            return self.bench(launcher, *cloned_args, **kwargs)[0]

        best_config = self.coordesc_tuner.autotune(benchmark_one_config, launcher.config, None)
        best_config.found_by_coordesc = True

        if self.save_cache_hook:
            self.save_cache_hook(best_config, found_by_coordesc=True)
        return config2launcher.get(best_config)

    def run(self, *args, grid, stream):
        if len(self.launchers) != 1:
            if len(self.launchers) == 0:
                self.precompile()
            if len(self.launchers) > 1:
                self.autotune_to_one_config(*args, grid=grid)

<<<<<<< HEAD
        if not getattr(self.launchers[0].config, "found_by_coordesc", False) and config.coordinate_descent_tuning:
            self.launchers = [self.coordinate_descent_tuning(self.launchers[0], *args, grid=grid)]

        if config.triton.store_cubin:
=======
        (launcher,) = self.launchers
        if launcher.store_cubin:
>>>>>>> fc837edf
            self.save_cuda_kernel(grid, stream, self.launchers[0])

        if launcher.config.pre_hook is not None:
            launcher.config.pre_hook(
                {**zip(self.arg_names, args), **launcher.config.kwargs}
            )
        return launcher(
            *args,
            grid=grid,
            stream=stream,
        )


def _find_names(obj):
    import gc
    import inspect

    frame = inspect.currentframe()
    for frame in iter(lambda: frame.f_back, None):
        frame.f_locals
    obj_names = []
    for referrer in gc.get_referrers(obj):
        if isinstance(referrer, dict):
            for k, v in referrer.items():
                if v is obj:
                    obj_names.append(k)
    return obj_names


collected_calls = []


def start_graph():
    collected_calls.clear()


def end_graph():
    if len(collected_calls) == 0:
        return
    overall_time = sum(call[0] for call in collected_calls)
    overall_gb = sum(call[1] for call in collected_calls)
    cur_file = inspect.stack()[1].filename
    print(f"SUMMARY ({cur_file})")
    print(
        f"{overall_time:.2f}ms   \t {overall_gb:.2f} GB\t {overall_gb/(overall_time/1e3):.2f}GB/s"
    )
    print()


class DebugAutotuner(CachingAutotuner):
    def __init__(self, *args, regex_filter="", **kwargs):
        self.regex_filter = regex_filter
        super().__init__(*args, **kwargs)
        self.cached = None

    def run(self, *args, grid, stream):
        possible_names = _find_names(self)
        kernel_name = f"{max(possible_names, key=lambda x: len(x))}"
        if not re.match(self.regex_filter, kernel_name):
            return
        super().run(*args, grid=grid, stream=stream)
        (launcher,) = self.launchers

        if self.cached is None:
            ms = self.bench(launcher, *args, grid=grid)[0]
            num_in_out_ptrs = len(
                [
                    arg_name
                    for arg_name in self.fn.arg_names
                    if arg_name.startswith("in_out_ptr")
                ]
            )
            num_gb = get_num_bytes(*args, num_in_out_args=num_in_out_ptrs) / 1e9
            gb_per_s = num_gb / (ms / 1e3)
            self.cached = (ms, num_gb, gb_per_s, kernel_name)
        else:
            ms, num_gb, gb_per_s, kernel_name = self.cached
        collected_calls.append((ms, num_gb, gb_per_s, kernel_name)),
        print(
            create_bandwidth_info_str(ms, num_gb, gb_per_s, suffix=f" \t {kernel_name}")
        )


def hash_configs(configs: List[Config]):
    """
    Hash used to check for changes in configurations
    """
    hasher = hashlib.sha256()
    for cfg in configs:
        hasher.update(
            f"{sorted(cfg.kwargs.items())} {cfg.num_warps} {cfg.num_stages}\n".encode(
                "utf-8"
            )
        )
    return hasher.hexdigest()


def load_cached_autotuning(
    cache_filename: str, configs_hash: str, configs: List[Config]
):
    """
    Read a cached autotuning result from disk
    """
    if not os.path.exists(cache_filename):
        return None

    with open(cache_filename, "r") as fd:
        best_config = json.loads(fd.read())
    if best_config.pop("configs_hash", None) != configs_hash:
        return None

    if config.coordinate_descent_tuning and best_config.pop("found_by_coordesc", False):
        num_warps = best_config.pop("num_warps")
        num_stages = best_config.pop("num_stages")
        triton_config = Config(best_config, num_warps=num_warps, num_stages=num_stages)
        triton_config.found_by_coordesc = True 
        return triton_config

    matching_configs = [
        cfg
        for cfg in configs
        if all(val == best_config.get(key) for key, val in cfg.kwargs.items())
           and cfg.num_warps == best_config.get("num_warps")
           and cfg.num_stages == best_config.get("num_stages")
    ]
    if len(matching_configs) != 1:
        return None

    return matching_configs[0]


def cached_autotune(
    configs: List[Config],
    meta,
    heuristic_type,
    filename=None,
):
    """
    A copy of triton.autotune that calls our subclass.  Our subclass
    has additional debugging, error handling, and on-disk caching.
    """
    configs = unique_configs(configs)
    assert len(configs) == 1 or filename

    # on disk caching logic
    if filename is not None and (len(configs) > 1 or config.coordinate_descent_tuning):
        cache_filename = os.path.splitext(filename)[0] + ".best_config"
        configs_hash = hash_configs(configs)
        best_config = load_cached_autotuning(cache_filename, configs_hash, configs)
        if best_config:
            configs = [best_config]

        def save_cache_hook(cfg, found_by_coordesc=False):
            with open(cache_filename, "w") as fd:
                fd.write(json.dumps({
                    **cfg.kwargs,
                    "num_warps": cfg.num_warps,
                    "num_stages": cfg.num_stages,
                    "configs_hash": configs_hash,
                    "found_by_coordesc": found_by_coordesc
                }))
            if DEBUG:
                type_str = "coordesc" if found_by_coordesc else "heuristic"
                print(f"Save {type_str} tuning result to {cache_filename}")

    else:
        save_cache_hook = None

    mutated_arg_names = meta.pop("mutated_arg_names", ())

    def decorator(fn):
        if config.profile_bandwidth:
            return DebugAutotuner(
                fn,
                meta=meta,
                regex_filter=config.profile_bandwidth_regex,
                configs=configs,
                save_cache_hook=save_cache_hook,
                mutated_arg_names=mutated_arg_names,
                heuristic_type=heuristic_type,
            )
        return CachingAutotuner(
            fn,
            meta=meta,
            configs=configs,
            save_cache_hook=save_cache_hook,
            mutated_arg_names=mutated_arg_names,
            heuristic_type=heuristic_type,
        )

    return decorator


def unique_configs(configs: List[Config]):
    """Remove duplicate configurations"""
    seen = set()
    pruned_configs = []

    for cfg in configs:
        key = triton_config_to_hashable(cfg)
        if key not in seen:
            seen.add(key)
            pruned_configs.append(cfg)
    return pruned_configs


def check_config(cfg, *, xnumel=None, ynumel=None, znumel=None):
    for numel, label in zip((xnumel, ynumel, znumel), "XYZ"):
        if numel is None:
            continue
        block = cfg[f"{label}BLOCK"]
        if numel == 1:
            assert block == 1, (
                f"TritonKernel.indexing assumes numel == 1 => BLOCK == 1"
                f" but {label.lower()}numel=={numel} and {label}BLOCK={block} (cfg={cfg})."
            )
        max_block = config.triton.max_block[label]
        max_block_str = f'config.triton.max_block["{label}"]'
        assert max_block % block == 0, (
            f"TritonKernel.indexing assumes {label}BLOCK divides {max_block_str}"
            f" but {label}BLOCK={block} and {max_block_str}={max_block} (cfg={cfg})."
        )


def triton_config(size_hints, x, y=None, z=None, num_stages=1) -> Config:
    """
    Construct a pointwise triton config with some adjustment heuristics
    based on size_hints. Size_hints is a tuple of numels in each tile
    dimension and will be rounded up to the nearest power of 2.
    """
    # Ideally we want to read this from some device config
    maxGridSize = [2147483647, 65535, 65535]

    target = conditional_product(x, y, z)
    if conditional_product(*size_hints) < target:
        target //= 8

    # shrink sizes to size hints
    x = min(x, size_hints[0])
    if y:
        y = min(y, size_hints[1])
    if z:
        z = min(z, size_hints[2])

    # if we are below original block size, scale up where we can;
    # or if the calculated grid size is larger than the limit, we bump up the corresponding dimension
    while x < size_hints[0] and (
        x * maxGridSize[0] < size_hints[0] or conditional_product(x, y, z) < target
    ):
        x *= 2
    while (
        y
        and y < size_hints[1]
        and (
            y * maxGridSize[1] < size_hints[1] or conditional_product(x, y, z) < target
        )
    ):
        y *= 2
    while (
        z
        and z < size_hints[2]
        and (
            z * maxGridSize[2] < size_hints[2] or conditional_product(x, y, z) < target
        )
    ):
        z *= 2

    cfg = {"XBLOCK": x}
    if y:
        cfg["YBLOCK"] = y
    if z:
        cfg["ZBLOCK"] = z
    num_warps = next_power_of_2(min(max(conditional_product(x, y, z) // 256, 1), 8))
    # we are going to arrive at 2 warps only if bs was too small due to
    # numel being too small. However to workaround some ptx bugs we still
    # want at least 4 warps if there's enough elements per thread
    # given that this is a rare situation, don't expect this to affect perf
    # in general
    # see https://github.com/pytorch/pytorch/pull/97950
    num_warps = max(num_warps, 4) if conditional_product(x, y, z) >= 128 else num_warps
    xnumel = size_hints[0]
    ynumel = size_hints[1] if y else None
    znumel = size_hints[2] if z else None
    check_config(cfg, xnumel=xnumel, ynumel=ynumel, znumel=znumel)
    return Config(cfg, num_warps=num_warps, num_stages=num_stages)


def triton_config_reduction(size_hints, x, r, num_stages=1) -> Config:
    """
    Construct a reduction triton config with some adjustment heuristics
    based on size_hints. Size_hints is a tuple of numels in each tile
    dimension and will be rounded up to the nearest power of 2.
    """

    target = conditional_product(x, r)
    if conditional_product(*size_hints) < target:
        target //= 8

    # shrink sizes to size hints
    x = min(x, size_hints[0])
    r = min(r, size_hints[1])

    # if we are below original block size, scale up where we can
    while x < size_hints[0] and conditional_product(x, r) < target:
        x *= 2
    while r < size_hints[1] and conditional_product(x, r) < target:
        r *= 2

    cfg = {"XBLOCK": x, "RBLOCK": r}
    num_warps = next_power_of_2(min(max(conditional_product(x, r) // 128, 2), 8))
    check_config(cfg, xnumel=size_hints[0])
    return Config(cfg, num_warps=num_warps, num_stages=num_stages)


def triton_config_tiled_reduction(size_hints, x, y, r, num_stages=1):
    """
    Construct a tile reduction triton config with some adjustment
    heuristics based on size_hints. Size_hints is a tuple of numels in
    each tile dimension and will be rounded up to the nearest power of 2.
    """

    target = conditional_product(x, y, r)
    if conditional_product(*size_hints) < target:
        target //= 8

    # shrink sizes to size hints
    x = min(x, size_hints[0])
    y = min(y, size_hints[1])
    r = min(r, size_hints[2])

    # if we are below original block size, scale up where we can
    while x < size_hints[0] and conditional_product(x, y, r) < target:
        x *= 2
    while r < size_hints[2] and conditional_product(x, y, r) < target:
        r *= 2
    while y < size_hints[1] and conditional_product(x, y, r) < target:
        y *= 2

    cfg = {"XBLOCK": x, "YBLOCK": y, "RBLOCK": r}
    num_warps = next_power_of_2(min(max(conditional_product(x, y, r) // 256, 1), 8))
    check_config(cfg, xnumel=size_hints[0], ynumel=size_hints[1])
    return Config(cfg, num_warps=num_warps, num_stages=num_stages)


def pointwise(size_hints, meta, tile_hint=None, filename=None):
    """
    Construct @triton.heuristics() based on size_hints.
    """
    numel = functools.reduce(operator.mul, size_hints)
    bs = max(256, min(numel // 128, 1024))

    if len(size_hints) == 1:
        return cached_autotune([triton_config(size_hints, bs)], meta=meta, heuristic_type=HeuristicType.POINTWISE, filename=filename)
    if len(size_hints) == 2:
        if (
            not config.triton.autotune_pointwise or tile_hint == TileHint.SQUARE
        ) and not (config.max_autotune or config.max_autotune_pointwise):
            return cached_autotune([triton_config(size_hints, 32, 32)], meta=meta, heuristic_type=HeuristicType.POINTWISE, filename=filename)
        return cached_autotune(
            [
                triton_config(size_hints, 32, 32),
                triton_config(size_hints, 64, 64),  # ~8% better for fp16
                triton_config(size_hints, 256, 16),
                triton_config(size_hints, 16, 256),
                triton_config(size_hints, bs, 1),
                triton_config(size_hints, 1, bs),
            ],
            meta=meta,
            filename=filename,
            heuristic_type=HeuristicType.POINTWISE,
        )
    if len(size_hints) == 3:
        if not config.triton.autotune_pointwise:
            return cached_autotune([triton_config(size_hints, 16, 16, 16)], meta=meta, heuristic_type=HeuristicType.POINTWISE, filename=filename)
        return cached_autotune(
            [
                triton_config(size_hints, 16, 16, 16),
                triton_config(size_hints, 64, 8, 8),
                triton_config(size_hints, 8, 64, 8),
                triton_config(size_hints, 8, 8, 64),
                triton_config(size_hints, bs, 1, 1),
                triton_config(size_hints, 1, bs, 1),
                triton_config(size_hints, 1, 1, bs),
            ],
            meta=meta,
            filename=filename,
            heuristic_type=HeuristicType.POINTWISE,
        )
    raise NotImplementedError(f"size_hints: {size_hints}")


def reduction(size_hints, reduction_hint=False, meta=None, filename=None):
    """args to @triton.heuristics()"""
    assert meta is not None
    rnumel = size_hints[-1]
    if len(size_hints) == 2:
        contiguous_config = triton_config_reduction(
            size_hints, 1, (rnumel if 256 <= rnumel < 2048 else 2048)
        )
        outer_config = triton_config_reduction(size_hints, 128, 8)
        tiny_config = triton_config_reduction(
            size_hints, 2 * (256 // rnumel) if rnumel <= 256 else 1, min(rnumel, 2048)
        )
        if config.max_autotune or config.max_autotune_pointwise:
            pass  # skip all these cases
        elif reduction_hint == ReductionHint.INNER:
            return cached_autotune([contiguous_config], meta=meta, heuristic_type=HeuristicType.REDUCTION, filename=filename)
        elif reduction_hint == ReductionHint.OUTER:
            return cached_autotune([outer_config], meta=meta, heuristic_type=HeuristicType.REDUCTION, filename=filename)
        elif reduction_hint == ReductionHint.OUTER_TINY:
            return cached_autotune([tiny_config], meta=meta, heuristic_type=HeuristicType.REDUCTION, filename=filename)
        if not config.triton.autotune_pointwise:
            return cached_autotune(
                [triton_config_reduction(size_hints, 32, 128)], meta=meta,
                heuristic_type=HeuristicType.REDUCTION,
                filename=filename
            )
        return cached_autotune(
            [
                contiguous_config,
                outer_config,
                tiny_config,
                triton_config_reduction(size_hints, 64, 64),
                triton_config_reduction(size_hints, 8, 512),
            ],
            meta=meta,
            filename=filename,
            heuristic_type=HeuristicType.REDUCTION,
        )
    raise NotImplementedError(f"size_hints: {size_hints}")


def persistent_reduction(size_hints, reduction_hint=False, meta=None, filename=None):
    xnumel, rnumel = size_hints

    configs = [
        triton_config_reduction(size_hints, xblock, rnumel)
        for xblock in (1, 8, 32, 128)
        if rnumel * xblock <= 4096 and xblock <= xnumel
    ]

    # TODO(jansel): we should be able to improve these heuristics
    if reduction_hint == ReductionHint.INNER and rnumel >= 256:
        configs = configs[:1]
    elif reduction_hint == ReductionHint.OUTER:
        configs = configs[-1:]
    elif reduction_hint == ReductionHint.OUTER_TINY:
        configs = [
            triton_config_reduction(
                size_hints, 2 * (256 // rnumel) if rnumel <= 256 else 1, rnumel
            )
        ]

    for c in configs:
        # we don't need RBLOCK for persistent reduction
        c.kwargs.pop("RBLOCK")

    return cached_autotune(
        configs,
        meta=meta,
        filename=filename,
        heuristic_type=HeuristicType.PERSISTENT_REDUCTION,
    )


def template(num_stages, num_warps, meta, filename=None):
    """
    Compile a triton template
    """
    return cached_autotune(
        [triton.Config({}, num_stages=num_stages, num_warps=num_warps)], meta=meta, heuristic_type=HeuristicType.TEMPLATE, filename=filename
    )


def grid(xnumel, ynumel=None, znumel=None):
    """Helper function to compute triton grids"""

    def get_grid_dim(numel, block):
        if numel is None:
            return 1
        return ceildiv(numel, block)

    def grid_fn(meta):
        return (
            get_grid_dim(xnumel, meta.get("XBLOCK", None)),
            get_grid_dim(ynumel, meta.get("YBLOCK", None)),
            get_grid_dim(znumel, meta.get("ZBLOCK", None)),
        )

    return grid_fn<|MERGE_RESOLUTION|>--- conflicted
+++ resolved
@@ -10,18 +10,15 @@
 import os.path
 import re
 import threading
+from enum import auto, Enum
 from typing import List
 
 import torch
 from torch._dynamo.utils import dynamo_timed
 
 from . import config
-<<<<<<< HEAD
-from .codecache import cache_dir, cubin_cache_dir
+from .codecache import cache_dir, CudaKernelParamCache
 from .coordinate_descent_tuner import CoordescTuner
-=======
-from .codecache import cache_dir, CudaKernelParamCache
->>>>>>> fc837edf
 
 from .ir import ReductionHint, TileHint
 from .utils import (
@@ -34,7 +31,6 @@
     next_power_of_2,
     triton_config_to_hashable,
 )
-from enum import Enum, auto
 
 
 log = logging.getLogger(__name__)
@@ -51,12 +47,14 @@
 
 DEBUG = False
 
+
 class HeuristicType(Enum):
     POINTWISE = auto()
     REDUCTION = auto()
     PERSISTENT_REDUCTION = auto()
     TEMPLATE = auto()
 
+
 class CachingAutotuner(KernelInterface):
     """
     Simplified version of Triton autotuner that has no invalidation
@@ -65,7 +63,9 @@
     configs, and does not rely on the Triton JIT.
     """
 
-    def __init__(self, fn, meta, configs, save_cache_hook, mutated_arg_names, heuristic_type):
+    def __init__(
+        self, fn, meta, configs, save_cache_hook, mutated_arg_names, heuristic_type
+    ):
         super().__init__()
         self.fn = fn
         self.meta = meta
@@ -88,7 +88,9 @@
                 str(self.meta.get("device", 0)),
             )
 
-        self.coordesc_tuner = CoordescTuner(is_mm=False, is_persistent_reduction=self.is_persistent_reduction())
+        self.coordesc_tuner = CoordescTuner(
+            is_mm=False, is_persistent_reduction=self.is_persistent_reduction()
+        )
 
     def precompile(self, warm_cache_only_with_cc=None):
         with self.lock:
@@ -188,6 +190,7 @@
 
     def clone_args(self, *args):
         from .compile_fx import clone_preserve_strides
+
         # clone inplace buffers to avoid autotune contaminating them if
         # the kernel does in-place stores. avoid cloning other buffers because
         # it leads to increase memory use
@@ -254,13 +257,16 @@
 
         cloned_args = self.clone_args(*args)
         config2launcher = {launcher.config: launcher}
+
         def benchmark_one_config(config):
             with self.lock:
                 launcher = self._precompile_config(config, None)
             config2launcher[config] = launcher
             return self.bench(launcher, *cloned_args, **kwargs)[0]
 
-        best_config = self.coordesc_tuner.autotune(benchmark_one_config, launcher.config, None)
+        best_config = self.coordesc_tuner.autotune(
+            benchmark_one_config, launcher.config, None
+        )
         best_config.found_by_coordesc = True
 
         if self.save_cache_hook:
@@ -274,15 +280,16 @@
             if len(self.launchers) > 1:
                 self.autotune_to_one_config(*args, grid=grid)
 
-<<<<<<< HEAD
-        if not getattr(self.launchers[0].config, "found_by_coordesc", False) and config.coordinate_descent_tuning:
-            self.launchers = [self.coordinate_descent_tuning(self.launchers[0], *args, grid=grid)]
-
-        if config.triton.store_cubin:
-=======
+        if (
+            not getattr(self.launchers[0].config, "found_by_coordesc", False)
+            and config.coordinate_descent_tuning
+        ):
+            self.launchers = [
+                self.coordinate_descent_tuning(self.launchers[0], *args, grid=grid)
+            ]
+
         (launcher,) = self.launchers
         if launcher.store_cubin:
->>>>>>> fc837edf
             self.save_cuda_kernel(grid, stream, self.launchers[0])
 
         if launcher.config.pre_hook is not None:
@@ -398,15 +405,15 @@
         num_warps = best_config.pop("num_warps")
         num_stages = best_config.pop("num_stages")
         triton_config = Config(best_config, num_warps=num_warps, num_stages=num_stages)
-        triton_config.found_by_coordesc = True 
+        triton_config.found_by_coordesc = True
         return triton_config
 
     matching_configs = [
         cfg
         for cfg in configs
         if all(val == best_config.get(key) for key, val in cfg.kwargs.items())
-           and cfg.num_warps == best_config.get("num_warps")
-           and cfg.num_stages == best_config.get("num_stages")
+        and cfg.num_warps == best_config.get("num_warps")
+        and cfg.num_stages == best_config.get("num_stages")
     ]
     if len(matching_configs) != 1:
         return None
@@ -437,13 +444,17 @@
 
         def save_cache_hook(cfg, found_by_coordesc=False):
             with open(cache_filename, "w") as fd:
-                fd.write(json.dumps({
-                    **cfg.kwargs,
-                    "num_warps": cfg.num_warps,
-                    "num_stages": cfg.num_stages,
-                    "configs_hash": configs_hash,
-                    "found_by_coordesc": found_by_coordesc
-                }))
+                fd.write(
+                    json.dumps(
+                        {
+                            **cfg.kwargs,
+                            "num_warps": cfg.num_warps,
+                            "num_stages": cfg.num_stages,
+                            "configs_hash": configs_hash,
+                            "found_by_coordesc": found_by_coordesc,
+                        }
+                    )
+                )
             if DEBUG:
                 type_str = "coordesc" if found_by_coordesc else "heuristic"
                 print(f"Save {type_str} tuning result to {cache_filename}")
@@ -635,12 +646,22 @@
     bs = max(256, min(numel // 128, 1024))
 
     if len(size_hints) == 1:
-        return cached_autotune([triton_config(size_hints, bs)], meta=meta, heuristic_type=HeuristicType.POINTWISE, filename=filename)
+        return cached_autotune(
+            [triton_config(size_hints, bs)],
+            meta=meta,
+            heuristic_type=HeuristicType.POINTWISE,
+            filename=filename,
+        )
     if len(size_hints) == 2:
         if (
             not config.triton.autotune_pointwise or tile_hint == TileHint.SQUARE
         ) and not (config.max_autotune or config.max_autotune_pointwise):
-            return cached_autotune([triton_config(size_hints, 32, 32)], meta=meta, heuristic_type=HeuristicType.POINTWISE, filename=filename)
+            return cached_autotune(
+                [triton_config(size_hints, 32, 32)],
+                meta=meta,
+                heuristic_type=HeuristicType.POINTWISE,
+                filename=filename,
+            )
         return cached_autotune(
             [
                 triton_config(size_hints, 32, 32),
@@ -656,7 +677,12 @@
         )
     if len(size_hints) == 3:
         if not config.triton.autotune_pointwise:
-            return cached_autotune([triton_config(size_hints, 16, 16, 16)], meta=meta, heuristic_type=HeuristicType.POINTWISE, filename=filename)
+            return cached_autotune(
+                [triton_config(size_hints, 16, 16, 16)],
+                meta=meta,
+                heuristic_type=HeuristicType.POINTWISE,
+                filename=filename,
+            )
         return cached_autotune(
             [
                 triton_config(size_hints, 16, 16, 16),
@@ -689,16 +715,32 @@
         if config.max_autotune or config.max_autotune_pointwise:
             pass  # skip all these cases
         elif reduction_hint == ReductionHint.INNER:
-            return cached_autotune([contiguous_config], meta=meta, heuristic_type=HeuristicType.REDUCTION, filename=filename)
+            return cached_autotune(
+                [contiguous_config],
+                meta=meta,
+                heuristic_type=HeuristicType.REDUCTION,
+                filename=filename,
+            )
         elif reduction_hint == ReductionHint.OUTER:
-            return cached_autotune([outer_config], meta=meta, heuristic_type=HeuristicType.REDUCTION, filename=filename)
+            return cached_autotune(
+                [outer_config],
+                meta=meta,
+                heuristic_type=HeuristicType.REDUCTION,
+                filename=filename,
+            )
         elif reduction_hint == ReductionHint.OUTER_TINY:
-            return cached_autotune([tiny_config], meta=meta, heuristic_type=HeuristicType.REDUCTION, filename=filename)
+            return cached_autotune(
+                [tiny_config],
+                meta=meta,
+                heuristic_type=HeuristicType.REDUCTION,
+                filename=filename,
+            )
         if not config.triton.autotune_pointwise:
             return cached_autotune(
-                [triton_config_reduction(size_hints, 32, 128)], meta=meta,
+                [triton_config_reduction(size_hints, 32, 128)],
+                meta=meta,
                 heuristic_type=HeuristicType.REDUCTION,
-                filename=filename
+                filename=filename,
             )
         return cached_autotune(
             [
@@ -753,7 +795,10 @@
     Compile a triton template
     """
     return cached_autotune(
-        [triton.Config({}, num_stages=num_stages, num_warps=num_warps)], meta=meta, heuristic_type=HeuristicType.TEMPLATE, filename=filename
+        [triton.Config({}, num_stages=num_stages, num_warps=num_warps)],
+        meta=meta,
+        heuristic_type=HeuristicType.TEMPLATE,
+        filename=filename,
     )
 
 
