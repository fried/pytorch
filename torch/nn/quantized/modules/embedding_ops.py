<<<<<<< HEAD
# flake8: noqa: F401
r"""Quantized Modules

This file is in the process of migration to `torch/ao/nn/quantized`, and
is kept here for compatibility while the migration process is ongoing.
If you are adding a new entry/functionality, please, add it to the
appropriate file under the `torch/ao/nn/quantized/modules`,
while adding an import statement here.
"""

from torch.ao.nn.quantized.modules.embedding_ops import Embedding
from torch.ao.nn.quantized.modules.embedding_ops import EmbeddingBag
from torch.ao.nn.quantized.modules.embedding_ops import EmbeddingPackedParams
=======
import torch
import torch.nn as nn
from torch import Tensor  # noqa: F401
from torch._jit_internal import Optional, List  # noqa: F401
from torch.nn.quantized.modules.utils import hide_packed_params_repr
from torch.nn.quantized.modules.utils import _quantize_weight

__all__ = ['EmbeddingPackedParams', 'Embedding', 'EmbeddingBag']

class EmbeddingPackedParams(torch.nn.Module):
    _version = 1

    def __init__(self, num_embeddings, embedding_dim, dtype=torch.quint8):
        super(EmbeddingPackedParams, self).__init__()
        self.dtype = dtype
        if self.dtype in [torch.quint8, torch.quint4x2]:
            scales = torch.ones(num_embeddings, dtype=torch.float)
            zero_points = torch.zeros(num_embeddings, dtype=torch.float)
            wq = torch._empty_per_channel_affine_quantized([num_embeddings, embedding_dim], scales=scales,
                                                           zero_points=zero_points,
                                                           axis=0, dtype=self.dtype)
            self.set_weight(wq)
        else:
            raise NotImplementedError(f'Unsupported dtype on quantized embedding! Supports quint8 and quint4x2. Got dtype: {dtype}')

    @torch.jit.export
    def set_weight(self, weight: torch.Tensor) -> None:
        if self.dtype in [torch.quint8, torch.quint4x2]:
            self._packed_weight = torch.ops.quantized.embedding_bag_prepack(weight)
        else:
            raise NotImplementedError('Unsupported dtype for quantized embedding prepack! Supports quint8 and quint4x2.')


    @torch.jit.export
    def _weight(self):
        if self.dtype in [torch.quint8, torch.quint4x2]:
            return torch.ops.quantized.embedding_bag_unpack(self._packed_weight)
        else:
            raise NotImplementedError('Unsupported dtype for quantized embedding unpack! Supports quint8 and quint4x2.')

    def forward(self, x):
        return x

    # Version 1
    #   self
    #   |--- _packed_weight : Tensor representing weight of EmbeddingPackedParamsBase
    #   |--- dtype : torch.dtype

    def _save_to_state_dict(self, destination, prefix, keep_vars):
        super(EmbeddingPackedParams, self)._save_to_state_dict(destination, prefix, keep_vars)
        destination[prefix + 'dtype'] = self.dtype
        destination[prefix + '_packed_weight'] = self._weight()

    def _load_from_state_dict(self, state_dict, prefix, local_metadata, strict,
                              missing_keys, unexpected_keys, error_msgs):
        self.dtype = state_dict[prefix + 'dtype']
        state_dict.pop(prefix + 'dtype')

        weight = state_dict[prefix + '_packed_weight']
        state_dict.pop(prefix + '_packed_weight')
        self.set_weight(weight)

        super(EmbeddingPackedParams, self)._load_from_state_dict(state_dict, prefix, local_metadata, False,
                                                                 missing_keys, unexpected_keys, error_msgs)

    def __repr__(self):
        return self._weight().__repr__()

class Embedding(torch.nn.Module):
    r"""
    A quantized Embedding module with quantized packed weights as inputs.
    We adopt the same interface as `torch.nn.Embedding`, please see
    https://pytorch.org/docs/stable/nn.html#torch.nn.Embedding for documentation.

    Similar to :class:`~torch.nn.Embedding`, attributes will be randomly
    initialized at module creation time and will be overwritten later

    Attributes:
        weight (Tensor): the non-learnable quantized weights of the module of
                         shape :math:`(\text{num\_embeddings}, \text{embedding\_dim})`.

    Examples::
        >>> m = nn.quantized.Embedding(num_embeddings=10, embedding_dim=12)
        >>> indices = torch.tensor([9, 6, 5, 7, 8, 8, 9, 2, 8])
        >>> output = m(indices)
        >>> print(output.size())
        torch.Size([9, 12]

    """
    _version = 1

    def __init__(self, num_embeddings: int, embedding_dim: int, padding_idx: Optional[int] = None,
                 max_norm: Optional[float] = None, norm_type: float = 2., scale_grad_by_freq: bool = False,
                 sparse: bool = False, _weight: Optional[Tensor] = None, dtype=torch.quint8) -> None:
        super(Embedding, self).__init__()
        self.num_embeddings = num_embeddings
        self.embedding_dim = embedding_dim
        self.dtype = dtype

        if _weight is None:
            scales = torch.ones(num_embeddings, dtype=torch.float)
            zero_points = torch.zeros(num_embeddings, dtype=torch.float)
            qweight = torch._empty_per_channel_affine_quantized([num_embeddings, embedding_dim],
                                                                scales=scales, zero_points=zero_points,
                                                                axis=0, dtype=torch.quint8)
        else:
            assert list(_weight.shape) == [num_embeddings, embedding_dim], \
                'Shape of weight does not match num_embeddings and embedding_dim'
            qweight = _weight

        self._packed_params = EmbeddingPackedParams(num_embeddings, embedding_dim, dtype)
        self._packed_params.set_weight(qweight)

    def forward(self, indices: Tensor) -> Tensor:
        if self.dtype == torch.quint4x2:
            return torch.ops.quantized.embedding_4bit(self._packed_params._packed_weight, indices)
        else:
            return torch.ops.quantized.embedding_byte(self._packed_params._packed_weight, indices)

    def _get_name(self):
        return 'QuantizedEmbedding'

    def __repr__(self):
        return hide_packed_params_repr(self, EmbeddingPackedParams)

    def extra_repr(self):
        extra_repr_str = 'num_embeddings={}, embedding_dim={}, dtype={}, qscheme={}'.format(
            self.num_embeddings, self.embedding_dim, self._packed_params.dtype, self.weight().qscheme()
        )

        return extra_repr_str

    def set_weight(self, w: torch.Tensor) -> None:
        self._packed_params.set_weight(w)

    def weight(self):
        return self._packed_params._weight()

    @classmethod
    def from_float(cls, mod):
        r"""Create a quantized embedding module from a float module

        Args:
            mod (Module): a float module, either produced by torch.ao.quantization
                          utilities or provided by user
        """
        if hasattr(mod, 'weight_fake_quant'):
            assert type(mod) == nn.qat.Embedding, 'nnq.' + cls.__name__ + '.from_float ' + \
                'with fake quant only works for ' + nn.qat.Embedding.__name__
            weight_observer = mod.weight_fake_quant
            activation_post_process = mod.activation_post_process
        else:
            assert type(mod) == nn.Embedding, 'nnq.' + cls.__name__ + '.from_float only works for ' + \
                nn.Embedding.__name__
            assert hasattr(mod, 'qconfig'), 'Embedding input float module must have qconfig defined'
            from torch.ao.quantization import float_qparams_weight_only_qconfig
            if mod.qconfig is not None and mod.qconfig.weight is not None:  # type: ignore[union-attr]
                weight_observer = mod.qconfig.weight()  # type: ignore[union-attr, operator]
            else:
                weight_observer = float_qparams_weight_only_qconfig.weight()

        dtype = weight_observer.dtype
        is_float_qparams_qconfig = weight_observer.qscheme == torch.per_channel_affine_float_qparams
        assert is_float_qparams_qconfig, \
            'Embedding quantization is only supported with float_qparams_weight_only_qconfig.'

        assert dtype == torch.quint8 or dtype == torch.quint4x2, \
            f'The only supported dtype for nnq.Embedding is torch.quint8 and torch.quint4x2, got {dtype}'

        # Run the observer to calculate qparams.
        weight_observer(mod.weight)
        qweight = _quantize_weight(mod.weight.float(), weight_observer)

        # Create quantized Embedding module and pass in the quantized weight
        qembedding = Embedding(mod.num_embeddings, mod.embedding_dim)
        qembedding.set_weight(qweight)
        return qembedding

    @classmethod
    def from_reference(cls, ref_embedding):
        qembedding = cls(
            ref_embedding.num_embeddings,
            ref_embedding.embedding_dim,
            ref_embedding.padding_idx,
            ref_embedding.max_norm,
            ref_embedding.norm_type,
            ref_embedding.scale_grad_by_freq,
            ref_embedding.sparse,
            ref_embedding.get_quantized_weight(),
            ref_embedding.weight_dtype,
        )
        return qembedding

class EmbeddingBag(Embedding):
    r"""
    A quantized EmbeddingBag module with quantized packed weights as inputs.
    We adopt the same interface as `torch.nn.EmbeddingBag`, please see
    https://pytorch.org/docs/stable/nn.html#torch.nn.EmbeddingBag for documentation.

    Similar to :class:`~torch.nn.EmbeddingBag`, attributes will be randomly
    initialized at module creation time and will be overwritten later

    Attributes:
        weight (Tensor): the non-learnable quantized weights of the module of
                         shape :math:`(\text{num\_embeddings}, \text{embedding\_dim})`.

    Examples::
        >>> m = nn.quantized.EmbeddingBag(num_embeddings=10, embedding_dim=12, include_last_offset=True, mode='sum')
        >>> indices = torch.tensor([9, 6, 5, 7, 8, 8, 9, 2, 8, 6, 6, 9, 1, 6, 8, 8, 3, 2, 3, 6, 3, 6, 5, 7, 0, 8, 4, 6, 5, 8, 2, 3])
        >>> offsets = torch.tensor([0, 19, 20, 28, 28, 32])
        >>> output = m(indices, offsets)
        >>> print(output.size())
        torch.Size([5, 12]

    """
    _version = 1

    def __init__(self, num_embeddings: int, embedding_dim: int,
                 max_norm: Optional[float] = None, norm_type: float = 2., scale_grad_by_freq: bool = False,
                 mode: str = 'sum', sparse: bool = False, _weight: Optional[Tensor] = None,
                 include_last_offset: bool = False, dtype=torch.quint8) -> None:
        super(EmbeddingBag, self).__init__(num_embeddings, embedding_dim, _weight=_weight, dtype=dtype)

        self.mode = mode
        self.pruned_weights = False
        self.include_last_offset = include_last_offset
        self.dtype = dtype

    def forward(self, indices: Tensor, offsets: Optional[Tensor] = None, per_sample_weights: Optional[Tensor] = None,
                compressed_indices_mapping: Optional[Tensor] = None) -> Tensor:
        if self.dtype == torch.quint4x2:
            return torch.ops.quantized.embedding_bag_4bit(self._packed_params._packed_weight, indices, offsets, False, 0,
                                                          self.pruned_weights, per_sample_weights, compressed_indices_mapping,
                                                          self.include_last_offset)
        else:
            return torch.ops.quantized.embedding_bag_byte(self._packed_params._packed_weight, indices, offsets, False, 0,
                                                          self.pruned_weights, per_sample_weights, compressed_indices_mapping,
                                                          self.include_last_offset)

    def _get_name(self):
        return 'QuantizedEmbeddingBag'

    @classmethod
    def from_float(cls, mod):
        r"""Create a quantized embedding_bag module from a float module

        Args:
            mod (Module): a float module, either produced by torch.ao.quantization
                          utilities or provided by user
        """
        if hasattr(mod, 'weight_fake_quant'):
            weight_observer = mod.weight_fake_quant
        else:
            assert type(mod) == nn.EmbeddingBag, 'nnq.' + cls.__name__ + '.from_float only works for ' + \
                nn.EmbeddingBag.__name__
            assert hasattr(mod, 'qconfig'), 'EmbeddingBag input float module must have qconfig defined'
            from torch.ao.quantization.qconfig import float_qparams_weight_only_qconfig
            if mod.qconfig is not None and mod.qconfig.weight is not None:  # type: ignore[union-attr]
                weight_observer = mod.qconfig.weight()  # type: ignore[union-attr, operator]
            else:
                weight_observer = float_qparams_weight_only_qconfig.weight()

        dtype = weight_observer.dtype
        is_float_qparams_qconfig = weight_observer.qscheme == torch.per_channel_affine_float_qparams
        assert is_float_qparams_qconfig, \
            'EmbeddingBag quantization is only supported with float_qparams_weight_only_qconfig.'

        assert dtype == torch.quint8 or dtype == torch.quint4x2, \
            f'The only supported dtype for nnq.EmbeddingBag is torch.quint8 and torch.quint4x2, got {dtype}'

        # Run the observer to calculate qparams.
        weight_observer(mod.weight)
        qweight = _quantize_weight(mod.weight.float(), weight_observer)

        # Create quantized EmbeddingBag module and pass in the quantized weight
        qembedding_bag = EmbeddingBag(mod.num_embeddings, mod.embedding_dim, dtype=dtype)
        qembedding_bag.set_weight(qweight)
        return qembedding_bag

    @classmethod
    def from_reference(cls, ref_embedding_bag):
        qembedding_bag = cls(
            ref_embedding_bag.num_embeddings,
            ref_embedding_bag.embedding_dim,
            ref_embedding_bag.max_norm,
            ref_embedding_bag.norm_type,
            ref_embedding_bag.scale_grad_by_freq,
            ref_embedding_bag.mode,
            ref_embedding_bag.sparse,
            ref_embedding_bag.get_quantized_weight(),
            ref_embedding_bag.include_last_offset,
            ref_embedding_bag.weight_dtype,
        )
        return qembedding_bag
>>>>>>> ac9114f3
<|MERGE_RESOLUTION|>--- conflicted
+++ resolved
@@ -1,4 +1,3 @@
-<<<<<<< HEAD
 # flake8: noqa: F401
 r"""Quantized Modules
 
@@ -9,302 +8,8 @@
 while adding an import statement here.
 """
 
+__all__ = ['EmbeddingPackedParams', 'Embedding', 'EmbeddingBag']
+
 from torch.ao.nn.quantized.modules.embedding_ops import Embedding
 from torch.ao.nn.quantized.modules.embedding_ops import EmbeddingBag
-from torch.ao.nn.quantized.modules.embedding_ops import EmbeddingPackedParams
-=======
-import torch
-import torch.nn as nn
-from torch import Tensor  # noqa: F401
-from torch._jit_internal import Optional, List  # noqa: F401
-from torch.nn.quantized.modules.utils import hide_packed_params_repr
-from torch.nn.quantized.modules.utils import _quantize_weight
-
-__all__ = ['EmbeddingPackedParams', 'Embedding', 'EmbeddingBag']
-
-class EmbeddingPackedParams(torch.nn.Module):
-    _version = 1
-
-    def __init__(self, num_embeddings, embedding_dim, dtype=torch.quint8):
-        super(EmbeddingPackedParams, self).__init__()
-        self.dtype = dtype
-        if self.dtype in [torch.quint8, torch.quint4x2]:
-            scales = torch.ones(num_embeddings, dtype=torch.float)
-            zero_points = torch.zeros(num_embeddings, dtype=torch.float)
-            wq = torch._empty_per_channel_affine_quantized([num_embeddings, embedding_dim], scales=scales,
-                                                           zero_points=zero_points,
-                                                           axis=0, dtype=self.dtype)
-            self.set_weight(wq)
-        else:
-            raise NotImplementedError(f'Unsupported dtype on quantized embedding! Supports quint8 and quint4x2. Got dtype: {dtype}')
-
-    @torch.jit.export
-    def set_weight(self, weight: torch.Tensor) -> None:
-        if self.dtype in [torch.quint8, torch.quint4x2]:
-            self._packed_weight = torch.ops.quantized.embedding_bag_prepack(weight)
-        else:
-            raise NotImplementedError('Unsupported dtype for quantized embedding prepack! Supports quint8 and quint4x2.')
-
-
-    @torch.jit.export
-    def _weight(self):
-        if self.dtype in [torch.quint8, torch.quint4x2]:
-            return torch.ops.quantized.embedding_bag_unpack(self._packed_weight)
-        else:
-            raise NotImplementedError('Unsupported dtype for quantized embedding unpack! Supports quint8 and quint4x2.')
-
-    def forward(self, x):
-        return x
-
-    # Version 1
-    #   self
-    #   |--- _packed_weight : Tensor representing weight of EmbeddingPackedParamsBase
-    #   |--- dtype : torch.dtype
-
-    def _save_to_state_dict(self, destination, prefix, keep_vars):
-        super(EmbeddingPackedParams, self)._save_to_state_dict(destination, prefix, keep_vars)
-        destination[prefix + 'dtype'] = self.dtype
-        destination[prefix + '_packed_weight'] = self._weight()
-
-    def _load_from_state_dict(self, state_dict, prefix, local_metadata, strict,
-                              missing_keys, unexpected_keys, error_msgs):
-        self.dtype = state_dict[prefix + 'dtype']
-        state_dict.pop(prefix + 'dtype')
-
-        weight = state_dict[prefix + '_packed_weight']
-        state_dict.pop(prefix + '_packed_weight')
-        self.set_weight(weight)
-
-        super(EmbeddingPackedParams, self)._load_from_state_dict(state_dict, prefix, local_metadata, False,
-                                                                 missing_keys, unexpected_keys, error_msgs)
-
-    def __repr__(self):
-        return self._weight().__repr__()
-
-class Embedding(torch.nn.Module):
-    r"""
-    A quantized Embedding module with quantized packed weights as inputs.
-    We adopt the same interface as `torch.nn.Embedding`, please see
-    https://pytorch.org/docs/stable/nn.html#torch.nn.Embedding for documentation.
-
-    Similar to :class:`~torch.nn.Embedding`, attributes will be randomly
-    initialized at module creation time and will be overwritten later
-
-    Attributes:
-        weight (Tensor): the non-learnable quantized weights of the module of
-                         shape :math:`(\text{num\_embeddings}, \text{embedding\_dim})`.
-
-    Examples::
-        >>> m = nn.quantized.Embedding(num_embeddings=10, embedding_dim=12)
-        >>> indices = torch.tensor([9, 6, 5, 7, 8, 8, 9, 2, 8])
-        >>> output = m(indices)
-        >>> print(output.size())
-        torch.Size([9, 12]
-
-    """
-    _version = 1
-
-    def __init__(self, num_embeddings: int, embedding_dim: int, padding_idx: Optional[int] = None,
-                 max_norm: Optional[float] = None, norm_type: float = 2., scale_grad_by_freq: bool = False,
-                 sparse: bool = False, _weight: Optional[Tensor] = None, dtype=torch.quint8) -> None:
-        super(Embedding, self).__init__()
-        self.num_embeddings = num_embeddings
-        self.embedding_dim = embedding_dim
-        self.dtype = dtype
-
-        if _weight is None:
-            scales = torch.ones(num_embeddings, dtype=torch.float)
-            zero_points = torch.zeros(num_embeddings, dtype=torch.float)
-            qweight = torch._empty_per_channel_affine_quantized([num_embeddings, embedding_dim],
-                                                                scales=scales, zero_points=zero_points,
-                                                                axis=0, dtype=torch.quint8)
-        else:
-            assert list(_weight.shape) == [num_embeddings, embedding_dim], \
-                'Shape of weight does not match num_embeddings and embedding_dim'
-            qweight = _weight
-
-        self._packed_params = EmbeddingPackedParams(num_embeddings, embedding_dim, dtype)
-        self._packed_params.set_weight(qweight)
-
-    def forward(self, indices: Tensor) -> Tensor:
-        if self.dtype == torch.quint4x2:
-            return torch.ops.quantized.embedding_4bit(self._packed_params._packed_weight, indices)
-        else:
-            return torch.ops.quantized.embedding_byte(self._packed_params._packed_weight, indices)
-
-    def _get_name(self):
-        return 'QuantizedEmbedding'
-
-    def __repr__(self):
-        return hide_packed_params_repr(self, EmbeddingPackedParams)
-
-    def extra_repr(self):
-        extra_repr_str = 'num_embeddings={}, embedding_dim={}, dtype={}, qscheme={}'.format(
-            self.num_embeddings, self.embedding_dim, self._packed_params.dtype, self.weight().qscheme()
-        )
-
-        return extra_repr_str
-
-    def set_weight(self, w: torch.Tensor) -> None:
-        self._packed_params.set_weight(w)
-
-    def weight(self):
-        return self._packed_params._weight()
-
-    @classmethod
-    def from_float(cls, mod):
-        r"""Create a quantized embedding module from a float module
-
-        Args:
-            mod (Module): a float module, either produced by torch.ao.quantization
-                          utilities or provided by user
-        """
-        if hasattr(mod, 'weight_fake_quant'):
-            assert type(mod) == nn.qat.Embedding, 'nnq.' + cls.__name__ + '.from_float ' + \
-                'with fake quant only works for ' + nn.qat.Embedding.__name__
-            weight_observer = mod.weight_fake_quant
-            activation_post_process = mod.activation_post_process
-        else:
-            assert type(mod) == nn.Embedding, 'nnq.' + cls.__name__ + '.from_float only works for ' + \
-                nn.Embedding.__name__
-            assert hasattr(mod, 'qconfig'), 'Embedding input float module must have qconfig defined'
-            from torch.ao.quantization import float_qparams_weight_only_qconfig
-            if mod.qconfig is not None and mod.qconfig.weight is not None:  # type: ignore[union-attr]
-                weight_observer = mod.qconfig.weight()  # type: ignore[union-attr, operator]
-            else:
-                weight_observer = float_qparams_weight_only_qconfig.weight()
-
-        dtype = weight_observer.dtype
-        is_float_qparams_qconfig = weight_observer.qscheme == torch.per_channel_affine_float_qparams
-        assert is_float_qparams_qconfig, \
-            'Embedding quantization is only supported with float_qparams_weight_only_qconfig.'
-
-        assert dtype == torch.quint8 or dtype == torch.quint4x2, \
-            f'The only supported dtype for nnq.Embedding is torch.quint8 and torch.quint4x2, got {dtype}'
-
-        # Run the observer to calculate qparams.
-        weight_observer(mod.weight)
-        qweight = _quantize_weight(mod.weight.float(), weight_observer)
-
-        # Create quantized Embedding module and pass in the quantized weight
-        qembedding = Embedding(mod.num_embeddings, mod.embedding_dim)
-        qembedding.set_weight(qweight)
-        return qembedding
-
-    @classmethod
-    def from_reference(cls, ref_embedding):
-        qembedding = cls(
-            ref_embedding.num_embeddings,
-            ref_embedding.embedding_dim,
-            ref_embedding.padding_idx,
-            ref_embedding.max_norm,
-            ref_embedding.norm_type,
-            ref_embedding.scale_grad_by_freq,
-            ref_embedding.sparse,
-            ref_embedding.get_quantized_weight(),
-            ref_embedding.weight_dtype,
-        )
-        return qembedding
-
-class EmbeddingBag(Embedding):
-    r"""
-    A quantized EmbeddingBag module with quantized packed weights as inputs.
-    We adopt the same interface as `torch.nn.EmbeddingBag`, please see
-    https://pytorch.org/docs/stable/nn.html#torch.nn.EmbeddingBag for documentation.
-
-    Similar to :class:`~torch.nn.EmbeddingBag`, attributes will be randomly
-    initialized at module creation time and will be overwritten later
-
-    Attributes:
-        weight (Tensor): the non-learnable quantized weights of the module of
-                         shape :math:`(\text{num\_embeddings}, \text{embedding\_dim})`.
-
-    Examples::
-        >>> m = nn.quantized.EmbeddingBag(num_embeddings=10, embedding_dim=12, include_last_offset=True, mode='sum')
-        >>> indices = torch.tensor([9, 6, 5, 7, 8, 8, 9, 2, 8, 6, 6, 9, 1, 6, 8, 8, 3, 2, 3, 6, 3, 6, 5, 7, 0, 8, 4, 6, 5, 8, 2, 3])
-        >>> offsets = torch.tensor([0, 19, 20, 28, 28, 32])
-        >>> output = m(indices, offsets)
-        >>> print(output.size())
-        torch.Size([5, 12]
-
-    """
-    _version = 1
-
-    def __init__(self, num_embeddings: int, embedding_dim: int,
-                 max_norm: Optional[float] = None, norm_type: float = 2., scale_grad_by_freq: bool = False,
-                 mode: str = 'sum', sparse: bool = False, _weight: Optional[Tensor] = None,
-                 include_last_offset: bool = False, dtype=torch.quint8) -> None:
-        super(EmbeddingBag, self).__init__(num_embeddings, embedding_dim, _weight=_weight, dtype=dtype)
-
-        self.mode = mode
-        self.pruned_weights = False
-        self.include_last_offset = include_last_offset
-        self.dtype = dtype
-
-    def forward(self, indices: Tensor, offsets: Optional[Tensor] = None, per_sample_weights: Optional[Tensor] = None,
-                compressed_indices_mapping: Optional[Tensor] = None) -> Tensor:
-        if self.dtype == torch.quint4x2:
-            return torch.ops.quantized.embedding_bag_4bit(self._packed_params._packed_weight, indices, offsets, False, 0,
-                                                          self.pruned_weights, per_sample_weights, compressed_indices_mapping,
-                                                          self.include_last_offset)
-        else:
-            return torch.ops.quantized.embedding_bag_byte(self._packed_params._packed_weight, indices, offsets, False, 0,
-                                                          self.pruned_weights, per_sample_weights, compressed_indices_mapping,
-                                                          self.include_last_offset)
-
-    def _get_name(self):
-        return 'QuantizedEmbeddingBag'
-
-    @classmethod
-    def from_float(cls, mod):
-        r"""Create a quantized embedding_bag module from a float module
-
-        Args:
-            mod (Module): a float module, either produced by torch.ao.quantization
-                          utilities or provided by user
-        """
-        if hasattr(mod, 'weight_fake_quant'):
-            weight_observer = mod.weight_fake_quant
-        else:
-            assert type(mod) == nn.EmbeddingBag, 'nnq.' + cls.__name__ + '.from_float only works for ' + \
-                nn.EmbeddingBag.__name__
-            assert hasattr(mod, 'qconfig'), 'EmbeddingBag input float module must have qconfig defined'
-            from torch.ao.quantization.qconfig import float_qparams_weight_only_qconfig
-            if mod.qconfig is not None and mod.qconfig.weight is not None:  # type: ignore[union-attr]
-                weight_observer = mod.qconfig.weight()  # type: ignore[union-attr, operator]
-            else:
-                weight_observer = float_qparams_weight_only_qconfig.weight()
-
-        dtype = weight_observer.dtype
-        is_float_qparams_qconfig = weight_observer.qscheme == torch.per_channel_affine_float_qparams
-        assert is_float_qparams_qconfig, \
-            'EmbeddingBag quantization is only supported with float_qparams_weight_only_qconfig.'
-
-        assert dtype == torch.quint8 or dtype == torch.quint4x2, \
-            f'The only supported dtype for nnq.EmbeddingBag is torch.quint8 and torch.quint4x2, got {dtype}'
-
-        # Run the observer to calculate qparams.
-        weight_observer(mod.weight)
-        qweight = _quantize_weight(mod.weight.float(), weight_observer)
-
-        # Create quantized EmbeddingBag module and pass in the quantized weight
-        qembedding_bag = EmbeddingBag(mod.num_embeddings, mod.embedding_dim, dtype=dtype)
-        qembedding_bag.set_weight(qweight)
-        return qembedding_bag
-
-    @classmethod
-    def from_reference(cls, ref_embedding_bag):
-        qembedding_bag = cls(
-            ref_embedding_bag.num_embeddings,
-            ref_embedding_bag.embedding_dim,
-            ref_embedding_bag.max_norm,
-            ref_embedding_bag.norm_type,
-            ref_embedding_bag.scale_grad_by_freq,
-            ref_embedding_bag.mode,
-            ref_embedding_bag.sparse,
-            ref_embedding_bag.get_quantized_weight(),
-            ref_embedding_bag.include_last_offset,
-            ref_embedding_bag.weight_dtype,
-        )
-        return qembedding_bag
->>>>>>> ac9114f3
+from torch.ao.nn.quantized.modules.embedding_ops import EmbeddingPackedParams