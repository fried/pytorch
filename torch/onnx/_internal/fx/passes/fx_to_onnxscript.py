from __future__ import annotations

import inspect

import operator

import re
import types
import warnings

from typing import Callable, Dict, List, Optional, Tuple, Union

import onnxscript  # type: ignore[import]
from onnxscript import evaluator, opset18  # type: ignore[import]
from onnxscript.function_libs.torch_lib import graph_building  # type: ignore[import]

import torch
import torch.fx
from torch._subclasses import fake_tensor

from torch.onnx import _type_utils
from torch.onnx._internal import _beartype
from torch.onnx._internal.exporter import ResolvedExportOptions
from torch.onnx._internal.fx import diagnostics, op_validation
from torch.utils import _pytree


@_beartype.beartype
def _fx_node_to_onnx_message_formatter(
    fn: Callable,
    diagnostic_context: diagnostics.DiagnosticContext,
    node: torch.fx.Node,
    *args,
    **kwargs,
) -> str:
    return f"FX Node: {node.op}:{node.target}[name={node.name}]. "


def _location_from_fx_stack_trace(
    node_stack_trace: str,
) -> Optional[diagnostics.infra.Location]:
    """Extract location from FX node stack trace.

    TODO(bowbao): Create fx utils module and move this function there.

    Args:
        node_stack_trace: The stack trace of the FX node. Example:

            File "path/file.py", line 311, in <function>
                <code>
            |   File "path/file2.py", line 389, in <function>
                <code>

    Returns:
        location: The location of the FX node.
    """
    if "File" not in node_stack_trace:
        return None

    lines = node_stack_trace.strip().split("\n")
    idx = 0
    while idx < len(lines) and "File" not in lines[idx]:
        idx += 1
    if idx + 1 >= len(lines):
        return None

    pattern = re.compile(r"^File \"(.+)\", line (\d+), in (.+)$")
    matches = pattern.match(lines[idx].strip())
    if matches:
        uri = matches.group(1)
        line_number = int(matches.group(2))
        snippet = lines[idx + 1].strip()
        return diagnostics.infra.Location(uri=uri, line=line_number, snippet=snippet)
    return None


@_beartype.beartype
def _retrieve_or_adapt_input_to_graph_set(
    fx_node_arg: _type_utils.Argument,
    fx_name_to_onnxscript_value: Dict[
        str,
        Union[
            graph_building.TorchScriptTensor,
            Tuple[graph_building.TorchScriptTensor, ...],
        ],
    ],
    tracer: graph_building.TorchScriptTracingEvaluator,
):
    """Map FX value to TorchScript value.

    When creating TorchScript graph from FX graph, we need a mapping from FX variable
    to TorchScript variable. This function maps FX variable, fx_node_arg, to torch.jit.Value.
    """

    onnx_tensor = fx_node_arg
    if isinstance(onnx_tensor, torch.fx.Node):
        # 1. fx_node_arg is a torch.fx.Node, which means
        #    fx_node_arg stands for the output of that torch.fx.Node.
        # 2. fx_node_arg (variable in torch.fx.Graph) is be mapped to
        #    torch.jit.Value, fx_name_to_onnxscript_value[fx_node_arg.name],
        #    in TorchScript graph.
        return fx_name_to_onnxscript_value[onnx_tensor.name]
    if isinstance(onnx_tensor, (tuple, list)) and any(
        isinstance(node, torch.fx.Node) and isinstance(node.meta["val"], torch.SymInt)
        for node in onnx_tensor
    ):
        # This intends to handle dynamic axes. for example, if the input size of op.Expand
        # is dynamic, each dimension would be variable (i.e., sym variable in Pytorch
        # FX graph. Note that sym variable is mapped to tensor in ONNX Script world)
        # calculated by other operators.
        sequence_mixed_elements: List[
            Union[graph_building.TorchScriptTensor, List[int]]
        ] = []
        for tensor in onnx_tensor:
            if isinstance(tensor, torch.fx.Node) and isinstance(
                tensor.meta["val"], torch.SymInt
            ):
                sequence_mixed_elements.append(fx_name_to_onnxscript_value[tensor.name])
            elif isinstance(tensor, int):
                # NOTE: op.Concat doesn't support scalar, so we need to wrap it with
                # dim, and onnx-script will promote it to tensot(int64)
                sequence_mixed_elements.append([tensor])
        # Concat all the elements in the sequence.
        # shapes are mapped to tensors in ONNX graph (TorchScriptGraph),
        # so list of sym_ints is concatenated to a tensor before calling ONNX op.

        # For example:
        #    inputs: [[2], [4], fx.Node(SymIntA), [1], fx.Node(SymIntB)]
        #    outputs: op.Concat([op.Constant(2), op.Constant(4), TorchScriptTensor(A), op.Constant(1), TorchScriptTensor(B)])

        # onnx-script auto wraps python number with op.Constants,
        # so we don't need to specifically process them.
        with evaluator.default_as(tracer):
            output = opset18.Concat(*sequence_mixed_elements, axis=0)
        output.dtype = torch.int64
        output.shape = [len(sequence_mixed_elements)]
        return output
    elif isinstance(onnx_tensor, (tuple, list)) and all(
        isinstance(node, torch.fx.Node) for node in onnx_tensor
    ):
        sequence_elements: List[
            Union[
                graph_building.TorchScriptTensor,
                Tuple[graph_building.TorchScriptTensor, ...],
            ]
        ] = []
        for tensor in onnx_tensor:
            sequence_elements.append(fx_name_to_onnxscript_value[tensor.name])
        return sequence_elements
    if isinstance(onnx_tensor, torch.dtype):
        onnx_tensor = int(_type_utils.JitScalarType.from_dtype(onnx_tensor).onnx_type())

    # all other cases, we do nothing.
    return onnx_tensor


def filter_incompatible_and_dtype_convert_kwargs(kwargs):
    """Filter out kwargs that are not supported by onnxscript."""
    filtered = {}
    for key, value in kwargs.items():
        if key in {
            "layout",
            "device",
            "requires_grad",
            "pin_memory",
            "memory_format",
            "implicit",
        }:
            continue
        if key == "dtype":
            if value is None:
                # We omit if dtype is not provided, because onnxscript handles the
                # default case.
                continue
            else:
                filtered["dtype"] = int(
                    _type_utils.JitScalarType.from_dtype(value).onnx_type()
                )
            continue
        filtered[key] = value
    return filtered


@_beartype.beartype
def _fill_tensor_shape_type(
    onnxscript_values: Union[
        graph_building.TorchScriptTensor, Tuple[graph_building.TorchScriptTensor, ...]
    ],
    name: str,
    expected_values: Union[
        fake_tensor.FakeTensor,
        torch.SymInt,
        torch.SymFloat,
        List[fake_tensor.FakeTensor],
        Tuple[fake_tensor.FakeTensor, ...],
    ],
):
    """Fill the meta information of onnxscript_values with that from the fx FakeTensor."""

    if isinstance(expected_values, (list, tuple)) and not isinstance(
        onnxscript_values, (list, tuple)
    ):
        # ex: aten::split - in onnx_dtype: seq(tensor)
        # onnxscript_values is a single tensor, but expected_values is a list of tensors.
        return

    flat_onnxscript_values, _ = _pytree.tree_flatten(onnxscript_values)
    flat_expected_values, _ = _pytree.tree_flatten(expected_values)
    for i, (onnxscript_value, expected_value) in enumerate(
        zip(flat_onnxscript_values, flat_expected_values)
    ):
        # aten::sym_size output is a int, not a tensor, which stands
        # for the size of one dim. We treat it as 0-D tensor.
        # TODO(titaiwang): set shape?
        if isinstance(expected_value, torch.SymInt):
            onnxscript_value.dtype = torch.int64
        elif isinstance(expected_value, torch.SymFloat):
            onnxscript_value.dtype = torch.float32
        else:
            # We set node output sizes to be dynamic to continue the model conversion,
            # and inputs are also set to be dynamic in add_input().
            onnxscript_value.shape = tuple(
                [dim if isinstance(dim, int) else None for dim in expected_value.size()]
            )
            onnxscript_value.dtype = expected_value.dtype
        # naming
        if i > 0:
            onnxscript_value.name = f"{name}_{i}"
        else:
            onnxscript_value.name = name


@_beartype.beartype
def _fill_in_default_kwargs(
    node: torch.fx.Node,
) -> Tuple[List[_type_utils.Argument], Dict[str, _type_utils.Argument]]:
    """Find and Fill in the not provided kwargs with default values."""

    # TODO(titaiwang): aten::sym_size has overload, but fx graph is using
    # overloadpacket for some reasons.
    # https://github.com/pytorch/pytorch/issues/97201
    # We manually assigned overload for aten::sym_size.
    if hasattr(node.target, "_schema"):
        node_schema = node.target._schema  # type: ignore[union-attr]
    else:
        node_schema = torch.ops.aten.sym_size.int._schema  # type: ignore[union-attr]

    # This function assumes the order of arguments in FX op is the
    # same as the order of arguments in TorchScript op.
    complete_args: List[_type_utils.Argument] = []
    complete_kwargs: Dict[str, _type_utils.Argument] = {}

    if inspect.isbuiltin(node.target):
        complete_args = list(node.args)
    else:
        for i, expected_arg in enumerate(node_schema.arguments):
            if i < len(node.args):
                complete_args.append(node.args[i])
            elif expected_arg.name in node.kwargs:
                complete_kwargs[expected_arg.name] = node.kwargs[expected_arg.name]
            else:
                # Get default from schema.
                complete_kwargs[expected_arg.name] = expected_arg.default_value

    return complete_args, complete_kwargs


@_beartype.beartype
def _wrap_fx_args_as_onnxscript_args(
    complete_args: List[_type_utils.Argument],
    complete_kwargs: Dict[str, _type_utils.Argument],
    fx_name_to_onnxscript_value: Dict[
        str,
        Union[
            graph_building.TorchScriptTensor,
            Tuple[graph_building.TorchScriptTensor, ...],
        ],
    ],
    tracer: graph_building.TorchScriptTracingEvaluator,
) -> Tuple[tuple, dict]:
    """Map all FX arguments of a node to arguments in TorchScript graph."""

    onnxscript_args = tuple(
        _retrieve_or_adapt_input_to_graph_set(arg, fx_name_to_onnxscript_value, tracer)
        for arg in complete_args
    )
    onnxscript_kwargs = filter_incompatible_and_dtype_convert_kwargs(complete_kwargs)

    return onnxscript_args, onnxscript_kwargs


@_beartype.beartype
@diagnostics.diagnose_call(
    diagnostics.rules.fx_node_to_onnx,
    diagnostic_message_formatter=_fx_node_to_onnx_message_formatter,
)
def _export_fx_node_to_onnxscript(
    diagnostic_context: diagnostics.DiagnosticContext,
    node: torch.fx.Node,
    onnxscript_graph: graph_building.TorchScriptGraph,
    fx_name_to_onnxscript_value: Dict[
        str,
        Union[
            graph_building.TorchScriptTensor,
            Tuple[graph_building.TorchScriptTensor, ...],
        ],
    ],
    tracer: graph_building.TorchScriptTracingEvaluator,
    fx_module_with_metadata: torch.fx.GraphModule,
    options: ResolvedExportOptions,
):
    # Record stack trace of node in diagnostic.
    node_stack_trace = node.stack_trace
    if node_stack_trace:
        diagnostic = diagnostic_context.inflight_diagnostic(
            rule=diagnostics.rules.fx_node_to_onnx
        )
        diagnostic.with_additional_message(
            f"### PyTorch source information\n```\n{node_stack_trace}\n```"
        )
        location = _location_from_fx_stack_trace(node_stack_trace)
        if location is not None:
            diagnostic.with_location(location)

    if node.op == "placeholder":
        # Input of graph.
        # The node.meta["val"] is generated by FakeTensorProp.
        # NOTE: add_input() intends to create nodes with shape/type
        fake_tensor = node.meta.get("val", None)
        if fake_tensor is None:
            output = onnxscript_graph.add_input(
                input_name=None,
            )
        else:
            output = onnxscript_graph.add_input(
                input_name=node.name,
                shape=fake_tensor.shape,
                dtype=fake_tensor.dtype,
            )
        assert (
            output is not None
        ), f"Node creates None with target={node.target} and name={node.name}"
        assert isinstance(output, graph_building.TorchScriptTensor)
        assert isinstance(output, onnxscript.tensor.Tensor)

        fx_name_to_onnxscript_value[node.name] = output
    elif node.op == "call_function":
        # aten ops and other stateless functions.
        if node.target == operator.getitem and isinstance(
            fx_name_to_onnxscript_value[node.args[0].name], tuple  # type: ignore[union-attr]
        ):
            onnx_tensor_tuple = fx_name_to_onnxscript_value[node.args[0].name]  # type: ignore[union-attr]
            index = node.args[1]
            output = onnx_tensor_tuple[index]  # type: ignore[index]
            assert (
                output is not None
            ), f"Node creates None with target={node.target} and name={node.name}"
            assert isinstance(output, (graph_building.TorchScriptTensor, tuple)), type(
                output
            )

            fx_name_to_onnxscript_value[node.name] = output
            return

<<<<<<< HEAD
=======
        symbolic_fn = function_dispatcher.get_symbolic_function(
            diagnostic_context, node
        )
>>>>>>> b7015d56
        # Map FX inputs to ONNX inputs and fill optional inputs with default values.
        # torch_args and torch_kwargs are for op-level validation
        complete_args, complete_kwargs = _fill_in_default_kwargs(node)
        onnx_args, onnx_kwargs = _wrap_fx_args_as_onnxscript_args(
            complete_args, complete_kwargs, fx_name_to_onnxscript_value, tracer
        )

        # Dispatch to ONNX op through OpShema. The input argument dtypes are compared to
        # function signature in OpSchema, and find the best matched overload.
        # TODO(titaiwang): Add nearest match (auto cast) into matcher.
        symbolic_fn = options.onnx_dispatcher.dispatch(
            node=node, onnx_args=onnx_args, onnx_kwargs=onnx_kwargs
        )

        with evaluator.default_as(tracer):
            output: Union[  # type: ignore[no-redef]
                graph_building.TorchScriptTensor,
                Tuple[graph_building.TorchScriptTensor, ...],
            ] = symbolic_fn(*onnx_args, **onnx_kwargs)
        assert (
            output is not None
        ), f"Node creates None with target={node.target}, name={node.name}, args={onnx_args}, kwargs={onnx_kwargs}"
        # Assign type and shape from fx graph.
        _fill_tensor_shape_type(output, node.name, node.meta["val"])
        # One fx node could produce multiple outputs (e.g., tuple of tensors); in
        # that case, v is a tuple of TorchScriptTensors.
        assert isinstance(output, (graph_building.TorchScriptTensor, tuple)), type(
            output
        )
        # NOTE(titaiwang): We bypass two kinds of ops as it's not meaningful to
        # validate them with op level debug.
        # 1. aten::sym_size: The op is simply get item from a list of tensors.
        # 2. BuiltinFunction: It doesn't supported tensor
        if (
            options.op_level_debug
            and node.target != torch.ops.aten.sym_size
            and not isinstance(node.target, types.BuiltinFunctionType)
        ):
            (
                node_with_fixed_shape_args,
                node_with_fixed_shape_kwargs,
            ) = _fill_in_default_kwargs(node)
            try:
                torch_args, torch_kwargs = op_validation.wrap_fx_args_as_torch_args(
                    node_with_fixed_shape_args, node_with_fixed_shape_kwargs
                )
            except ValueError as value_error:
                warnings.warn(
                    f"\nFound unsupported input types on PyTorch Op {node.target} with "
                    f"ValueError: \n{value_error}.\n"
                )
                diagnostic = diagnostic_context.inflight_diagnostic()
                diagnostic.with_additional_message(
                    f"### Op level debug fails due to unsupported input types\n"
                    f"{diagnostics.decorator.format_exception_in_markdown(value_error)}"
                )
                diagnostic.level = diagnostics.levels.ERROR
            else:
                op_validation.validate_op_between_ort_torch(
                    diagnostic_context, node, symbolic_fn, torch_args, torch_kwargs
                )
        fx_name_to_onnxscript_value[node.name] = output
    elif node.op == "output":
        if isinstance(node.args[0], torch.fx.Node):
            onnx_tensor_or_tensor_tuple = fx_name_to_onnxscript_value[node.args[0].name]
            onnxscript_graph.register_outputs(onnx_tensor_or_tensor_tuple)
        else:
            # ONNX can't represent collection types (e.g., dictionary, tuple of tuple of
            # tensor, etc), we flatten the collection and register each element as output.
            flat_args, _ = _pytree.tree_flatten(node.args[0])
            for arg in flat_args:
                assert isinstance(
                    arg, torch.fx.Node
                ), f"arg must be a torch.fx.Node, not {type(arg)}"
                onnx_tensor_or_tensor_tuple = fx_name_to_onnxscript_value[arg.name]
                onnxscript_graph.register_outputs(onnx_tensor_or_tensor_tuple)
    elif node.op == "call_method":
        # TODO(wechi): Support call_method.
        raise RuntimeError("call_method is not supported yet.")
    elif node.op == "call_module":
        # TODO(wechi): Support call_module.
        raise RuntimeError("call_module is not supported yet.")
    elif node.op == "get_attr":
        current_attr = fx_module_with_metadata
        sub_attr_names = node.target.split(".")  # type: ignore[union-attr]
        # If node.targe is "conv.weight", the following loop first
        # assigns fx_module_with_metadata.conv to current_attr, and then
        # fx_module_with_metadata.conv.weight to current_attr.
        while sub_attr_names:
            sub_attr_name = sub_attr_names.pop(0)
            if not hasattr(current_attr, sub_attr_name):
                raise AttributeError(
                    f"Attribute {sub_attr_name} is not found in {current_attr}."
                )
            current_attr = getattr(current_attr, sub_attr_name)

        input_ = onnxscript_graph.add_initializer(node.name, current_attr)

        assert isinstance(input_, graph_building.TorchScriptTensor)
        assert isinstance(input_, onnxscript.tensor.Tensor)
        fx_name_to_onnxscript_value[node.name] = input_
        # FIXME: Refactor logic getting 'current_attr'.
        assert isinstance(current_attr, torch.Tensor)
    else:
        # TODO(wechi): Support get_attr, call_module, call_method.
        raise RuntimeError(f"Found node type not defined in torch.fx: {node.op}")


@_beartype.beartype
@diagnostics.diagnose_call(diagnostics.rules.atenlib_fx_to_onnx)
def export_fx_to_onnxscript(
    diagnostic_context: diagnostics.DiagnosticContext,
    fx_module_with_metadata: torch.fx.GraphModule,
    options: ResolvedExportOptions,
):
    """
    Export a torch.fx.GraphModule to a TorchScript graph with ONNX symbols.

    Args:
        fx_module_with_metadata: A torch.fx.GraphModule with metadata.
        export_options: Export options.

    Returns:
        A TorchScript graph with ONNX symbols.
    """
    # Initialize the ONNX graph
    onnxscript_graph = graph_building.TorchScriptGraph()
    tracer = graph_building.TorchScriptTracingEvaluator(onnxscript_graph)

    # In the following loop, a TorchScript graph is created to
    # represent the input FX graph with ONNX symbols (e.g., onnx::add).
    # To connect the values to nodes in the TorchScript graph, we maintian
    # fx_name_to_onnxscript_value. Basically, we want to translate
    #   fx_tensor_x (type: torch.fx.Node) -> fx_node_1 -> fx_tensor_y (type: torch.fx.Node)
    # to
    #   fx_name_to_onnxscript_value[fx_tensor_x.name] -> onnx_node_1 -> fx_name_to_onnxscript_value[fx_tensor_y.name]
    fx_name_to_onnxscript_value: Dict[
        str,
        Union[
            graph_building.TorchScriptTensor,
            Tuple[graph_building.TorchScriptTensor, ...],
        ],
    ] = {}
    # node_fixed_shape is only used on op_level_debug purpose.
    for node in fx_module_with_metadata.graph.nodes:
        _export_fx_node_to_onnxscript(
            diagnostic_context,
            node,
            onnxscript_graph,
            fx_name_to_onnxscript_value,
            tracer,
            fx_module_with_metadata,
            options,
        )

    return onnxscript_graph<|MERGE_RESOLUTION|>--- conflicted
+++ resolved
@@ -362,12 +362,6 @@
             fx_name_to_onnxscript_value[node.name] = output
             return
 
-<<<<<<< HEAD
-=======
-        symbolic_fn = function_dispatcher.get_symbolic_function(
-            diagnostic_context, node
-        )
->>>>>>> b7015d56
         # Map FX inputs to ONNX inputs and fill optional inputs with default values.
         # torch_args and torch_kwargs are for op-level validation
         complete_args, complete_kwargs = _fill_in_default_kwargs(node)
@@ -379,7 +373,9 @@
         # function signature in OpSchema, and find the best matched overload.
         # TODO(titaiwang): Add nearest match (auto cast) into matcher.
         symbolic_fn = options.onnx_dispatcher.dispatch(
-            node=node, onnx_args=onnx_args, onnx_kwargs=onnx_kwargs
+            node=node,
+            onnx_args=onnx_args,
+            onnx_kwargs=onnx_kwargs,
         )
 
         with evaluator.default_as(tracer):
