--- conflicted
+++ resolved
@@ -8,11 +8,8 @@
 import tempfile
 import textwrap
 import unittest
-<<<<<<< HEAD
+from unittest.mock import patch
 import weakref
-=======
-from unittest.mock import patch
->>>>>>> e137dcc2
 from dataclasses import dataclass, field
 from typing import List, Optional
 
