#include <c10/cuda/CUDACachingAllocator.h>

#include <c10/core/impl/GPUTrace.h>
#include <c10/cuda/CUDAException.h>
#include <c10/cuda/CUDAFunctions.h>
#include <c10/cuda/CUDAGuard.h>
#include <c10/util/CallOnce.h>
#include <c10/util/UniqueVoidPtr.h>
#include <c10/util/flat_hash_map.h>
#include <c10/util/irange.h>
#include <c10/util/llvmMathExtras.h>

#if !defined(USE_ROCM) && defined(PYTORCH_C10_DRIVER_API_SUPPORTED)
#include <c10/cuda/driver_api.h>
#include <sys/types.h>
#include <unistd.h>
#endif

#include <c10/util/Exception.h>
#include <cuda_runtime_api.h>
#include <algorithm>
#include <bitset>
#include <cstdint>
#include <deque>
#include <iostream>
#include <iterator>
#include <map>
#include <memory>
#include <mutex>
#include <regex>
#include <set>
#include <utility>
#include <vector>

namespace c10 {

C10_DEFINE_REGISTRY(FreeCudaMemoryCallbacksRegistry, FreeMemoryCallback);

namespace cuda {
namespace CUDACachingAllocator {
namespace Native {

//
// Yet another caching allocator for CUDA device allocations.
//
// - Allocations are associated with a stream. Once freed, blocks can be
//   re-allocated on the same stream, but not on any other stream.
// - The allocator attempts to find the smallest cached block that will fit the
//   requested size. If the block is larger than the requested size, it may be
//   split. If no block is found, the allocator will delegate to cudaMalloc.
// - If the cudaMalloc fails, the allocator will attempt to free one cached
//   block of sufficient size that is not split and retry the allocation.
//   If this also fails, the allocator will attempt to free all cached blocks
//   that are not split and retry the allocation.
// - Large (>1MB) and small allocations are stored in separate pools.
//   Small requests are packed into 2MB buffers. Large requests will use the
//   smallest available free block or allocate a new block using cudaMalloc.
// - To reduce fragmentation, requests between 1MB and 10MB will allocate and
//   split a 20MB block, if no free block of sufficient size is available.
// - To further reduce fragmentation, blocks >= 200MB are not allowed to be
//   split. These oversize cached blocks will still satisfy requests within
//   20MB of the oversize cached block size.
//
// With this allocator, allocations and frees should logically be considered
// "usages" of the memory segment associated with streams, just like kernel
// launches. The programmer must insert the proper synchronization if memory
// segments are used from multiple streams.
//
// The library provides a recordStream() function to help insert the correct
// synchronization when allocations are used on multiple streams. This will
// ensure that the block is not reused before each recorded stream completes
// work.
//

/**
 * Note [Interaction with CUDA graph capture]
 * ~~~~~~~~~~~~~~~~~~~~~~~~~~~~~~~~~~~~~~~~~~
 * Graph capture performs a dry run of a region of execution, freezing all CUDA
 * work (and virtual addresses used during that work) into a "graph." The graph
 * may be "replayed" like a single giant kernel, with greatly reduced CPU
 * overhead as well as modestly improved GPU performance.
 *
 * Because capture bakes in memory addresses, the memory used during capture
 * must be available for the graph to use during replay. DeviceCachingAllocator
 * assigns and frees memory eagerly and dynamically, so if we're not careful
 * about managing graphs' memory, at replay time those memory addresses could be
 * used by other tensors.
 *
 * To guarantee a graph's baked in addresses are safe to reuse in replay,
 * DeviceAllocator satisfies allocations from a graph-private memory pool during
 * capture, and doesn't begin cudaFreeing those addresses until the graph is
 * destroyed.
 *
 * Within the private pool, allocations are freed and reassigned as usual during
 * capture. Memory regions will be used in a consistent order during replay. So
 * a private pool doesn't use memory more wastefully than the default pools
 * during capture, but it does reserve its high-water mark of used memory away
 * from the default pools as long as the capture(s) it served survive
 * (regardless whether those captures are idle or replaying).
 *
 * CUDAGraph's requests for private pools are mediated by
 * DeviceAllocator::notifyCaptureBegin,
 *                  notifyCaptureAboutToEnd,
 *                  notifyCaptureEnded,
 *                  notifyCaptureDestroy.
 */

constexpr size_t kMinBlockSize =
    512; // all sizes are rounded to at least 512 bytes
constexpr size_t kSmallSize = 1048576; // largest "small" allocation is 1 MiB
constexpr size_t kSmallBuffer =
    2097152; // "small" allocations are packed in 2 MiB blocks
constexpr size_t kLargeBuffer =
    20971520; // "large" allocations may be packed in 20 MiB blocks
constexpr size_t kMinLargeAlloc =
    10485760; // allocations between 1 and 10 MiB may use kLargeBuffer
constexpr size_t kRoundLarge = 2097152; // round up large allocations to 2 MiB
constexpr size_t kRoundUpPowerOfTwoIntervals = 16;

namespace {

using stream_set = ska::flat_hash_set<cuda::CUDAStream>;

using StatTypes = std::array<bool, static_cast<size_t>(StatType::NUM_TYPES)>;

void update_stat(Stat& stat, int64_t amount) {
  stat.current += amount;

  TORCH_INTERNAL_ASSERT_DEBUG_ONLY(
      stat.current >= 0,
      "Negative tracked stat in CUDA allocator (likely logic error).");

  stat.peak = std::max(stat.current, stat.peak);
  if (amount > 0) {
    stat.allocated += amount;
  }
  if (amount < 0) {
    stat.freed += -amount;
  }
}

void reset_accumulated_stat(Stat& stat) {
  stat.allocated = 0;
  stat.freed = 0;
}

void reset_peak_stat(Stat& stat) {
  stat.peak = stat.current;
}

template <typename Func>
void for_each_selected_stat_type(const StatTypes& stat_types, Func f) {
  for (const auto stat_type : c10::irange(stat_types.size())) {
    if (stat_types[stat_type]) {
      f(stat_type);
    }
  }
}

void update_stat_array(
    StatArray& stat_array,
    int64_t amount,
    const StatTypes& stat_types) {
  for_each_selected_stat_type(
      stat_types, [&stat_array, amount](size_t stat_type) {
        update_stat(stat_array[stat_type], amount);
      });
}

struct Block;
struct PrivatePool;
typedef bool (*Comparison)(const Block*, const Block*);
static bool BlockComparatorSize(const Block* a, const Block* b);
static bool BlockComparatorAddress(const Block* a, const Block* b);

struct BlockPool {
  BlockPool(bool small, PrivatePool* private_pool = nullptr)
      : blocks(BlockComparatorSize),
        unmapped(BlockComparatorAddress),
        is_small(small),
        owner_PrivatePool(private_pool) {}
  std::set<Block*, Comparison> blocks;
  std::set<Block*, Comparison> unmapped;
  const bool is_small;
  PrivatePool* owner_PrivatePool;
};

struct HistoryChain {
  History h;
  std::unique_ptr<HistoryChain> next; // when blocks are merged we keep records
                                      // of what used to be in the block
};

struct ExpandableSegment;

struct Block {
  int device; // gpu
  cudaStream_t stream; // allocation stream
  stream_set stream_uses; // streams on which the block was used
  size_t size; // block size in bytes
  size_t requested_size; // memory originally requested
  BlockPool* pool{nullptr}; // owning memory pool
  void* ptr{nullptr}; // memory address
  bool allocated{false}; // in-use flag
  bool mapped{true}; // is the virtual address range this Block references
                     // backed by physical pages. Always true when
                     // expandable_segment_ is null. When false
                     // This Block will be aligned to the segment size
                     // of its expandable_segment_.
  Block* prev{nullptr}; // prev block if split from a larger allocation
  Block* next{nullptr}; // next block if split from a larger allocation
  int event_count{0}; // number of outstanding CUDA events
  int gc_count{0}; // counter for prioritizing older / less useful blocks for
                   // garbage collection
  std::unique_ptr<HistoryChain> history;
  HistoryChain* history_last{nullptr};
  ExpandableSegment* expandable_segment_{nullptr};

  Block(
      int device,
      cudaStream_t stream,
      size_t size,
      BlockPool* pool,
      void* ptr)
      : device(device),
        stream(stream),
        stream_uses(),
        size(size),
        requested_size(0),
        pool(pool),
        ptr(ptr) {}

  // constructor for search key
  Block(int device, cudaStream_t stream, size_t size)
      : device(device),
        stream(stream),
        stream_uses(),
        size(size),
        requested_size(0) {}

  bool is_split() const {
    return (prev != nullptr) || (next != nullptr);
  }
  void splice(Block* before, Block* after) {
    if (before) {
      TORCH_INTERNAL_ASSERT(before->next == after);
      before->next = this;
    }
    prev = before;
    if (after) {
      TORCH_INTERNAL_ASSERT(after->prev == before);
      after->prev = this;
    }
    next = after;
  }
};

struct SegmentRange {
  char* ptr;
  size_t size;
  SegmentRange(void* p, size_t s) : ptr(static_cast<char*>(p)), size(s) {}
};

#if !defined(USE_ROCM) && defined(PYTORCH_C10_DRIVER_API_SUPPORTED)

/*
Note [Expandable Segments]

Rationale

For large (>2MB) allocations, the allocator calls cudaMalloc to get allocations
that are the same size as what the user requests. In the future, parts of these
allocations can be reused for other requests if they are free. This works well
when the program makes many requests of exactly the same size or of sizes that
even multiples of that size. Many deep learning models follow this behavior.
However, one common exception is when the batch size changes slightly from one
iteration to the next, e.g. in batched inference. When the program runs
initially with batch size N, it will make allocations appropriate for that size.
If in the future, it runs at size N - 1, the existing allocations will still be
big enough. However, if it runs at size N + 1, then it will have to make new
allocations that are slightly larger. Not all the tensors are the same size.
Some might be (N + 1)*A and others (N + 1)*A*B where A and B are some non-batch
dimensions in the model. Because the allocator reuses existing allocations when
they are big enough, some number of (N + 1)*A allocations will actually fit in
the already existing N*B*A segments, though not perfectly. As the model runs it
will partially fill up all of these segments leaving unusable free slices of
memory at the end of these segments. The allocator at some point will need to
cudaMalloc a new (N + 1)*A*B segment. If there is not enough memory, there is
now no way to recover the slices of memory that are free at the end of existing
segments. With models 50+ layers deep, this pattern might repeat 50+ times
creating many slivers.

Approach

Expandable segments allows the allocator to create a segment initially and then
expand its size later when more memory is needed. Instead of making one segment
per allocation, it tries to make one segment (per stream) that grows as
necessary. Now when the N + 1 case runs, the allocations will tile nicely into
the one large segment until it fills up. Then more memory is requested and
appended to the end of the segment. This process does not create as many slivers
of unusable memory, so it is more likely to succeed at finding this memory.

Implementation

The expandable_segments:True option is used to enable/disable this behavior. We
use cuda's low-level memory APIs, which are similar to mmap, to extend the
memory segments. These APIs separate the allocation of physical memory
(cuMemCreate) from the allocation of virtual address space (cuMemAddressReserve)
and the associate between them cuMemMap/cuMemSetAccess.

When we allocate a new segment, we allocate enough address space to map
basically the entire physical memory of the GPU (there is 256TiB of address
space), but we only map enough physical memory to handle the current amount of
memory needed by the program. As more is requested, we add more physical memory
to the segment. This can work at the granularity of GPU pages which are 2MiB
currently.

If we end up out of memory, we can unmap all the memory in our segment
corresponding to empty physical pages, and return it to CUDA for use at another
address in the segment or in a segment for a different stream.

A current limitation of CUDA's API is that physical memory
(CUmemGenericAllocationHandle) cannot be split up after it is mapped even if the
handle holds multiple GPU pages. The cost to map/unmap memory is proportional to
the number of physical memory chunks that were allocated (mapping 10 separately
allocated 2MiB pages takes 10x time compared to mapping one 20MiB physical
allocation of 10 pages).  Changing memory mappings also appears to involve at
least some synchronous actions with the GPU and so should be considered an
expensive operation. To limit overhead, we use 2MiB pages for our small pool and
20MiB pages for our large pool. Initially allocation using expandable_blocks
will be slower than cudaMalloc, though still in the milliseconds range for
mapping the entire memory.

When mapping new memory to expand the segment, we look for the lowest address at
which we can fit a new allocation by adding new pages. Normally this will be at
the end of the block. But if have previously unmapped blocks earlier in the
segment during an OOM, it will first try to fill in those gaps to keep the
segment as a single block. By allocating at the lowest address we encourage
the split up parts of the block to merge into a single block again, reducing
fragmentation potential.

Allocation of blocks in the segment uses the same best-fit heuristics of the
rest of the allocator.

Expandable blocks can be enabled/disabled throughout the run of a program. When
disabled, the allocator will not put new allocations in an expandable block.

Limitations

* Slightly slower initial memory allocation speed.
* IPC of cuda tensors (e.g. for multiprocess dataloaders) is not supported.
However, it is possible to temporarily disable (expandable_segments:False) the
bevhavior for allocator tensors that need to be used cross-process.
* CUDA runtime APIs related to sharing memory across process
(cudaDeviceEnablePeerAccess) do not work for memory allocated with cuMemMap.
Instead these mapping have to be done manually. The allocator now has an
`enablePeerAccess` method to do this.
*/

struct ExpandableSegment {
  ExpandableSegment(
      int device,
      cudaStream_t stream,
      size_t size,
      const std::vector<int>& peers)
      : device_(device),
        stream_(stream),
        max_handles_(0),
        // 2MB for small pool, 20MB for large pool
        segment_size_(size),
        peers_(peers) {
    cudaDeviceProp prop;
    C10_CUDA_CHECK(cudaGetDeviceProperties(&prop, device_));
    // we allocate enough address space for 1 1/8 the total memory on the GPU.
    // This allows for some cases where we have to unmap pages earlier in the
    // segment to put them at the end.
    max_handles_ = numSegments(prop.totalGlobalMem + prop.totalGlobalMem / 8);
    C10_CUDA_DRIVER_CHECK(DriverAPI::get()->cuMemAddressReserve_(
        &ptr_, segment_size_ * max_handles_, 0ULL, 0, 0ULL));
  }
  // begin must be aligned to segment_size_.
  // returns the actual range mapped, which may be
  // greater than requested if size is not aligned to segment_size_.
  // return size of 0 indicates OOM
  SegmentRange map(SegmentRange range) {
    auto begin = segmentLeft(range.ptr);
    auto end = segmentRight(range.ptr + range.size);
    TORCH_INTERNAL_ASSERT(ptr() + begin * segment_size_ == range.ptr);
    if (begin == end) {
      return rangeFromHandles(begin, end);
    }
    while (end > handles_.size()) {
      handles_.push_back(c10::nullopt);
    }
    for (auto i : c10::irange(begin, end)) {
      TORCH_INTERNAL_ASSERT(!handles_.at(i));
      CUmemGenericAllocationHandle handle;
      CUmemAllocationProp prop = {};
      prop.type = CU_MEM_ALLOCATION_TYPE_PINNED;
      prop.location.type = CU_MEM_LOCATION_TYPE_DEVICE;
      prop.location.id = device_;
      auto status =
          DriverAPI::get()->cuMemCreate_(&handle, segment_size_, &prop, 0);
      if (status == CUDA_ERROR_OUT_OF_MEMORY) {
        for (auto j : c10::irange(begin, i)) {
          auto h = handles_.at(j).value();
          handles_.at(j) = c10::nullopt;
          C10_CUDA_DRIVER_CHECK(DriverAPI::get()->cuMemRelease_(h));
        }
        trimHandles();
        return rangeFromHandles(begin, begin);
      }
      C10_CUDA_DRIVER_CHECK(status);
      handles_.at(i) = handle;
    }
    for (auto i : c10::irange(begin, end)) {
      C10_CUDA_DRIVER_CHECK(DriverAPI::get()->cuMemMap_(
          ptr_ + i * segment_size_,
          segment_size_,
          0,
          handles_.at(i).value(),
          0ULL));
    }

    setAccess(device_, begin, end);
    for (auto p : peers_) {
      setAccess(p, begin, end);
    }
    return rangeFromHandles(begin, end);
  }

  // unmaps all the completely empty segment_size_ segments between
  // [begin, begin + size), returns the offset where the range begin,
  // and the actual size unmapped (multiple of segment_size_)
  SegmentRange unmap(SegmentRange range) {
    auto begin = segmentRight(range.ptr);
    auto end = segmentLeft(range.ptr + range.size);
    if (begin >= end) {
      return SegmentRange{range.ptr, 0};
    }
    unmapHandles(begin, end);
    return rangeFromHandles(begin, end);
  }

  char* ptr() const {
    return (char*)ptr_;
  }
  size_t size() const {
    return max_handles_ * segment_size_;
  }

  void addPeer(int device) {
    peers_.push_back(device);
    forEachAllocatedRange(
        [&](size_t begin, size_t end) { setAccess(device, begin, end); });
  }

  ~ExpandableSegment() {
    forEachAllocatedRange(
        [&](size_t begin, size_t end) { unmapHandles(begin, end); });
    C10_CUDA_DRIVER_CHECK(DriverAPI::get()->cuMemAddressFree_(
        ptr_, segment_size_ * max_handles_));
  }

 private:
  void setAccess(int device, size_t begin, size_t end) {
    CUmemAccessDesc desc;
    desc.location.type = CU_MEM_LOCATION_TYPE_DEVICE;
    desc.location.id = device;
    desc.flags = CU_MEM_ACCESS_FLAGS_PROT_READWRITE;
    C10_CUDA_DRIVER_CHECK(DriverAPI::get()->cuMemSetAccess_(
        ptr_ + begin * segment_size_, (end - begin) * segment_size_, &desc, 1));
  }

  void unmapHandles(size_t begin, size_t end) {
    // note: unlike cudaFree, MemUnmap and MemRelease do
    // not appear to synchronize in all cases, so we have to wait for the
    // stream to finish before this memory is truly free.

    // cannot call c10::cuda::stream_synchronize because
    // it might grab the GIL which can lead to a deadlock
    // Locking order must be GIL -> Allocator Lock
    C10_CUDA_CHECK(cudaStreamSynchronize(stream_));
    for (auto i : c10::irange(begin, end)) {
      CUmemGenericAllocationHandle h = handles_.at(i).value();
      handles_.at(i) = c10::nullopt;
      C10_CUDA_DRIVER_CHECK(DriverAPI::get()->cuMemUnmap_(
          ptr_ + segment_size_ * i, segment_size_));
      C10_CUDA_DRIVER_CHECK(DriverAPI::get()->cuMemRelease_(h));
    }
    trimHandles();
  }
  void trimHandles() {
    while (!handles_.empty() && !handles_.back()) {
      handles_.pop_back();
    }
  }
  void forEachAllocatedRange(std::function<void(size_t, size_t)> fn) {
    auto start = 0;
    for (auto i : c10::irange(handles_.size())) {
      if (handles_.at(i) && (i == 0 || !handles_.at(i - 1))) {
        start = i;
      }
      if (handles_.at(i) && (i + 1 == handles_.size() || !handles_.at(i + 1))) {
        fn(start, i + 1);
      }
    }
  }
  size_t numSegments(size_t size) {
    return (size + segment_size_ - 1) / segment_size_;
  }
  size_t segmentLeft(char* p) {
    auto size = p - ptr();
    return size / segment_size_;
  }
  size_t segmentRight(char* p) {
    auto size = p - ptr();
    return numSegments(size);
  }
  SegmentRange rangeFromHandles(size_t begin, size_t end) {
    return SegmentRange(
        ptr() + segment_size_ * begin, segment_size_ * (end - begin));
  }
  int device_;
  cudaStream_t stream_;
  CUdeviceptr ptr_;
  size_t max_handles_;
  size_t segment_size_;
  std::vector<c10::optional<CUmemGenericAllocationHandle>> handles_;
  // devices on which this memory should be mapped in addition
  // to the device where the physical memory lives (device_).
  std::vector<int> peers_;
};
#else
struct ExpandableSegment {
  ExpandableSegment(
      int device,
      cudaStream_t stream,
      size_t size,
      const std::vector<int>& peers) {
    TORCH_INTERNAL_ASSERT(false, "expandable segment not supported");
  }
  SegmentRange map(SegmentRange range) {
    return SegmentRange(nullptr, 0);
  }
  SegmentRange unmap(SegmentRange range) {
    return SegmentRange(nullptr, 0);
  }
  char* ptr() const {
    return nullptr;
  }
  size_t size() const {
    return 0;
  }
  void addPeer(int device) {}
};
#endif

// BlockState, BlockPoolState, and PrivatePoolState contain the information
// needed to reconstruct a private pool to a previous state. See note
// [Checkpointing PrivatePoolState]
struct BlockState {
  int device = 0;
  cudaStream_t stream = 0;
  stream_set stream_uses = {};
  size_t size = 0;
  void* ptr = nullptr;
  bool allocated = false;
  int gc_count = 0;
  // maintain invariant that event_count == 0 ;
  // history will be left alone in checkpoint

  BlockState(Block* block);
};

struct SegmentState {
  std::vector<BlockState> blocks;
  bool is_small = false;

  SegmentState(Block* head);
};

struct PrivatePoolState : AllocatorState {
  // omitting use_count, and cudaMalloc_count as they remain the same
  MempoolId_t owner_id = {0, 0};

  std::vector<SegmentState> segments;

  PrivatePoolState(
      MempoolId_t pool_id,
      const std::vector<Block*>& private_pool_head_blocks);
};

struct RestoreResult {
  std::vector<void*> allocations_freed;
  std::vector<Block*> allocations_created;
};

static bool BlockComparatorSize(const Block* a, const Block* b) {
  if (a->stream != b->stream) {
    return (uintptr_t)a->stream < (uintptr_t)b->stream;
  }
  if (a->size != b->size) {
    return a->size < b->size;
  }
  return (uintptr_t)a->ptr < (uintptr_t)b->ptr;
}
static bool BlockComparatorAddress(const Block* a, const Block* b) {
  if (a->stream != b->stream) {
    return (uintptr_t)a->stream < (uintptr_t)b->stream;
  }
  return (uintptr_t)a->ptr < (uintptr_t)b->ptr;
}

struct AllocParams {
  AllocParams(
      int device,
      size_t size,
      cudaStream_t stream,
      BlockPool* pool,
      size_t alloc_size,
      DeviceStats& stats)
      : search_key(device, stream, size),
        pool(pool),
        alloc_size(alloc_size),
        block(nullptr),
        err(cudaSuccess) {}

  int device() const {
    return search_key.device;
  }
  cudaStream_t stream() const {
    return search_key.stream;
  }
  size_t size() const {
    return search_key.size;
  }

  Block search_key;
  BlockPool* pool;
  size_t alloc_size;
  Block* block;
  StatTypes stat_types = {false};
  cudaError_t err;
};

int trimHistoryBefore(Block* block, void* point) {
  int n = 0;
  while (block->history && block->history->h.addr < point) {
    block->history = std::move(block->history->next);
    ++n;
  }
  if (!block->history) {
    block->history_last = nullptr;
  }
  return n;
}

// Note: cudaEventCreate when concurrently invoked from multiple threads can be
// very expensive (at least on certain device/driver combinations). Thus, we a)
// serialize event creation at a per-device level, and b) pool the events to
// avoid constantly calling cudaEventCreate/cudaEventDestroy. This results in
// significant improvements in multithreaded workloads with high allocation
// rates.
class EventPool {
 public:
  using Event = std::unique_ptr<cudaEvent_t, std::function<void(cudaEvent_t*)>>;
  // TODO: Explicit device count
  EventPool() : pools_(at::cuda::device_count()) {}

  Event get(int device) {
    TORCH_INTERNAL_ASSERT(0 <= device);
    TORCH_INTERNAL_ASSERT(device < static_cast<int>(pools_.size()));
    auto& pool = pools_[device];
    auto destructor = [&pool](cudaEvent_t* event) {
      std::lock_guard<std::mutex> g(pool.mutex_);
      pool.event_pool_.push_back(std::unique_ptr<cudaEvent_t>(event));
    };

    // Try to acquire an event from the per-device pool.
    {
      std::lock_guard<std::mutex> g(pool.mutex_);
      if (!pool.event_pool_.empty()) {
        auto* event = pool.event_pool_.back().release();
        pool.event_pool_.pop_back();
        return Event(event, destructor);
      }
    }
    // otherwise, allocate a new event that will be returned to the pool on
    // destruction.
    auto new_ptr = std::make_unique<cudaEvent_t>();
    C10_CUDA_CHECK(
        cudaEventCreateWithFlags(new_ptr.get(), cudaEventDisableTiming));

    return Event(new_ptr.release(), destructor);
  }

  void empty_cache() {
    for (auto& pool : pools_) {
      std::lock_guard<std::mutex> g(pool.mutex_);
      pool.event_pool_.clear();
    }
  }

 private:
  struct PerDevicePool {
    alignas(64) std::mutex mutex_;
    std::vector<std::unique_ptr<cudaEvent_t>> event_pool_;
  };
  std::vector<PerDevicePool> pools_;
};

// CUDA graphs helper
struct PrivatePool {
  PrivatePool()
      : use_count(1),
        cudaMalloc_count(0),
        large_blocks(/*is_small=*/false, this),
        small_blocks(/*is_small=*/true, this) {}
  PrivatePool(const PrivatePool&) = delete;
  PrivatePool(PrivatePool&&) = delete;
  PrivatePool& operator=(const PrivatePool&) = delete;
  // Number of live graphs using this pool
  int use_count;
  // Number of unfreed cudaMallocs made for this pool. When use_count and
  // cudaMalloc_count drop to zero, we can delete this PrivatePool from
  // graph_pools.
  int cudaMalloc_count;
  // Instead of maintaining private BlockPools here, I could stuff all blocks
  // (private or no) into the top-level large_blocks and small_blocks, and
  // distinguish private blocks by adding a "pool id" check above the stream
  // check in BlockComparator. BlockComparator is performance- critial though,
  // I'd rather not add more logic to it.
  BlockPool large_blocks;
  BlockPool small_blocks;
};

BlockState::BlockState(Block* block)
    : stream(block->stream),
      stream_uses(block->stream_uses),
      size(block->size),
      ptr(block->ptr),
      allocated(block->allocated),
      gc_count(block->gc_count) {
  TORCH_CHECK(
      block->event_count == 0,
      "Events should have synchronized when checkpointing block");
};

SegmentState::SegmentState(Block* head) {
  TORCH_INTERNAL_ASSERT(head->prev == nullptr && head->pool != nullptr);
  is_small = head->pool->is_small;

  for (Block* curr = head; curr != nullptr; curr = curr->next) {
    blocks.emplace_back(curr);
  }
}

PrivatePoolState::PrivatePoolState(
    MempoolId_t pool_id,
    const std::vector<Block*>& private_pool_head_blocks)
    : owner_id(pool_id) {
  for (Block* head : private_pool_head_blocks) {
    segments.emplace_back(head);
  }
}

struct MempoolIdHash {
  std::size_t operator()(const MempoolId_t& mempool_id) const noexcept {
    return mempool_id.first != 0 ? mempool_id.first : mempool_id.second;
  }
};

cudaError_t cudaMallocMaybeCapturing(void** p, size_t size) {
#if !defined(USE_ROCM) || ROCM_VERSION >= 50300
  if (at::cuda::currentStreamCaptureStatusMayInitCtx() ==
      at::cuda::CaptureStatus::None) {
#endif
    return C10_CUDA_ERROR_HANDLED(cudaMalloc(p, size));
#if !defined(USE_ROCM) || ROCM_VERSION >= 50300
  } else {
    // It's ok to capture cudaMallocs, as long as we never cudaFree those
    // addresses before replay.
    // Capturing cudaMalloc behaves nicely: it gives the graph new VA,
    // but is ignored (won't leakily allocate new memory) in replays.
    at::cuda::CUDAStreamCaptureModeGuard g{cudaStreamCaptureModeRelaxed};
    return C10_CUDA_ERROR_HANDLED(cudaMalloc(p, size));
  }
#endif
}

} // anonymous namespace
} // namespace Native

// Environment config parser
// Defined here, rather than its own .cpp file,
// because parseArgs needs to know kLargeBuffer.
// Defined outside namespace Native because it's not Native-specific.
class CachingAllocatorConfig {
 public:
  static size_t max_split_size() {
    return instance().m_max_split_size;
  }
  static double garbage_collection_threshold() {
    return instance().m_garbage_collection_threshold;
  }

  static bool expandable_segments() {
<<<<<<< HEAD
#ifndef EXPANDABLE_SEGMENTS_SUPPORTED
=======
#ifndef PYTORCH_C10_DRIVER_API_SUPPORTED
>>>>>>> a1633b17
    if (instance().m_expandable_segments) {
      TORCH_WARN_ONCE("expandable_segments not supported on this platform")
    }
    return false;
#else
    return instance().m_expandable_segments;
#endif
  }

  // This is used to round-up allocation size to nearest power of 2 divisions.
  // More description below in function roundup_power2_next_division
  // As ane example, if we want 4 divisions between 2's power, this can be done
  // using env variable: PYTORCH_CUDA_ALLOC_CONF=roundup_power2_divisions:4
  static size_t roundup_power2_divisions(size_t size) {
    size_t log_size = (63 - llvm::countLeadingZeros(size));

    // Our intervals start at 1MB and end at 64GB
    const size_t interval_start =
        63 - llvm::countLeadingZeros(static_cast<size_t>(1048576));
    const size_t interval_end =
        63 - llvm::countLeadingZeros(static_cast<size_t>(68719476736));
    TORCH_CHECK(
        (interval_end - interval_start == Native::kRoundUpPowerOfTwoIntervals),
        "kRoundUpPowerOfTwoIntervals mismatch");

    int index = static_cast<int>(log_size) - static_cast<int>(interval_start);

    index = std::max(0, index);
    index = std::min(
        index, static_cast<int>(Native::kRoundUpPowerOfTwoIntervals) - 1);
    return instance().m_roundup_power2_divisions[index];
  }

  static CachingAllocatorConfig& instance() {
    static CachingAllocatorConfig* s_instance = ([]() {
      auto inst = new CachingAllocatorConfig();
      const char* env = getenv("PYTORCH_CUDA_ALLOC_CONF");
      inst->parseArgs(env);
      return inst;
    })();
    return *s_instance;
  }

  void parseArgs(const char* env);

 private:
  CachingAllocatorConfig()
      : m_max_split_size(std::numeric_limits<size_t>::max()),
        m_garbage_collection_threshold(0),
        m_expandable_segments(false) {
    m_roundup_power2_divisions.assign(Native::kRoundUpPowerOfTwoIntervals, 0);
  }

  void lexArgs(const char* env, std::vector<std::string>& config);
  void consumeToken(
      const std::vector<std::string>& config,
      size_t i,
      const char c);
  size_t parseMaxSplitSize(const std::vector<std::string>& config, size_t i);
  size_t parseGarbageCollectionThreshold(
      const std::vector<std::string>& config,
      size_t i);
  size_t parseRoundUpPower2Divisions(
      const std::vector<std::string>& config,
      size_t i);
  size_t parseAllocatorConfig(
      const std::vector<std::string>& config,
      size_t i,
      bool& used_cudaMallocAsync);

  std::atomic<size_t> m_max_split_size;
  std::vector<size_t> m_roundup_power2_divisions;
  std::atomic<double> m_garbage_collection_threshold;
  std::atomic<bool> m_expandable_segments;
};

void CachingAllocatorConfig::lexArgs(
    const char* env,
    std::vector<std::string>& config) {
  std::vector<char> buf;

  size_t env_length = strlen(env);
  for (size_t i = 0; i < env_length; i++) {
    if (env[i] == ',' || env[i] == ':' || env[i] == '[' || env[i] == ']') {
      if (buf.size() != 0) {
        config.emplace_back(buf.begin(), buf.end());
        buf.clear();
      }
      config.emplace_back(1, env[i]);
    } else if (env[i] != ' ') {
      buf.emplace_back(static_cast<char>(env[i]));
    }
  }
  if (!buf.empty()) {
    config.emplace_back(buf.begin(), buf.end());
  }
}

void CachingAllocatorConfig::consumeToken(
    const std::vector<std::string>& config,
    size_t i,
    const char c) {
  TORCH_CHECK(
      i < config.size() && config[i].compare(std::string(1, c)) == 0,
      "Error parsing CachingAllocator settings, expected ",
      c,
      "");
}

size_t CachingAllocatorConfig::parseMaxSplitSize(
    const std::vector<std::string>& config,
    size_t i) {
  consumeToken(config, ++i, ':');
  if (++i < config.size()) {
    size_t val1 = stoi(config[i]);
    TORCH_CHECK(
        val1 > Native::kLargeBuffer / (1024 * 1024),
        "CachingAllocator option max_split_size_mb too small, must be > ",
        Native::kLargeBuffer / (1024 * 1024),
        "");
    val1 = std::max(val1, Native::kLargeBuffer / (1024 * 1024));
    val1 = std::min(val1, (std::numeric_limits<size_t>::max() / (1024 * 1024)));
    m_max_split_size = val1 * 1024 * 1024;
  } else {
    TORCH_CHECK(false, "Error, expecting max_split_size_mb value", "");
  }
  return i;
}

size_t CachingAllocatorConfig::parseGarbageCollectionThreshold(
    const std::vector<std::string>& config,
    size_t i) {
  consumeToken(config, ++i, ':');
  if (++i < config.size()) {
    double val1 = stod(config[i]);
    TORCH_CHECK(
        val1 > 0, "garbage_collect_threshold too small, set it 0.0~1.0", "");
    TORCH_CHECK(
        val1 < 1.0, "garbage_collect_threshold too big, set it 0.0~1.0", "");
    m_garbage_collection_threshold = val1;
  } else {
    TORCH_CHECK(
        false, "Error, expecting garbage_collection_threshold value", "");
  }
  return i;
}

size_t CachingAllocatorConfig::parseRoundUpPower2Divisions(
    const std::vector<std::string>& config,
    size_t i) {
  consumeToken(config, ++i, ':');
  bool first_value = true;

  if (++i < config.size()) {
    if (config[i].compare("[") == 0) {
      size_t last_index = 0;
      while (++i < config.size() && config[i].compare("]") != 0) {
        std::string val1 = config[i];
        size_t val2 = 0;

        consumeToken(config, ++i, ':');
        if (++i < config.size()) {
          val2 = stoi(config[i]);
        } else {
          TORCH_CHECK(
              false, "Error parsing roundup_power2_divisions value", "");
        }
        TORCH_CHECK(
            llvm::isPowerOf2_64(val2),
            "For roundups, the divisons has to be power of 2 ",
            "");

        if (val1.compare(">") == 0) {
          std::fill(
              std::next(
                  m_roundup_power2_divisions.begin(),
                  static_cast<std::vector<unsigned long>::difference_type>(
                      last_index)),
              m_roundup_power2_divisions.end(),
              val2);
        } else {
          size_t val1_long = stoul(val1);
          TORCH_CHECK(
              llvm::isPowerOf2_64(val1_long),
              "For roundups, the intervals have to be power of 2 ",
              "");

          size_t index = 63 - llvm::countLeadingZeros(val1_long);
          index = std::max((size_t)0, index);
          index = std::min(index, m_roundup_power2_divisions.size() - 1);

          if (first_value) {
            std::fill(
                m_roundup_power2_divisions.begin(),
                std::next(
                    m_roundup_power2_divisions.begin(),
                    static_cast<std::vector<unsigned long>::difference_type>(
                        index)),
                val2);
            first_value = false;
          }
          if (index < m_roundup_power2_divisions.size()) {
            m_roundup_power2_divisions[index] = val2;
          }
          last_index = index;
        }

        if (config[i + 1].compare("]") != 0) {
          consumeToken(config, ++i, ',');
        }
      }
    } else { // Keep this for backwards compatibility
      size_t val1 = stoi(config[i]);
      TORCH_CHECK(
          llvm::isPowerOf2_64(val1),
          "For roundups, the divisons has to be power of 2 ",
          "");
      std::fill(
          m_roundup_power2_divisions.begin(),
          m_roundup_power2_divisions.end(),
          val1);
    }
  } else {
    TORCH_CHECK(false, "Error, expecting roundup_power2_divisions value", "");
  }
  return i;
}

size_t CachingAllocatorConfig::parseAllocatorConfig(
    const std::vector<std::string>& config,
    size_t i,
    bool& used_cudaMallocAsync) {
  consumeToken(config, ++i, ':');
  if (++i < config.size()) {
    TORCH_CHECK(
        ((config[i] == "native") || (config[i] == "cudaMallocAsync")),
        "Unknown allocator backend, "
        "options are native and cudaMallocAsync");
    used_cudaMallocAsync = (config[i] == "cudaMallocAsync");
    if (used_cudaMallocAsync) {
#if CUDA_VERSION >= 11040
      int version;
      C10_CUDA_CHECK(cudaDriverGetVersion(&version));
      TORCH_CHECK(
          version >= 11040,
          "backend:cudaMallocAsync requires CUDA runtime "
          "11.4 or newer, but cudaDriverGetVersion returned ",
          version);
#else
      TORCH_CHECK(
          false,
          "backend:cudaMallocAsync requires PyTorch to be built with "
          "CUDA 11.4 or newer, but CUDA_VERSION is ",
          CUDA_VERSION);
#endif
    }
    TORCH_INTERNAL_ASSERT(
        config[i] == get()->name(),
        "Allocator backend parsed at runtime != "
        "allocator backend parsed at load time");
  } else {
    TORCH_CHECK(false, "Error parsing backend value", "");
  }
  return i;
}

void CachingAllocatorConfig::parseArgs(const char* env) {
  // If empty, set the default values
  m_max_split_size = std::numeric_limits<size_t>::max();
  m_roundup_power2_divisions.assign(Native::kRoundUpPowerOfTwoIntervals, 0);
  m_garbage_collection_threshold = 0;
  bool used_cudaMallocAsync = false;
  bool used_native_specific_option = false;

  if (env == nullptr) {
    return;
  }

  std::vector<std::string> config;
  lexArgs(env, config);

  for (size_t i = 0; i < config.size(); i++) {
    if (config[i].compare("max_split_size_mb") == 0) {
      i = parseMaxSplitSize(config, i);
      used_native_specific_option = true;
    } else if (config[i].compare("garbage_collection_threshold") == 0) {
      i = parseGarbageCollectionThreshold(config, i);
      used_native_specific_option = true;
    } else if (config[i].compare("roundup_power2_divisions") == 0) {
      i = parseRoundUpPower2Divisions(config, i);
      used_native_specific_option = true;
    } else if (config[i].compare("backend") == 0) {
      i = parseAllocatorConfig(config, i, used_cudaMallocAsync);
    } else if (config[i] == "expandable_segments") {
      used_native_specific_option = true;
      consumeToken(config, ++i, ':');
      ++i;
      TORCH_CHECK(
          i < config.size() && (config[i] == "True" || config[i] == "False"),
          "Expected a single True/False argument for expandable_segments");
      m_expandable_segments = (config[i] == "True");
    } else {
      TORCH_CHECK(false, "Unrecognized CachingAllocator option: ", config[i]);
    }

    if (i + 1 < config.size()) {
      consumeToken(config, ++i, ',');
    }
  }

  if (used_cudaMallocAsync && used_native_specific_option) {
    TORCH_WARN(
        "backend:cudaMallocAsync ignores max_split_size_mb, roundup_bypass_threshold_mb,"
        "roundup_power2_divisions, and garbage_collect_threshold.");
  }
}

static std::string reportProcessMemoryInfo(int device) {
#ifdef PYTORCH_C10_DRIVER_API_SUPPORTED
  static c10::once_flag nvml_init;
  c10::call_once(nvml_init, [] {
    TORCH_INTERNAL_ASSERT(NVML_SUCCESS == DriverAPI::get()->nvmlInit_v2_());
  });

  cudaDeviceProp prop;
  C10_CUDA_CHECK(cudaGetDeviceProperties(&prop, device));

  char pci_id[80];
  snprintf(
      pci_id,
      sizeof(pci_id),
      NVML_DEVICE_PCI_BUS_ID_FMT,
      prop.pciDomainID,
      prop.pciBusID,
      prop.pciDeviceID);

  nvmlDevice_t nvml_device;
  TORCH_INTERNAL_ASSERT(
      NVML_SUCCESS ==
      DriverAPI::get()->nvmlDeviceGetHandleByPciBusId_v2_(
          pci_id, &nvml_device));

  std::vector<nvmlProcessInfo_v1_t> procs(8);
  unsigned int size = procs.size();
  nvmlReturn_t r;
  while ((r = DriverAPI::get()->nvmlDeviceGetComputeRunningProcesses_(
              nvml_device, &size, procs.data())) ==
         NVML_ERROR_INSUFFICIENT_SIZE) {
    procs.resize(size);
  }
  unsigned int self_pid = getpid();
  std::stringstream ss;
  TORCH_INTERNAL_ASSERT(NVML_SUCCESS == r);
  ss << "";
  for (auto i : c10::irange(size)) {
    auto& proc = procs[i];
    if (self_pid == proc.pid) {
      ss << "Including non-PyTorch memory, this process";
    } else {
      ss << "Process " << proc.pid;
    }
    ss << " has " << format_size(proc.usedGpuMemory) << " memory in use. ";
  }
  return ss.str();
#else
  return "";
#endif
}

namespace Native {

class DeviceCachingAllocator {
 private:
  // lock around all operations
  mutable std::recursive_mutex mutex;

  // device statistics
  DeviceStats stats;

  // unallocated cached blocks larger than 1 MB
  BlockPool large_blocks;

  // unallocated cached blocks 1 MB or smaller
  BlockPool small_blocks;

  // allocated or in use by a stream. Holds all active allocations,
  // whether they came from graph_pools or one of the BlockPools above.
  ska::flat_hash_set<Block*> active_blocks;

  // captures_underway tracks if a capture might be underway on any stream.
  // Most of the time it's zero, in which case malloc can avoid calling
  // cudaStreamGetCaptureInfo in the hot path.
  int captures_underway = 0;
  // See free() for this thing's purpose
  std::vector<Block*> needs_events_deferred_until_no_capture;
  // outstanding cuda events
  ska::flat_hash_map<
      cuda::CUDAStream,
      std::deque<std::pair<EventPool::Event, Block*>>>
      cuda_events;

  // record used memory.
  size_t total_allocated_memory = 0;

  size_t allowed_memory_maximum = 0;

  // all live expandable segments
  std::vector<ExpandableSegment*> expandable_segments_;
  std::vector<int> devices_with_peer_access_;

  bool set_fraction = false;

  bool record_history = false;
  std::atomic<CreateContextFn> context_recorder_;
  size_t alloc_trace_next = 0;
  bool alloc_trace_record_context_ = false;
  size_t alloc_trace_max_entries_ = 1;
  std::vector<TraceEntry>*
      alloc_trace; // pointer because we need to intentionally leak this on
                   // deallocation it can hold references to Python state which
                   // will already be destroyed when we are in exit handlers

  // Members specific to CUDA graphs

  // Private pools for CUDA graphs
  ska::flat_hash_map<MempoolId_t, std::unique_ptr<PrivatePool>, MempoolIdHash>
      graph_pools;
  // Pools no longer referenced by any graph. Their BlockPools are eligible for
  // free_blocks. Can't be a vector or deque because we might erase entries in
  // any order. Could be an std::list, but we don't care much, access and
  // insert/erase are rare.
  ska::flat_hash_map<MempoolId_t, PrivatePool*, MempoolIdHash>
      graph_pools_freeable;

  // Indicates that a current stream should be allocated to a pool
  // rather than the global memory.
  ska::flat_hash_map<cudaStream_t, MempoolId_t> stream_to_pool_map;

  // XXX - maybe we should generalize and have multiple events
  std::vector<OutOfMemoryObserver> oom_observers_;

 public:
  DeviceCachingAllocator()
      : large_blocks(/*is_small=*/false),
        small_blocks(/*is_small=*/true),
        alloc_trace(new std::vector<TraceEntry>()) {
    stats.max_split_size = CachingAllocatorConfig::max_split_size();
    context_recorder_.store(nullptr);
  }

  void recordHistory(
      bool enabled,
      CreateContextFn context_recorder,
      size_t alloc_trace_max_entries,
      bool alloc_trace_record_context) {
    std::unique_lock<std::recursive_mutex> lock(mutex);
    record_history = enabled;
    context_recorder_.store(record_history ? context_recorder : nullptr);
    alloc_trace_max_entries_ = std::max(size_t(1), alloc_trace_max_entries);
    alloc_trace_record_context_ = alloc_trace_record_context;
    alloc_trace_next = 0;
    alloc_trace->clear();
  }

  void attachOutOfMemoryObserver(OutOfMemoryObserver observer) {
    oom_observers_.emplace_back(std::move(observer));
  }

  // Must be called outside of `mutex` or deadlocks are possible with Python
  std::shared_ptr<GatheredContext> maybeGatherContext() {
    CreateContextFn context_recorder = context_recorder_.load();
    return context_recorder ? context_recorder() : nullptr;
  }

  // All public methods (except the above) acquire the allocator mutex.
  // Thus, do not call a public method from another public method.

  Block* malloc(int device, size_t orig_size, cudaStream_t stream) {
    // done outside the lock because we don't know what locks the recorder needs
    // to have...
    auto context = maybeGatherContext();

    std::unique_lock<std::recursive_mutex> lock(mutex);

    if (C10_LIKELY(captures_underway == 0)) {
      // Processes end-of-life events for outstanding allocations used on
      // multiple streams (checks if their GPU-side uses are complete and
      // recycles their memory if so)
      //
      // Q. Why skip process_events if a capture might be underway?
      // A. process_events involves cudaEventQueries, illegal during CUDA graph
      //    capture.
      //    Dumb simple solution: defer reclaiming these allocations until after
      //    capture. Cross-stream memory use is uncommon, so the deferral's
      //    effect on memory use during capture should be small.
      process_events();
    }
    size_t size = round_size(orig_size);
    auto& pool = get_pool(size, stream);
    const size_t alloc_size = get_allocation_size(size);
    AllocParams params(device, size, stream, &pool, alloc_size, stats);
    params.stat_types = get_stat_types_for_pool(pool);

    // First, try to get a block from the existing pool.
    bool block_found =
        // Search pool
        get_free_block(params)
        // Trigger callbacks and retry search
        || (trigger_free_memory_callbacks(params) && get_free_block(params));

    // Can't reuse an existing block; try to get a new one.
    if (!block_found) {
      // Do garbage collection if the flag is set.
      if (C10_UNLIKELY(
              set_fraction &&
              CachingAllocatorConfig::garbage_collection_threshold() > 0.0)) {
        garbage_collect_cached_blocks();
      }
      // Attempt allocate
      block_found = alloc_block(params, false, context)
          // Free enough available cached blocks to satisfy alloc and retry
          // alloc.
          || (release_available_cached_blocks(params) &&
              alloc_block(params, false, context))
          // Free all non-split cached blocks and retry alloc.
          || (C10_LIKELY(captures_underway == 0) && release_cached_blocks() &&
              alloc_block(params, true, context));
    }

    if (!block_found) {
      // For any error code other than cudaErrorMemoryAllocation,
      // alloc_block should have thrown an exception already.
      TORCH_INTERNAL_ASSERT(params.err == cudaErrorMemoryAllocation);

      size_t device_free;
      size_t device_total;
      C10_CUDA_CHECK(cudaMemGetInfo(&device_free, &device_total));
      std::string allowed_info;

      if (set_fraction) {
        allowed_info = format_size(allowed_memory_maximum) + " allowed; ";
      }

      std::string proc_info = reportProcessMemoryInfo(device);

      if (record_history) {
        record_trace(
            TraceEntry::OOM,
            device_free,
            params.size(),
            params.stream(),
            std::move(context));
      }
      stats.num_ooms += 1;

      c10::reportOutOfMemoryToProfiler(
          size,
          stats.allocated_bytes[static_cast<int64_t>(StatType::AGGREGATE)]
              .current,
          stats.reserved_bytes[static_cast<int64_t>(StatType::AGGREGATE)]
              .current,
          c10::Device(c10::DeviceType::CUDA, static_cast<DeviceIndex>(device)));

      auto allocated_bytes =
          stats.allocated_bytes[static_cast<size_t>(StatType::AGGREGATE)]
              .current;
      auto reserved_bytes =
          stats.reserved_bytes[static_cast<size_t>(StatType::AGGREGATE)]
              .current;
      auto observers_local = oom_observers_;

      // Make sure we do not have the device lock before calling our
      // observers which might need hold the GIL
      // It is safe to release at this point because will no longer
      // be reading any allocator state.

      lock.unlock();

      for (const auto& obs : observers_local) {
        obs(device,
            alloc_size,
            set_fraction ? allowed_memory_maximum : device_total,
            device_free);
      }

      // "total capacity": total global memory on GPU
      // "allowed": memory is allowed to use, which set by fraction.
      // "already allocated": memory allocated by the program using the
      //                      caching allocator
      // "free": free memory as reported by the CUDA API
      // "cached": memory held by the allocator but not used by the program
      //
      // The "allocated" amount  does not include memory allocated outside
      // of the caching allocator, such as memory allocated by other programs
      // or memory held by the driver.
      //
      // The sum of "allocated" + "free" + "cached" may be less than the
      // total capacity due to memory held by the driver and usage by other
      // programs.
      //
      // Note that at this point free_cached_blocks has already returned all
      // possible "cached" memory to the driver. The only remaining "cached"
      // memory is split from a larger block that is partially in-use.
      TORCH_CHECK_WITH(
          OutOfMemoryError,
          false,
          "CUDA out of memory. Tried to allocate ",
          format_size(alloc_size),
          ". GPU ",
          device,
          " has a total capacty of ",
          format_size(device_total),
          " of which ",
          format_size(device_free),
          " is free. ",
          proc_info,
          "Of the allocated memory ",
          format_size(allocated_bytes),
          " is allocated by PyTorch, and ",
          format_size(reserved_bytes - allocated_bytes),
          " is reserved by PyTorch but unallocated.",
          " If reserved but unallocated memory is large try setting max_split_size_mb to avoid"
          " fragmentation.  See documentation for Memory Management and PYTORCH_CUDA_ALLOC_CONF",
          "");
    }

    bool split_remainder = should_split(params.block, params.size());
    return alloc_found_block(
        std::move(params), orig_size, std::move(context), split_remainder);
  }

  Block* alloc_found_block(
      AllocParams params,
      size_t orig_size,
      std::shared_ptr<GatheredContext> context,
      bool split_remainder) {
    auto size = params.size();
    auto device = params.device();
    auto pool = params.pool;
    auto stream = params.stream();

    TORCH_INTERNAL_ASSERT(
        params.err == cudaSuccess && params.block != nullptr &&
        params.block->ptr != nullptr);
    Block* block = params.block;
    Block* remaining = nullptr;

    const bool already_split = block->is_split();
    if (split_remainder) {
      remaining = block;

      block = new Block(device, stream, size, pool, block->ptr);
      block->expandable_segment_ = remaining->expandable_segment_;
      block->prev = remaining->prev;
      if (block->prev) {
        block->prev->next = block;
      }
      block->next = remaining;

      remaining->prev = block;
      remaining->ptr = static_cast<char*>(remaining->ptr) + size;
      remaining->size -= size;
      bool inserted = pool->blocks.insert(remaining).second;
      TORCH_INTERNAL_ASSERT_DEBUG_ONLY(inserted);
      if (record_history) {
        trimHistoryBefore(remaining, (char*)block->ptr + size);
      }

      if (already_split && !block->expandable_segment_) {
        // An already-split inactive block is being shrunk by size bytes.
        update_stat_array(
            stats.inactive_split_bytes,
            -static_cast<std::int64_t>(block->size),
            params.stat_types);
      } else if (!block->expandable_segment_) {
        // A new split inactive block is being created from a previously unsplit
        // block, size remaining->size bytes.
        for_each_selected_stat_type(params.stat_types, [&](size_t stat_type) {
          update_stat(
              stats.inactive_split_bytes[stat_type],
              static_cast<std::int64_t>(remaining->size));
          update_stat(stats.inactive_split[stat_type], 1);
        });
      }

    } else if (already_split && !block->expandable_segment_) {
      // An already-split block is becoming active
      for_each_selected_stat_type(params.stat_types, [&](size_t stat_type) {
        update_stat(
            stats.inactive_split_bytes[stat_type],
            -static_cast<std::int64_t>(block->size));
        update_stat(stats.inactive_split[stat_type], -1);
      });
    }

    block->allocated = true;
    block->requested_size = orig_size;
    if (record_history) {
      trimHistoryBefore(block, (char*)block->ptr + size);
      block->history = std::make_unique<HistoryChain>(HistoryChain{
          History{block->ptr, orig_size, std::move(context)},
          std::move(block->history)});
      if (!block->history_last) {
        block->history_last = block->history.get();
      }
      record_trace(
          TraceEntry::ALLOC,
          int64_t(block->ptr),
          orig_size,
          block->stream,
          block->history->h.context);
    }

    bool inserted = active_blocks.insert(block).second;
    TORCH_INTERNAL_ASSERT_DEBUG_ONLY(inserted);

    for_each_selected_stat_type(params.stat_types, [&](size_t stat_type) {
      update_stat(stats.allocation[stat_type], 1);
      update_stat(
          stats.allocated_bytes[stat_type],
          static_cast<std::int64_t>(block->size));
      update_stat(stats.active[stat_type], 1);
      update_stat(
          stats.active_bytes[stat_type],
          static_cast<std::int64_t>(block->size));
      update_stat(
          stats.requested_bytes[stat_type],
          static_cast<std::int64_t>(block->requested_size));
    });
    if (block->size >= CachingAllocatorConfig::max_split_size())
      update_stat(stats.oversize_allocations, 1);

    c10::reportMemoryUsageToProfiler(
        block->ptr,
        block->size,
        stats.allocated_bytes[static_cast<size_t>(StatType::AGGREGATE)].current,
        stats.reserved_bytes[static_cast<size_t>(StatType::AGGREGATE)].current,
        c10::Device(c10::DeviceType::CUDA, device));

    return block;
  }

  void free(Block* block) {
    std::lock_guard<std::recursive_mutex> lock(mutex);

    block->allocated = false;

    // following logic might modifying underlaying Block, causing the size
    // changed. We store ahead for reporting
    auto orig_block_ptr = block->ptr;
    auto orig_block_size = block->size;

    StatTypes stat_types = get_stat_types_for_pool(*block->pool);
    for_each_selected_stat_type(stat_types, [&](size_t stat_type) {
      update_stat(stats.allocation[stat_type], -1);
      update_stat(
          stats.allocated_bytes[stat_type],
          -static_cast<std::int64_t>(block->size));
    });
    if (block->history) {
      record_trace(
          TraceEntry::FREE_REQUESTED,
          int64_t(block->ptr),
          block->history->h.real_size,
          block->stream,
          block->history->h.context);
    }
    if (block->size >= CachingAllocatorConfig::max_split_size())
      update_stat(stats.oversize_allocations, -1);

    if (!block->stream_uses.empty()) {
      if (C10_UNLIKELY(captures_underway)) {
        // It's forbidden to cudaEventQuery an event recorded during CUDA graph
        // capture. We conservatively defer recording end-of-life events until
        // the next call to process_events() (which won't happen until no
        // captures are underway)
        needs_events_deferred_until_no_capture.push_back(block);
      } else {
        insert_events(block);
      }
    } else {
      free_block(block);
    }

    c10::reportMemoryUsageToProfiler(
        orig_block_ptr,
        -orig_block_size,
        stats.allocated_bytes[static_cast<size_t>(StatType::AGGREGATE)].current,
        stats.reserved_bytes[static_cast<size_t>(StatType::AGGREGATE)].current,
        c10::Device(c10::DeviceType::CUDA, block->device));
  }

  void* getBaseAllocation(Block* block, size_t* outSize) {
    std::lock_guard<std::recursive_mutex> lock(mutex);
    TORCH_CHECK(
        !block->expandable_segment_,
        "Tensors allocated with expandable_segments:True cannot be shared between processes. Consider using expandable_segments:False in data loading workers via torch.cuda.memory._set_allocator_settings('expandable_segments:False')");
    while (block->prev) {
      block = block->prev;
    }
    void* basePtr = block->ptr;
    if (outSize) {
      size_t size = 0;
      while (block) {
        size += block->size;
        block = block->next;
      }
      *outSize = size;
    }
    return basePtr;
  }

  void recordStream(Block* block, cuda::CUDAStream stream) {
    std::lock_guard<std::recursive_mutex> lock(mutex);
    if (stream.stream() == block->stream) {
      // ignore uses on the allocation stream, since those don't require any
      // special synchronization
      return;
    }
    block->stream_uses.insert(stream);
  }

  /** set memory fraction to limit maximum allocated memory **/
  void setMemoryFraction(double fraction) {
    size_t device_free;
    size_t device_total;
    C10_CUDA_CHECK(cudaMemGetInfo(&device_free, &device_total));
    allowed_memory_maximum = static_cast<size_t>(fraction * device_total);
    set_fraction = true;
  }

  /** returns cached blocks to the system allocator **/
  void emptyCache() {
    std::lock_guard<std::recursive_mutex> lock(mutex);
    release_cached_blocks();
  }

  /** Retrieves size of largest unused block held by the memory cache **/
  void cacheInfo(size_t* largest) {
    std::lock_guard<std::recursive_mutex> lock(mutex);
    if (*largest ==
        0) { // make an initial guess if a zero *largest is passed in
      size_t tmp_bytes;
      C10_CUDA_CHECK(cudaMemGetInfo(
          largest, // Use free memory as an optimistic initial guess of *largest
          &tmp_bytes));
    }
    cache_info_aux(large_blocks, largest);
    cache_info_aux(small_blocks, largest);
    for (const auto& gp : graph_pools) {
      cache_info_aux(gp.second->large_blocks, largest);
      cache_info_aux(gp.second->small_blocks, largest);
    }
  }

  /** Returns a copy of the memory allocator stats **/
  DeviceStats getStats() {
    std::lock_guard<std::recursive_mutex> lock(mutex);
    return stats;
  }

  /** Resets the historical accumulation stats for the device **/
  void resetAccumulatedStats() {
    std::lock_guard<std::recursive_mutex> lock(mutex);

    for (const auto statType :
         c10::irange(static_cast<size_t>(StatType::NUM_TYPES))) {
      reset_accumulated_stat(stats.allocation[statType]);
      reset_accumulated_stat(stats.segment[statType]);
      reset_accumulated_stat(stats.active[statType]);
      reset_accumulated_stat(stats.inactive_split[statType]);
      reset_accumulated_stat(stats.allocated_bytes[statType]);
      reset_accumulated_stat(stats.reserved_bytes[statType]);
      reset_accumulated_stat(stats.active_bytes[statType]);
      reset_accumulated_stat(stats.inactive_split_bytes[statType]);
      reset_accumulated_stat(stats.requested_bytes[statType]);
    }

    stats.num_alloc_retries = 0;
    stats.num_ooms = 0;
    reset_accumulated_stat(stats.oversize_allocations);
    reset_accumulated_stat(stats.oversize_segments);
  }

  /** Resets the historical peak stats for the device **/
  void resetPeakStats() {
    std::lock_guard<std::recursive_mutex> lock(mutex);

    for (const auto statType :
         c10::irange(static_cast<size_t>(StatType::NUM_TYPES))) {
      reset_peak_stat(stats.allocation[statType]);
      reset_peak_stat(stats.segment[statType]);
      reset_peak_stat(stats.active[statType]);
      reset_peak_stat(stats.inactive_split[statType]);
      reset_peak_stat(stats.allocated_bytes[statType]);
      reset_peak_stat(stats.reserved_bytes[statType]);
      reset_peak_stat(stats.active_bytes[statType]);
      reset_peak_stat(stats.inactive_split_bytes[statType]);
      reset_peak_stat(stats.requested_bytes[statType]);
    }
    reset_peak_stat(stats.oversize_allocations);
    reset_peak_stat(stats.oversize_segments);
  }

  /* Checkpoint the state of a private pool necessary to return it to its
   * current state */
  std::unique_ptr<PrivatePoolState> getCheckpointState(MempoolId_t id) {
    std::lock_guard<std::recursive_mutex> lock(mutex);

    auto pool = graph_pools.find(id);
    if (pool != graph_pools.end()) {
      auto private_pool_head_blocks =
          get_private_pool_head_blocks(pool->second.get());
      return std::make_unique<PrivatePoolState>(id, private_pool_head_blocks);
    } else if (graph_pools_freeable.count(id)) {
      TORCH_CHECK(false, "Not expected to checkpoint freeable graph");
    } else {
      TORCH_CHECK(false, "Could not find pool of id");
    }
  }

  void freeBlocksAllocatedToPool(PrivatePool* private_pool, RestoreResult& rr) {
    std::unordered_map<void*, Block*> orig_ptrs_to_blocks;

    auto pool_blocks = get_private_pool_head_blocks(private_pool);

    std::vector<Block*> head_blocks;
    for (Block* block : pool_blocks) {
      if (block->prev == nullptr) {
        head_blocks.push_back(block);
      }
    }

    for (Block* block : head_blocks) {
      Block* curr = block;

      while (curr) {
        // When we free a block, its pointer should never change
        // only its adjacent blocks, so free, then look at pointer
        if (curr->allocated) {
          TORCH_CHECK(
              curr->event_count == 0,
              "Events should have synchronized when setting checkpointed block");
          rr.allocations_freed.push_back(curr->ptr);
          free(curr);
          TORCH_CHECK(!curr->allocated)
        }
        curr = curr->next;
      }
    }

    for (Block* b : get_private_pool_head_blocks(private_pool)) {
      Block* curr = b;
      while (curr) {
        TORCH_CHECK(!curr->allocated);
        curr = curr->next;
      }
    }
  }

  // checkpoint the state of an allocation that may have been
  // split into multiple blocks
  void setSegmentStateToCheckpoint(
      Block* block,
      SegmentState& segment,
      std::shared_ptr<GatheredContext> context,
      RestoreResult& rr) {
    Block* curr_block = block;
    Block* last_block = block;

    TORCH_INTERNAL_ASSERT(block->pool);
    BlockPool& pool = *block->pool;
    const auto segment_len = segment.blocks.size();

    // allocate all blocks in the segment
    for (size_t i = 0; i < segment_len; ++i) {
      auto& block_state = segment.blocks.at(i);
      AllocParams params(
          block_state.device,
          block_state.size,
          block_state.stream,
          &pool,
          block_state.size,
          stats);
      pool.blocks.erase(curr_block);
      params.block = curr_block;
      params.stat_types = get_stat_types_for_pool(pool);

      // splitting a block depends on `max_split_size`, which may have changed
      // between whe checkpoint was taken and now, so we make sure to recreate
      // the behavior from the checkpoint.
      bool split = (i + 1) < segment.blocks.size();

      // curr_block will become next pointer if it is split, so reassign with
      // the returned value
      curr_block = alloc_found_block(
          std::move(params), block_state.size, context, split);

      TORCH_CHECK(curr_block->ptr == block_state.ptr);
      TORCH_CHECK(curr_block->size == block_state.size);

      last_block = curr_block;
      curr_block = curr_block->next;

      TORCH_CHECK((curr_block != nullptr) == ((i + 1) < (segment_len)));
    }

    while (last_block->prev) {
      last_block = last_block->prev;
    }

    // free blocks that are not allocated in the checkpoint
    curr_block = last_block;

    for (size_t i = 0; i < segment_len; ++i, curr_block = curr_block->next) {
      auto& block_state = segment.blocks.at(i);
      TORCH_INTERNAL_ASSERT(curr_block != nullptr);

      if (block_state.allocated) {
        rr.allocations_created.push_back(curr_block);
        continue;
      }

      free(curr_block);

      TORCH_CHECK(curr_block->ptr == block_state.ptr);
      TORCH_CHECK(curr_block->allocated == block_state.allocated);
      TORCH_CHECK(curr_block->size == block_state.size);
    }
  }

  /**
   * Note [Checkpointing PrivatePoolState]
   *
   * Refer above to Note [Interaction with CUDA graph capture]. Allocations made
   * during graph capture are made from a separate private pool. During graph
   * capture allocations behave as usual. During graph replay the allocator
   * state does not change even as new tensors are created. The private pool
   * will not free its blocks to the main caching allocator until cuda graph use
   * is finished to prevent an allocation from eager clobbering the memory from
   * a live but unaccounted for tensor that was created during replay.
   *
   * `make_graphed_callables`, a series of separate callables chained in
   * successive cuda graphs, can share a memory pool because after a cuda graph
   * recording the allocations in the shared private pool exactly reflect the
   * tensors that are allocated.
   *
   * We would like to extend callable chaining to support a graphed callable
   * tree. In this scenario, we have a tree of callable chains which will be
   * captured with cuda graphs. In the diagram below, we have a tree with four
   * callables, A, B, C, and D. Suppose we have captured, and subsequently
   * replayed, A, B, and C. Then on a new invocation, we replay A and B, but
   * would now like to record D. At this point the private pool will not reflect
   * any of the live tensors created during graph replay. Allocations made
   * during a new recording with the pool could overwrite those live tensors.
   *
   * In order to record a new graph capture after replaying prior callables in
   * the tree, we need the allocator to reflect the state of the live tensors.
   * We checkpoint the state of the private pool after each recording, and then
   * reapply it when we are starting a new recording chain. Additionally, we
   * must free the allocations for any tensors that died between the end of our
   * previous graph replaying and our new recording. All of the allocated
   * segments that existed in the checkpointed state must still exist in the
   * pool. There may also exist new allocated blocks.
   * (TODO : link note [live tensors between iterations] when it exists). For
   * every block that is currently allocated but no allocated in the snapshot,
   * we will return a pointer to their block.
   *.
   *
   *
   *  ---------------> A ---------------> B ---------------> C
   *                                      |
   *                                      |
   *                                      |
   *                                      |
   *                                      ╰ ---------------> D
   */
  RestoreResult setCheckpointPoolState(PrivatePoolState& pps) {
    // To reset the caching allocator state we will
    // - Free all the blocks currently allocated to the pool (see [live tensors
    // between iterations])
    // - Allocate all the blocks in a checkpointed segment, whether they are
    // live or not
    // - Free the blocks in a checkpointed segment which are not live
    // This could be optimized, but it nicely reuses exiting apis, and this
    // is not on the hot path.

    // following `done outside the lock because we don't know what locks the
    // recorder needs to have...`

    CreateContextFn context_recorder = context_recorder_.load();
    std::shared_ptr<GatheredContext> context =
        context_recorder ? context_recorder() : nullptr;

    std::lock_guard<std::recursive_mutex> lock(mutex);

    RestoreResult rr;

    TORCH_CHECK(
        !graph_pools_freeable.count(pps.owner_id),
        "Not expected to checkpoint freeable graph");

    auto pool = graph_pools.find(pps.owner_id);
    TORCH_CHECK(pool != graph_pools.end(), "Could not find private pool id");

    PrivatePool* private_pool = pool->second.get();

    freeBlocksAllocatedToPool(private_pool, rr);

    std::unordered_map<void*, Block*> ptrs_to_blocks;
    // at this point, all of the blocks should be free, so they will all be in
    // the block set
    for (Block* block : private_pool->small_blocks.blocks) {
      ptrs_to_blocks[block->ptr] = block;
    }
    for (Block* block : private_pool->large_blocks.blocks) {
      ptrs_to_blocks[block->ptr] = block;
    }

    for (auto& segment : pps.segments) {
      auto ptr = segment.blocks.at(0).ptr;
      TORCH_CHECK(ptrs_to_blocks.count(ptr), " could not find ", ptr)
      auto block = ptrs_to_blocks[ptr];

      setSegmentStateToCheckpoint(block, segment, context, rr);
    }
    return rr;
  }

  /** Dump a complete snapshot of the memory held by the allocator. Potentially
   * VERY expensive. **/
  std::vector<SegmentInfo> snapshot() {
    std::lock_guard<std::recursive_mutex> lock(mutex);

    std::unordered_map<PrivatePool*, MempoolId_t> pool_to_id;
    pool_to_id.reserve(graph_pools.size() + graph_pools_freeable.size());
    for (const auto& pair : graph_pools) {
      pool_to_id[pair.second.get()] = pair.first;
    }
    for (const auto& pair : graph_pools_freeable) {
      pool_to_id[pair.second] = pair.first;
    }

    size_t total_active = 0;
    std::vector<SegmentInfo> result;
    const auto all_blocks = get_all_blocks();

    for (const Block* const head_block : all_blocks) {
      // For expandable segments, we report one segment for each continguous
      // mapped range of memory
      if (head_block->prev && head_block->prev->mapped) {
        continue;
      }
      result.emplace_back();
      SegmentInfo& segment_info = result.back();
      segment_info.device = head_block->device;
      segment_info.address = reinterpret_cast<int64_t>(head_block->ptr);
      segment_info.stream = head_block->stream;
      segment_info.is_large = (!head_block->pool->is_small);
      segment_info.is_expandable = head_block->expandable_segment_;
      auto mempool_id = pool_to_id.find(head_block->pool->owner_PrivatePool);
      if (mempool_id != pool_to_id.end()) {
        segment_info.owner_private_pool_id = mempool_id->second;
      }

      const Block* block = head_block;
      while (block != nullptr && block->mapped) {
        segment_info.blocks.emplace_back();
        BlockInfo& block_info = segment_info.blocks.back();

        block_info.size = block->size;
        block_info.requested_size = block->requested_size;
        block_info.allocated = block->allocated;
        block_info.active = block->allocated || (block->event_count > 0) ||
            !block->stream_uses.empty();

        segment_info.total_size += block_info.size;
        if (block_info.allocated) {
          segment_info.allocated_size += block_info.size;
        }
        if (block_info.active) {
          segment_info.active_size += block_info.size;
          segment_info.requested_size += block_info.requested_size;
        }
        HistoryChain* h = block->history.get();
        while (h) {
          block_info.history.push_back(h->h);
          h = h->next.get();
        }
        block = block->next;
      }
      total_active += segment_info.active_size;
    }

    std::sort(
        result.begin(),
        result.end(),
        [](const SegmentInfo& a, const SegmentInfo& b) {
          return a.address < b.address;
        });

    if (record_history) {
      record_trace(TraceEntry::SNAPSHOT, 0, total_active, 0, nullptr);
    }
    return result;
  }

  std::vector<TraceEntry> trace() {
    std::lock_guard<std::recursive_mutex> lock(mutex);
    std::vector<TraceEntry> result;
    result.reserve(alloc_trace->size());
    result.insert(
        result.end(),
        alloc_trace->begin() + alloc_trace_next,
        alloc_trace->end());
    result.insert(
        result.end(),
        alloc_trace->begin(),
        alloc_trace->begin() + alloc_trace_next);
    return result;
  }

  // This function takes the size and number of divisions argument and rounds
  // up the size argument for the nearest power-of-2 division.
  // For example, if we need to round-up 1200 and number of divisions is 4,
  // the size 1200 lies between 1024 and 2048 and if we do 4 divisions between
  // them, the values are 1024, 1280, 1536, and 1792. So the function will
  // return 1280 as the nearest ceiling of power-2 divison.
  static size_t roundup_power2_next_division(size_t size, size_t divisions) {
    if (C10_UNLIKELY(size <= 4 || divisions <= 1)) {
      return size;
    }
    if (llvm::isPowerOf2_64(size)) {
      return size;
    }

    // divide the space between these 2's power into equal divisions
    // If division is zero, return the power-of-2 ceiling.
    size_t power2_floor = llvm::PowerOf2Floor(size);
    size_t power2_divison =
        power2_floor >> (63 - llvm::countLeadingZeros(divisions));
    if (C10_UNLIKELY(power2_divison == 0)) {
      return (power2_floor << 1);
    }
    size_t round_size_floor = size & (~(power2_divison - 1));
    return (round_size_floor == size) ? size
                                      : round_size_floor + power2_divison;
  }

  static size_t round_size(size_t size) {
    if (size < kMinBlockSize) {
      return kMinBlockSize;
    } else {
      auto divisions = CachingAllocatorConfig::roundup_power2_divisions(size);
      if (divisions > 0 && size > (kMinBlockSize * divisions)) {
        return roundup_power2_next_division(size, divisions);
      } else {
        return kMinBlockSize * ((size + kMinBlockSize - 1) / kMinBlockSize);
      }
    }
  }

  // See Note [Interaction with CUDA graph capture]

  // Called by CUDAGraph::capture_begin
  void beginAllocateStreamToPool(cudaStream_t stream, MempoolId_t mempool_id) {
    std::lock_guard<std::recursive_mutex> lock(mutex);
    captures_underway++;
    auto it = graph_pools.find(mempool_id);
    if (it == graph_pools.end()) {
      // mempool_id does not reference an existing pool. Make a new pool for
      // this capture.
      graph_pools.emplace(mempool_id, std::make_unique<PrivatePool>());
    } else {
      // mempool_id references an existing pool, which the current capture will
      // share. Check this pool is live (at least one other capture already
      // references it).
      TORCH_INTERNAL_ASSERT(it->second->use_count > 0);
      it->second->use_count++;
    }

    // Maps this stream to mempool_id and makes sure this graph_id wasn't
    // somehow assigned a mempool_id already. Keeps essential effect (insert)
    // out of macro.
    bool inserted = stream_to_pool_map.insert({stream, mempool_id}).second;
    TORCH_INTERNAL_ASSERT(inserted);
  }

  // Called by CUDAGraph::capture_end
  void endAllocateStreamToPool(cudaStream_t stream) {
    std::lock_guard<std::recursive_mutex> lock(mutex);
    captures_underway--;
    auto it = stream_to_pool_map.find(stream);
    TORCH_INTERNAL_ASSERT(it != stream_to_pool_map.end());
    stream_to_pool_map.erase(it);
  }

  // Called by CUDAGraph::reset
  void releasePool(MempoolId_t mempool_id) {
    std::lock_guard<std::recursive_mutex> lock(mutex);
    // The instantiated cudaGraphExec_t has been destroyed. We can't blindly
    // delete and cudaFree the mempool its capture used, because
    //  1. other graph(s) might share the same pool
    //  2. the user might still hold references to output tensors allocated
    //  during capture.
    // To handle 1 and 2, we track the number of graphs using this particular
    // mempool. When the count reaches 0, we tell free_cached_blocks it may now
    // cudaFree blocks from this graph's pool when it discovers they're unused
    // (unsplit).
    auto it = graph_pools.find(mempool_id);
    TORCH_INTERNAL_ASSERT(it != graph_pools.end());
    auto uc = --(it->second->use_count);
    TORCH_INTERNAL_ASSERT(uc >= 0);
    if (uc == 0) {
      // Allows free_cached_blocks to begin cudaFreeing this pool's memory,
      // and makes sure this pool wasn't somehow made freeable already.
      bool inserted =
          graph_pools_freeable.insert({mempool_id, it->second.get()}).second;
      TORCH_INTERNAL_ASSERT(inserted);
    }
  }

  void addPeerAccess(int dev_to_access) {
    if (std::find(
            devices_with_peer_access_.begin(),
            devices_with_peer_access_.end(),
            dev_to_access) != devices_with_peer_access_.end()) {
      return;
    }
    devices_with_peer_access_.push_back(dev_to_access);
    for (auto& es : expandable_segments_) {
      es->addPeer(dev_to_access);
    }
  }

  bool hasAllocatedExpandableSegments() const {
    return !expandable_segments_.empty();
  }

 private:
  // All private methods do not acquire the allocator mutex.

  std::vector<const Block*> get_all_blocks() const {
    std::vector<const Block*> blocks;
    blocks.insert(
        blocks.end(), small_blocks.blocks.begin(), small_blocks.blocks.end());
    blocks.insert(
        blocks.end(), large_blocks.blocks.begin(), large_blocks.blocks.end());
    for (const auto& gp : graph_pools) {
      blocks.insert(
          blocks.end(),
          gp.second->small_blocks.blocks.begin(),
          gp.second->small_blocks.blocks.end());
      blocks.insert(
          blocks.end(),
          gp.second->large_blocks.blocks.begin(),
          gp.second->large_blocks.blocks.end());
    }
    blocks.insert(blocks.end(), active_blocks.begin(), active_blocks.end());
    return blocks;
  }

  std::vector<Block*> get_private_pool_head_blocks(PrivatePool* pool) const {
    std::vector<Block*> blocks;
    for (Block* b : active_blocks) {
      if ((b->pool == &pool->small_blocks || b->pool == &pool->large_blocks) &&
          b->prev == nullptr) {
        blocks.push_back(b);
      }
    }

    for (Block* b : pool->small_blocks.blocks) {
      if (b->prev == nullptr) {
        blocks.push_back(b);
      }
    }
    for (Block* b : pool->large_blocks.blocks) {
      if (b->prev == nullptr) {
        blocks.push_back(b);
      }
    }

    return blocks;
  }

  // returns the smallest possible address in any segment
  // where there is enough free address space to fit size
  // may be composed of free and unmapped segments
  Block* find_expandable_block(
      int device,
      cudaStream_t stream,
      BlockPool* pool,
      size_t size) {
    Block key(device, stream, 0);

    auto allocatable = [](Block* b) {
      return b && !b->allocated && b->event_count == 0 &&
          b->stream_uses.empty();
    };
    auto has_available_address_space = [&](Block* b) {
      size_t bytes = 0;
      while (bytes < size && allocatable(b)) {
        bytes += b->size;
        b = b->next;
      }
      return bytes >= size;
    };
    for (auto it = pool->unmapped.lower_bound(&key);
         it != pool->unmapped.end() && (*it)->stream == stream;
         ++it) {
      Block* c = *it;
      // we found the lowest address of an unmapped segment
      // but there might be a free segment we can also use
      // right before it
      if (allocatable(c->prev)) {
        c = c->prev;
      }
      if (has_available_address_space(c)) {
        return c;
      }
    }
    auto segment_size = pool->is_small ? kSmallBuffer : kLargeBuffer;
    expandable_segments_.emplace_back(new ExpandableSegment(
        device, stream, segment_size, devices_with_peer_access_));

    ExpandableSegment* es = expandable_segments_.back();
    Block* candidate = new Block(device, stream, es->size(), pool, es->ptr());
    candidate->mapped = false;
    candidate->expandable_segment_ = es;
    pool->unmapped.insert(candidate);
    return candidate;
  }

  bool map_block(
      Block* to_map,
      size_t size,
      const std::shared_ptr<GatheredContext>& ctx) {
    TORCH_INTERNAL_ASSERT(!to_map->mapped && size <= to_map->size);
    TORCH_INTERNAL_ASSERT(
        !to_map->history); // unmapped blocks should not keep history
    auto mapped_range =
        to_map->expandable_segment_->map(SegmentRange{to_map->ptr, size});
    // failed to map the memory
    if (mapped_range.size == 0) {
      return false;
    }
    TORCH_INTERNAL_ASSERT(
        mapped_range.ptr == to_map->ptr && mapped_range.size >= size);

    BlockPool& pool = *to_map->pool;
    pool.unmapped.erase(to_map);
    to_map->mapped = true;

    if (mapped_range.size < to_map->size) {
      // to_map -> remaining -> to_map->next(?)
      Block* remaining = new Block(
          to_map->device,
          to_map->stream,
          to_map->size - mapped_range.size,
          &pool,
          static_cast<char*>(to_map->ptr) + mapped_range.size);
      remaining->mapped = false;
      remaining->expandable_segment_ = to_map->expandable_segment_;
      remaining->splice(to_map, to_map->next);
      pool.unmapped.insert(remaining);
      to_map->size = mapped_range.size;
    }

    try_merge_blocks(to_map, to_map->prev, pool);
    try_merge_blocks(to_map, to_map->next, pool);

    pool.blocks.insert(to_map);

    // update statistics
    total_allocated_memory += mapped_range.size;
    StatTypes stat_types = get_stat_types_for_pool(*to_map->pool);
    for_each_selected_stat_type(stat_types, [&](size_t stat_type) {
      update_stat(stats.reserved_bytes[stat_type], mapped_range.size);
    });
    if (record_history) {
      record_trace(
          TraceEntry::SEGMENT_MAP,
          int64_t(mapped_range.ptr),
          mapped_range.size,
          to_map->stream,
          ctx);
    }

    return true;
  }

  Block* try_allocate_expandable_block(
      int device,
      cudaStream_t stream,
      BlockPool* pool,
      size_t size,
      const std::shared_ptr<GatheredContext>& ctx) {
    Block* candidate = find_expandable_block(device, stream, pool, size);
    // Candidate is now a list free/unmapped blocks with at least size room:
    // unmapped -> null
    // unmapped -> free -> *
    // free -> unmapped -> *

    if (!candidate->mapped &&
        !map_block(candidate, std::min(candidate->size, size), ctx)) {
      return nullptr;
    }
    TORCH_INTERNAL_ASSERT(candidate->mapped);

    while (candidate->size < size) {
      // invariant: free -> unmapped -> *
      // map_block will map some of unmapped and merge with free
      auto remaining = size - candidate->size;
      auto new_candidate = candidate->next;
      if (!map_block(
              new_candidate, std::min(remaining, candidate->next->size), ctx)) {
        return nullptr;
      }
      candidate = new_candidate;
    }
    pool->blocks.erase(candidate);
    return candidate;
  }

  /** moves a block into a pool of cached free blocks */
  void free_block(Block* block) {
    TORCH_INTERNAL_ASSERT(
        !block->allocated && block->event_count == 0 &&
        block->stream_uses.empty());
    if (block->history) {
      record_trace(
          TraceEntry::FREE_COMPLETED,
          int64_t(block->ptr),
          block->history->h.real_size,
          block->stream,
          block->history->h.context);
    }
    size_t original_block_size = block->size;
    size_t requested_size = block->requested_size;

    auto& pool = *block->pool;
    int64_t net_change_inactive_split_blocks = 0;
    int64_t net_change_inactive_split_size = 0;

    const std::array<Block*, 2> merge_candidates = {block->prev, block->next};
    for (Block* merge_candidate : merge_candidates) {
      const int64_t subsumed_size =
          try_merge_blocks(block, merge_candidate, pool);
      if (subsumed_size > 0) {
        net_change_inactive_split_blocks -= 1;
        net_change_inactive_split_size -= subsumed_size;
      }
    }

    active_blocks.erase(block);
    // Makes sure the Block* isn't already present in the pool we're freeing it
    // back into.
    bool inserted = pool.blocks.insert(block).second;
    TORCH_INTERNAL_ASSERT(inserted);

    if (block->is_split()) {
      net_change_inactive_split_blocks += 1;
      net_change_inactive_split_size += block->size;
    }

    StatTypes stat_types = get_stat_types_for_pool(pool);

    for_each_selected_stat_type(stat_types, [&](size_t stat_type) {
      // inactive_split tries to capture the idea that blocks
      // cannot be freed when requested, but fully free pages
      // of expandable blocks can always be freed.
      // The logic to track this as statistic is pretty involved,
      // so we simply just exclude expandable segements from
      // inactive_split
      if (!block->expandable_segment_) {
        update_stat(
            stats.inactive_split[stat_type], net_change_inactive_split_blocks);
        update_stat(
            stats.inactive_split_bytes[stat_type],
            net_change_inactive_split_size);
      }
      update_stat(stats.active[stat_type], -1);
      update_stat(
          stats.active_bytes[stat_type],
          -static_cast<std::int64_t>(original_block_size));
      update_stat(
          stats.requested_bytes[stat_type],
          -static_cast<std::int64_t>(requested_size));
    });
  }

  /** combine previously split blocks. returns the size of the subsumed block,
   * or 0 on failure. */
  size_t try_merge_blocks(Block* dst, Block* src, BlockPool& pool) {
    if (!src || src->allocated || src->event_count > 0 ||
        !src->stream_uses.empty() || dst->mapped != src->mapped) {
      return 0;
    }

    AT_ASSERT(dst->is_split() && src->is_split());

    if (dst->prev == src) { // [src dst]
      dst->ptr = src->ptr;
      dst->prev = src->prev;
      if (dst->prev) {
        dst->prev->next = dst;
      }
      if (!dst->history) {
        dst->history = std::move(src->history);
        dst->history_last = src->history_last;
      } else if (src->history) {
        src->history_last->next = std::move(dst->history);
        dst->history = std::move(src->history);
      }
      src->history_last = nullptr;
    } else { // [dest src]
      dst->next = src->next;
      if (dst->next) {
        dst->next->prev = dst;
      }
      if (!dst->history) {
        dst->history = std::move(src->history);
        dst->history_last = src->history_last;
      } else if (src->history) {
        dst->history_last->next = std::move(src->history);
        dst->history_last = src->history_last;
      }
      src->history_last = nullptr;
    }
    const size_t subsumed_size = src->size;
    dst->size += subsumed_size;
    auto erased =
        src->mapped ? pool.blocks.erase(src) : pool.unmapped.erase(src);
    TORCH_INTERNAL_ASSERT_DEBUG_ONLY(erased == 1);
    delete src;

    return subsumed_size;
  }

  BlockPool& get_pool(size_t size, cudaStream_t stream) {
#if !defined(USE_ROCM) || ROCM_VERSION >= 50300
    // captures_underway is a conservative guess that the current stream may be
    // capturing. It's only > 0 if some thread has begun and not yet ended a
    // capture, so it's usually 0, and we can short-circuit
    // cudaStreamCaptureStatus (which does a TLS lookup).
    if (C10_UNLIKELY(captures_underway)) {
      auto it0 = stream_to_pool_map.find(stream);
      if (it0 != stream_to_pool_map.end()) {
        auto it1 = graph_pools.find(it0->second);
        TORCH_INTERNAL_ASSERT(it1 != graph_pools.end());
        if (size <= kSmallSize) {
          return it1->second->small_blocks;
        } else {
          return it1->second->large_blocks;
        }
      }
    }
#endif
    if (size <= kSmallSize) {
      return small_blocks;
    } else {
      return large_blocks;
    }
  }

  StatTypes get_stat_types_for_pool(const BlockPool& pool) {
    StatTypes stat_types = {false};
    stat_types[static_cast<size_t>(StatType::AGGREGATE)] = true;
    stat_types[static_cast<size_t>(
        pool.is_small ? StatType::SMALL_POOL : StatType::LARGE_POOL)] = true;
    return stat_types;
  }

  bool should_split(const Block* block, size_t size) {
    size_t remaining = block->size - size;
    if (block->pool->is_small ||
        CachingAllocatorConfig::expandable_segments()) {
      return remaining >= kMinBlockSize;
    } else {
      return (size < CachingAllocatorConfig::max_split_size()) &&
          (remaining > kSmallSize);
    }
  }

  static size_t get_allocation_size(size_t size) {
    if (size <= kSmallSize) {
      return kSmallBuffer;
    } else if (size < kMinLargeAlloc) {
      return kLargeBuffer;
    } else {
      return kRoundLarge * ((size + kRoundLarge - 1) / kRoundLarge);
    }
  }

  bool get_free_block(AllocParams& p) {
    BlockPool& pool = *p.pool;

    if (C10_UNLIKELY(
            set_fraction &&
            CachingAllocatorConfig::garbage_collection_threshold() > 0.0)) {
      // Track block reuse interval only when garbage collection is enabled.
      for (auto& b : pool.blocks) {
        ++b->gc_count;
      }
    }
    auto it = pool.blocks.lower_bound(&p.search_key);
    if (it == pool.blocks.end() || (*it)->stream != p.stream())
      return false;

    if ((*it)->expandable_segment_) {
      if (CachingAllocatorConfig::expandable_segments()) {
        // if we are allocated to the part of the block that is expandable
        // for the purposes of "best fit" we consider its size to be the size it
        // can expand to, not the size it currently is. This means that we
        // sometimes have to search for blocks with bigger 'size' before
        // choosing this segment.
        auto expandable_size = [](Block* b) {
          return b->size + (b->next && !b->next->mapped ? b->next->size : 0);
        };
        auto next = it;
        next++;
        while ((*it)->expandable_segment_ && next != pool.blocks.end() &&
               (*next)->stream == p.stream() &&
               expandable_size(*next) < expandable_size(*it)) {
          it = next++;
        }
      } else {
        // Rarely expandable segments has been turned off after we have
        // already allocated some blocks as expandable. For instance,
        // since we cannot share expandable memory via IPC, someone might
        // temporarily disable it. In this case we need to honor this request
        // by only finding non-expandable blocks
        do {
          it++;
        } while (it != pool.blocks.end() && (*it)->expandable_segment_ &&
                 (*it)->stream == p.stream());
        if (it == pool.blocks.end() || (*it)->stream != p.stream()) {
          return false;
        }
      }
    }

    // Do not return an oversized block for a large request
    if ((p.size() < CachingAllocatorConfig::max_split_size()) &&
        ((*it)->size >= CachingAllocatorConfig::max_split_size()))
      return false;
    // Allow oversized block size to be rounded up but within a limit
    if ((p.size() >= CachingAllocatorConfig::max_split_size()) &&
        ((*it)->size >= p.size() + kLargeBuffer))
      return false;
    p.block = *it;
    (*it)->gc_count = 0; // Denote this block has been used
    pool.blocks.erase(it);
    return true;
  }

  bool trigger_free_memory_callbacks(AllocParams& p) {
    bool freed_memory = false;
    for (const auto& name : FreeCudaMemoryCallbacksRegistry()->Keys()) {
      freed_memory |=
          FreeCudaMemoryCallbacksRegistry()->Create(name)->Execute();
    }
    return freed_memory;
  }

  void garbage_collect_cached_blocks() {
    // Free unused cached blocks to reclaim GPU memory.
    // Unlike release_cached_blocks(), this does not enforce synchronization and
    // therefore should be of less overheads.

    size_t gc_threshold = static_cast<size_t>(
        CachingAllocatorConfig::garbage_collection_threshold() *
        allowed_memory_maximum);
    // No need to trigger GC yet
    if (total_allocated_memory <= gc_threshold) {
      return;
    }
    const auto target_size = total_allocated_memory - gc_threshold;
    size_t gc_reclaimed = 0;

    // Calculate the total age of the free-able blocks. We'll use it later to
    // get "avg age" threshold.
    double total_age = 0.0;
    int freeable_block_count = 0;
    for (auto& b : large_blocks.blocks) {
      if (!b->is_split()) {
        total_age += b->gc_count;
        ++freeable_block_count;
      }
    }
    // No free-able blocks?
    if (freeable_block_count == 0) {
      return;
    }

    // Repeat GC until we reach reclaim > target size.
    bool block_freed = true;
    while (gc_reclaimed < target_size && block_freed == true &&
           freeable_block_count > 0) {
      // Free blocks exceeding this age threshold first.
      double age_threshold = total_age / freeable_block_count;
      // Stop iteration if we can no longer free a block.
      block_freed = false;

      // Free blocks of > avg age. Don't stop upon reaching the target_size,
      // we don't want this GC to be triggered frequently.
      auto it = large_blocks.blocks.begin();
      while (it != large_blocks.blocks.end()) {
        Block* block = *it;
        ++it;
        if (!block->is_split() && block->gc_count >= age_threshold) {
          block_freed = true;
          gc_reclaimed += block->size;
          total_age -= block->gc_count; // Decrement the age
          freeable_block_count--; // One less block that can be freed
          release_block(block);
        }
      }
    }
  }

  bool alloc_block(
      AllocParams& p,
      bool isRetry,
      const std::shared_ptr<GatheredContext>& ctx) {
    // Defensively checks for preexisting CUDA error state.
    C10_CUDA_CHECK(cudaGetLastError());

    size_t size = p.alloc_size;
    void* ptr;

    if (isRetry) {
      stats.num_alloc_retries += 1;
    }

    if (set_fraction &&
        total_allocated_memory + size > allowed_memory_maximum) {
      p.err = cudaErrorMemoryAllocation;
      return false;
    } else if (
        CachingAllocatorConfig::expandable_segments() &&
        // our checkpointing logic for private pools doesn't support
        // the expandable_segments_ structure yet
        !p.pool->owner_PrivatePool) {
      p.block = try_allocate_expandable_block(
          p.device(), p.stream(), p.pool, p.size(), ctx);
      if (p.block) {
        p.err = cudaSuccess;
      } else {
        p.err = cudaErrorMemoryAllocation;
      }
      return bool(p.block);
    } else {
      p.err = cudaMallocMaybeCapturing(&ptr, size);
      if (p.err != cudaSuccess) {
        if (p.err == cudaErrorMemoryAllocation) {
          // If this is the first attempt (!isRetry), we can forgive and clear
          // CUDA's internal error state.
          //
          // If this is the second attempt (isRetry), malloc's TORCH_CHECK_WITH
          // will take over to throw a helpful exception. The user can choose
          // to catch the exception, free some stuff in their script, and
          // attempt the allocation again. In this case, we can also forgive and
          // clear CUDA's internal error state.
          cudaGetLastError();
        } else {
          // If the error's unrelated to memory allocation, we should throw
          // immediately.
          C10_CUDA_CHECK(p.err);
        }
        return false;
      }
    }

    if (p.pool->owner_PrivatePool) {
      // The block is for a CUDA graph's PrivatePool.
      p.pool->owner_PrivatePool->cudaMalloc_count++;
    }

    total_allocated_memory += size;
    p.block = new Block(p.device(), p.stream(), size, p.pool, (char*)ptr);
    for_each_selected_stat_type(p.stat_types, [&](size_t stat_type) {
      update_stat(stats.segment[stat_type], 1);
      update_stat(stats.reserved_bytes[stat_type], size);
    });
    if (size >= CachingAllocatorConfig::max_split_size())
      update_stat(stats.oversize_segments, 1);

    // p.block came from new, not cudaMalloc. It should not be nullptr here.
    TORCH_INTERNAL_ASSERT(p.block != nullptr && p.block->ptr != nullptr);
    if (record_history) {
      record_trace(
          TraceEntry::SEGMENT_ALLOC,
          int64_t(p.block->ptr),
          p.block->size,
          p.stream(),
          ctx);
    }
    return true;
  }

  /** Free one or more oversize blocks to the system allocator.  But only enough
   * **/
  /** to satisfy the target size **/
  bool release_available_cached_blocks(const AllocParams& p) {
    if (CachingAllocatorConfig::max_split_size() ==
        std::numeric_limits<size_t>::max())
      return false;
    BlockPool& pool = *p.pool;

    // because of std::unique_ptr, block cannot be trivially copied
    Block key(
        p.search_key.device,
        p.search_key.stream,
        p.search_key.size,
        p.search_key.pool,
        p.search_key.ptr);
    key.size = (key.size < CachingAllocatorConfig::max_split_size())
        ? CachingAllocatorConfig::max_split_size()
        : key.size;
    auto it = pool.blocks.lower_bound(&key);
    if (it == pool.blocks.end() || (*it)->stream != p.stream()) {
      // No single block is large enough; free multiple oversize blocks,
      // starting with the largest
      if (it == pool.blocks.begin())
        return false;
      size_t totalReleased = 0;
      --it; // Back up one item.  Now on the largest block for the correct
            // stream
      while ((totalReleased < key.size) &&
             ((*it)->size >= CachingAllocatorConfig::max_split_size()) &&
             ((*it)->stream == p.stream())) {
        auto cur = it;
        totalReleased += (*it)->size;
        if (it != pool.blocks.begin()) {
          --it;
          release_block(*cur);
        } else {
          release_block(*cur);
          break;
        }
      }
      if (totalReleased < key.size)
        return false;
    } else {
      release_block(*it);
    }
    return true;
  }

  bool release_cached_blocks() {
    // First ensure that all blocks that can't currently be allocated due to
    // outstanding events are returned to the pool.
    synchronize_and_free_events();

    // Free all non-split cached blocks to system allocator
    release_blocks(large_blocks);
    release_blocks(small_blocks);

    for (auto it = graph_pools_freeable.begin();
         it != graph_pools_freeable.end();) {
      // See notifyCaptureDestroy for the strategy here.
      TORCH_INTERNAL_ASSERT(it->second->use_count == 0);
      release_blocks(it->second->small_blocks);
      release_blocks(it->second->large_blocks);
      if (it->second->cudaMalloc_count == 0) {
        auto erase_count = graph_pools.erase(it->first);
        TORCH_INTERNAL_ASSERT(erase_count == 1);
        it = graph_pools_freeable.erase(it);
      } else {
        ++it;
      }
    }

    return true;
  }

  void release_expandable_segment(Block* block) {
    TORCH_INTERNAL_ASSERT(
        block->size == block->expandable_segment_->size(),
        "block disagrees with segment");
    TORCH_INTERNAL_ASSERT(!block->mapped);
    auto it = std::find(
        expandable_segments_.begin(),
        expandable_segments_.end(),
        block->expandable_segment_);
    TORCH_INTERNAL_ASSERT(it != expandable_segments_.end());
    expandable_segments_.erase(it);
    block->pool->unmapped.erase(block);
    delete block->expandable_segment_;
    delete block;
  }

  void release_block(Block* block) {
    TORCH_INTERNAL_ASSERT(!block->expandable_segment_);
    C10_CUDA_CHECK(cudaFree((void*)block->ptr));
    total_allocated_memory -= block->size;

    auto* pool = block->pool;
    if (pool->owner_PrivatePool) {
      // The cudaFreed block belonged to a CUDA graph's PrivatePool.
      TORCH_INTERNAL_ASSERT(pool->owner_PrivatePool->cudaMalloc_count > 0);
      pool->owner_PrivatePool->cudaMalloc_count--;
    }

    StatTypes stat_types = get_stat_types_for_pool(*pool);
    for_each_selected_stat_type(stat_types, [&](size_t stat_type) {
      update_stat(stats.segment[stat_type], -1);
      update_stat(
          stats.reserved_bytes[stat_type],
          -static_cast<std::int64_t>(block->size));
    });

    if (block->size >= CachingAllocatorConfig::max_split_size())
      update_stat(stats.oversize_segments, -1);
    if (record_history) {
      record_trace(
          TraceEntry::SEGMENT_FREE,
          int64_t(block->ptr),
          block->size,
          block->stream,
          block->history ? block->history->h.context : nullptr);
    }
    pool->blocks.erase(block);
    delete block;
  }

  void unmap_block(Block* block) {
    auto unmapped = block->expandable_segment_->unmap(
        SegmentRange{block->ptr, block->size});
    if (unmapped.size == 0) {
      return;
    }
    block->pool->blocks.erase(block);

    ptrdiff_t before_size =
        static_cast<char*>(unmapped.ptr) - static_cast<char*>(block->ptr);
    if (before_size > 0) {
      // prev? -> before_free -> block
      Block* before_free = new Block(
          block->device, block->stream, before_size, block->pool, block->ptr);
      before_free->expandable_segment_ = block->expandable_segment_;
      before_free->splice(block->prev, block);
      block->pool->blocks.insert(before_free);
    }

    auto after_size = block->size - (before_size + unmapped.size);
    if (after_size > 0) {
      // block -> after_free -> next?
      Block* after_free = new Block(
          block->device,
          block->stream,
          after_size,
          block->pool,
          static_cast<char*>(unmapped.ptr) + unmapped.size);
      after_free->expandable_segment_ = block->expandable_segment_;
      after_free->splice(block, block->next);
      block->pool->blocks.insert(after_free);
    }

    block->ptr = unmapped.ptr;
    block->size = unmapped.size;
    block->mapped = false;
    block->history.reset();
    block->history_last = nullptr;

    try_merge_blocks(block, block->prev, *block->pool);
    try_merge_blocks(block, block->next, *block->pool);
    block->pool->unmapped.insert(block);

    // update statistics
    total_allocated_memory -= unmapped.size;
    StatTypes stat_types = get_stat_types_for_pool(*block->pool);
    for_each_selected_stat_type(stat_types, [&](size_t stat_type) {
      update_stat(stats.reserved_bytes[stat_type], -unmapped.size);
    });
    if (record_history) {
      record_trace(
          TraceEntry::SEGMENT_UNMAP,
          int64_t(unmapped.ptr),
          unmapped.size,
          block->stream,
          block->history ? block->history->h.context : nullptr);
    }
  }
  void release_blocks(BlockPool& pool) {
    std::vector<Block*> to_unmap;
    // Frees all non-split blocks
    auto it = pool.blocks.begin();
    while (it != pool.blocks.end()) {
      Block* block = *it;
      ++it;
      if (block->expandable_segment_) {
        // unmapping will mutate the free pool
        // so just gather what needs to be freed
        // to avoid invalidating the iterator
        to_unmap.push_back(block);
      } else if (!block->prev && !block->next) {
        release_block(block);
      }
    }
    for (Block* block : to_unmap) {
      unmap_block(block);
      if (!block->prev && !block->next) {
        release_expandable_segment(block);
      }
    }
  }

  EventPool::Event create_event_internal(int idx) {
    // Leak the event pool to avoid shutdown issues.
    static auto* event_pool = new EventPool();
    return event_pool->get(idx);
  }

  void synchronize_and_free_events() {
    // Synchronize on outstanding events and then free associated blocks.

    // This function syncs, so capture should not be underway. Might as well
    // make sure capture-deferred end of life events get processed too.
    TORCH_INTERNAL_ASSERT(captures_underway == 0);
    insert_events_deferred_until_no_capture();

    for (auto& st : cuda_events) {
      for (auto& e : st.second) {
        EventPool::Event event = std::move(e.first);
        Block* block = e.second;

        C10_CUDA_CHECK(cudaEventSynchronize(*event));

        block->event_count--;
        if (block->event_count == 0) {
          free_block(block);
        }
      }
    }

    cuda_events.clear();
  }

  void insert_events(Block* block) {
    int prev_device;
    C10_CUDA_CHECK(c10::cuda::GetDevice(&prev_device));

    stream_set streams(std::move(block->stream_uses));
    AT_ASSERT(block->stream_uses.empty());
    for (auto& stream : streams) {
      C10_CUDA_CHECK(c10::cuda::SetDevice(stream.device_index()));

      EventPool::Event event =
          create_event_internal(static_cast<int>(stream.device_index()));
      C10_CUDA_CHECK(cudaEventRecord(*event, stream.stream()));

      block->event_count++;
      cuda_events[stream].emplace_back(std::move(event), block);
    }

    C10_CUDA_CHECK(c10::cuda::MaybeSetDevice(prev_device));
  }

  void insert_events_deferred_until_no_capture() {
    if (C10_UNLIKELY(needs_events_deferred_until_no_capture.size() > 0)) {
      for (auto* block : needs_events_deferred_until_no_capture) {
        TORCH_INTERNAL_ASSERT(!block->stream_uses.empty());
        insert_events(block);
      }
      needs_events_deferred_until_no_capture.clear();
    }
  }

  void process_events() {
    insert_events_deferred_until_no_capture();

    // Process outstanding cudaEvents. Events that are completed are
    // removed from the queue, and the 'event_count' for the
    // corresponding allocation is decremented. We maintain a separate
    // list of events per stream to avoid head-of-line delays if one
    // or more streams has long-running operations.

    // Iterate over different streams.
    for (auto it = cuda_events.begin(); it != cuda_events.end();) {
      // Iterate over this stream's (event, block) pairs.
      while (!it->second.empty()) {
        auto& e = it->second.front();
        EventPool::Event event = std::move(e.first);
        Block* block = e.second;

        cudaError_t err = C10_CUDA_ERROR_HANDLED(cudaEventQuery(*event));
        if (err == cudaErrorNotReady) {
          // ignore and clear the error if not ready
          cudaGetLastError();
          // Return the ownership of the Event (unique ptr)
          e.first = std::move(event);
          break;
        } else if (err != cudaSuccess) {
          C10_CUDA_CHECK(err);
        }

        block->event_count--;
        if (block->event_count == 0) {
          free_block(block);
        }
        it->second.pop_front();
      }

      if (it->second.empty()) {
        it = cuda_events.erase(it);
      } else {
        it++;
      }
    }
  }

  // Iterates over sizes of all memory blocks for given device in given pool
  void cache_info_aux(const BlockPool& pool, size_t* largest) {
    for (const auto& block : pool.blocks) {
      const auto blocksize = block->size;
      if (blocksize > *largest) {
        *largest = blocksize;
      }
    }
  }

  void record_trace(
      TraceEntry::Action action,
      int64_t addr,
      size_t size,
      cudaStream_t stream,
      std::shared_ptr<GatheredContext> context) {
    auto te = TraceEntry(
        action,
        addr,
        size,
        stream,
        alloc_trace_record_context_ ? std::move(context) : nullptr);
    if (alloc_trace->size() < alloc_trace_max_entries_) {
      alloc_trace->emplace_back(te);
    } else {
      (*alloc_trace)[alloc_trace_next++] = te;
      if (alloc_trace_next == alloc_trace_max_entries_) {
        alloc_trace_next = 0;
      }
    }
  }
};

// Returns whether to force all allocations to bypass the caching allocator and
// go straight to cudaMalloc.  This setting is useful when debugging GPU memory
// errors, since the caching allocator foils cuda-memcheck.
bool forceUncachedAllocator() {
  static bool force_uncached =
      getenv("PYTORCH_NO_CUDA_MEMORY_CACHING") != nullptr;
  return force_uncached;
}

static void uncached_delete(void* ptr) {
  const c10::impl::PyInterpreter* interp = c10::impl::GPUTrace::get_trace();
  if (C10_UNLIKELY(interp)) {
    (*interp)->trace_gpu_memory_deallocation(reinterpret_cast<uintptr_t>(ptr));
  }
  C10_CUDA_CHECK(cudaFree(ptr));
}

void local_raw_delete(void* ptr);

class NativeCachingAllocator : public CUDAAllocator {
 private:
  std::mutex mutex;

  // allocated blocks by device pointer
  ska::flat_hash_map<void*, Block*> allocated_blocks;

  void add_allocated_block(Block* block) {
    std::lock_guard<std::mutex> lock(mutex);
    allocated_blocks[block->ptr] = block;
  }

 public:
  std::vector<std::unique_ptr<DeviceCachingAllocator>> device_allocator;

  Block* get_allocated_block(void* ptr, bool remove = false) {
    std::lock_guard<std::mutex> lock(mutex);
    auto it = allocated_blocks.find(ptr);
    if (it == allocated_blocks.end()) {
      return nullptr;
    }
    Block* block = it->second;
    if (remove) {
      allocated_blocks.erase(it);
    }
    return block;
  }

  void init(int device_count) override {
    const auto size = static_cast<int64_t>(device_allocator.size());
    if (size < device_count) {
      device_allocator.resize(device_count);
      for (const auto i : c10::irange(size, device_count)) {
        device_allocator[i] = std::make_unique<DeviceCachingAllocator>();
      }
    }
  }

  bool initialized() override {
    return device_allocator.size() > 0;
  }

  /** allocates a block which is safe to use from the provided stream */
  void malloc(void** devPtr, int device, size_t size, cudaStream_t stream) {
    TORCH_INTERNAL_ASSERT(
        0 <= device && static_cast<size_t>(device) < device_allocator.size(),
        "Allocator not initialized for device ",
        device,
        ": did you call init?");
    Block* block = device_allocator[device]->malloc(device, size, stream);
    add_allocated_block(block);
    *devPtr = (void*)block->ptr;
    const c10::impl::PyInterpreter* interp = c10::impl::GPUTrace::get_trace();
    if (C10_UNLIKELY(interp)) {
      (*interp)->trace_gpu_memory_allocation(
          reinterpret_cast<uintptr_t>(*devPtr));
    }
  }

  void free(void* ptr) {
    if (!ptr) {
      return;
    }
    Block* block = get_allocated_block(ptr, true /* remove */);
    if (!block) {
      TORCH_CHECK(false, "invalid device pointer: ", ptr);
    }
    const c10::impl::PyInterpreter* interp = c10::impl::GPUTrace::get_trace();
    if (C10_UNLIKELY(interp)) {
      (*interp)->trace_gpu_memory_deallocation(
          reinterpret_cast<uintptr_t>(block->ptr));
    }
    device_allocator[block->device]->free(block);
  }

  void setMemoryFraction(double fraction, int device) override {
    TORCH_INTERNAL_ASSERT(
        0 <= device && static_cast<size_t>(device) < device_allocator.size(),
        "Allocator not initialized for device ",
        device,
        ": did you call init?");
    TORCH_INTERNAL_ASSERT(
        0 <= fraction && fraction <= 1,
        "invalid fraction:",
        fraction,
        ". Please set within (0, 1).");
    C10_CUDA_CHECK(c10::cuda::SetDevice(device));
    device_allocator[device]->setMemoryFraction(fraction);
  }

  void recordHistory(
      bool enabled,
      CreateContextFn context_recorder,
      size_t alloc_trace_max_entries,
      bool alloc_trace_record_context) override {
    int device;
    C10_CUDA_CHECK(c10::cuda::GetDevice(&device));
    device_allocator[device]->recordHistory(
        enabled,
        std::move(context_recorder),
        alloc_trace_max_entries,
        alloc_trace_record_context);
  }

  void attachOutOfMemoryObserver(OutOfMemoryObserver observer) override {
    int device;
    C10_CUDA_CHECK(c10::cuda::GetDevice(&device));
    device_allocator[device]->attachOutOfMemoryObserver(std::move(observer));
  }

  void emptyCache() override {
    for (auto& da : device_allocator)
      da->emptyCache();
  }

  void* getBaseAllocation(void* ptr, size_t* outSize) override {
    Block* block = get_allocated_block(ptr);
    if (!block) {
      TORCH_CHECK(false, "invalid device pointer: ", ptr);
    }
    return device_allocator[block->device]->getBaseAllocation(block, outSize);
  }

  void recordStream(const DataPtr& ptr, cuda::CUDAStream stream) override {
    // Empty tensor's storage().data() might be a null ptr. As there is no
    // blocks associated with those tensors, it is fine to do nothing here.
    if (!ptr.get()) {
      return;
    }

    // If a tensor is not allocated by this instance, simply skip
    // This usually happens when CUDA tensors are shared across processes,
    // we have implemented reference counting based sharing mechanism to
    // guarantee tensors won't be accidentally freed by one process while
    // they are still being used in another
    if (ptr.get_deleter() != &local_raw_delete)
      return;

    Block* block = get_allocated_block(ptr.get());
    // block must not be null reaching here
    TORCH_INTERNAL_ASSERT(block != nullptr, "No allocated block can be found");
    device_allocator[block->device]->recordStream(block, stream);
  }

  SnapshotInfo snapshot() override {
    SnapshotInfo result;
    for (auto& da : device_allocator) {
      result.device_traces.emplace_back(da->trace());
      auto snap = da->snapshot();
      result.segments.insert(result.segments.end(), snap.begin(), snap.end());
    }
    return result;
  }

  std::shared_ptr<AllocatorState> getCheckpointState(int device, MempoolId_t id)
      override {
    return device_allocator[device]->getCheckpointState(id);
  }

  /**
   * @brief Checkpoint the private pool state identified in `as` to its prior
   * state
   *
   * @param device - device of the pool to manipulate
   * @param as - allocator state
   * @param stale_live_storages - storages of tensors which are currently
   * allocated but which will be not be allocated after the checkpoint is set.
   * For these storages we will remove their deleter function.
   * @return CheckpointDelta - Freed Pointers and DataPtrs that contain deleter
   * functions for all allocated blocks in the new checkpoint state.
   */
  CheckpointDelta setCheckpointPoolState(
      int device,
      std::shared_ptr<AllocatorState> as) override {
    std::shared_ptr<PrivatePoolState> pps =
        std::dynamic_pointer_cast<PrivatePoolState>(as);

    TORCH_CHECK(pps, "Expected PrivatePoolState");

    auto rr = device_allocator[device]->setCheckpointPoolState(*pps);

    CheckpointDelta cpd;
    for (void* ptr : rr.allocations_freed) {
      get_allocated_block(ptr, /*remove*/ true);
      cpd.ptrs_freed.push_back(ptr);
    }
    for (Block* block : rr.allocations_created) {
      add_allocated_block(block);
      cpd.dataptrs_allocd.emplace_back(
          block->ptr,
          block->ptr,
          &local_raw_delete,
          Device(DeviceType::CUDA, device));
    }

    return cpd;
  }

  DataPtr allocate(size_t size) const override {
    constexpr size_t one_exa_bytes = 1152921504606846976ULL;
    TORCH_CHECK_WITH(
        OutOfMemoryError,
        size < one_exa_bytes,
        "CUDA out of memory. Tried to allocate more than 1EB memory.");
    int device;
    C10_CUDA_CHECK(c10::cuda::GetDevice(&device));
    void* r = nullptr;
    if (forceUncachedAllocator()) {
      // Deliberately don't use cudaMallocMaybeCapturing here, to force an error
      // if someone tries to use forceUncachedAllocator while capturing.
      C10_CUDA_CHECK(cudaMalloc(&r, size));
      const c10::impl::PyInterpreter* interp = c10::impl::GPUTrace::get_trace();
      if (C10_UNLIKELY(interp)) {
        (*interp)->trace_gpu_memory_allocation(reinterpret_cast<uintptr_t>(r));
      }
      return {r, r, &uncached_delete, Device(DeviceType::CUDA, device)};
    }
    if (size != 0) {
      // Allocator declars allocate const!?
      const_cast<NativeCachingAllocator*>(this)->malloc(
          &r, device, size, cuda::getCurrentCUDAStream(device));
    }
    return {r, r, &local_raw_delete, Device(DeviceType::CUDA, device)};
  }
  DeleterFnPtr raw_deleter() const override {
    if (forceUncachedAllocator()) {
      return &uncached_delete;
    } else {
      return &local_raw_delete;
    }
  }
  void cacheInfo(int dev_id, size_t* largestBlock) override {
    device_allocator[dev_id]->cacheInfo(largestBlock);
  }
  void assertValidDevice(int device) {
    const auto device_num = device_allocator.size();
    TORCH_CHECK(
        0 <= device && device < static_cast<int64_t>(device_num),
        "Invalid device argument ",
        device,
        ": did you call init?");
  }

  DeviceStats getDeviceStats(int device) override {
    assertValidDevice(device);
    return device_allocator[device]->getStats();
  }

  void resetAccumulatedStats(int device) override {
    assertValidDevice(device);
    device_allocator[device]->resetAccumulatedStats();
  }

  void resetPeakStats(int device) override {
    assertValidDevice(device);
    device_allocator[device]->resetPeakStats();
  }
  // CUDAGraph interactions
  void beginAllocateStreamToPool(
      int device,
      cudaStream_t stream,
      MempoolId_t mempool_id) override {
    assertValidDevice(device);
    device_allocator[device]->beginAllocateStreamToPool(
        stream, std::move(mempool_id));
  }

  void endAllocateStreamToPool(int device, cudaStream_t stream) override {
    assertValidDevice(device);
    device_allocator[device]->endAllocateStreamToPool(stream);
  }

  void releasePool(int device, MempoolId_t mempool_id) override {
    assertValidDevice(device);
    device_allocator[device]->releasePool(std::move(mempool_id));
  }

  void* raw_alloc(size_t nbytes) override {
    if (nbytes == 0) {
      return nullptr;
    }
    int device;
    C10_CUDA_CHECK(c10::cuda::GetDevice(&device));
    void* r = nullptr;
    malloc(&r, device, nbytes, cuda::getCurrentCUDAStream(device));
    return r;
  }

  void* raw_alloc_with_stream(size_t nbytes, cudaStream_t stream) override {
    if (nbytes == 0) {
      return nullptr;
    }
    int device;
    C10_CUDA_CHECK(c10::cuda::GetDevice(&device));
    void* r = nullptr;
    malloc(&r, device, nbytes, stream);
    return r;
  }

  void enablePeerAccess(int dev, int dev_to_access) override {
    c10::cuda::CUDAGuard device_guard(dev);
    cudaError_t err = cudaDeviceEnablePeerAccess(dev_to_access, 0);
    if (err == cudaErrorPeerAccessAlreadyEnabled) {
      // ignore and clear the error if access was already enabled
      cudaGetLastError();
    } else {
      C10_CUDA_CHECK(err);
    }
    device_allocator[dev_to_access]->addPeerAccess(dev);
  }

  cudaError_t memcpyAsync(
      void* dst,
      int dstDevice,
      const void* src,
      int srcDevice,
      size_t count,
      cudaStream_t stream,
      bool p2p_enabled) override {
    if (p2p_enabled || // memcpy ok because memory is mapped in both devices
        srcDevice == dstDevice || // memcpy ok on a single device
        // memcpy ok because both dst and src must have come from cudaMalloc
        (!device_allocator[dstDevice]->hasAllocatedExpandableSegments() &&
         !device_allocator[srcDevice]->hasAllocatedExpandableSegments())) {
      return cudaMemcpyAsync(dst, src, count, cudaMemcpyDeviceToDevice, stream);
    }
    // when p2p is not enabled, only cudaMemcpyPeerAsync correctly handles
    // memory not allocated via cudaMalloc
    return cudaMemcpyPeerAsync(dst, dstDevice, src, srcDevice, count, stream);
  }

  void raw_delete(void* ptr) override {
    this->free(ptr);
  }

  // In CUDA IPC, sender sends a tensor to receiver, getIpcDevPtr
  // is called by the receiving process to map the CUDA memory from the sending
  // process into its own address space.
  //
  // CUDA IPC only allows sharing a big memory block associated with a
  // cudaIpcMemHandle_t and it can be opened only **once** per context per
  // process. There can be multiple types of storage in the same IPC mem block,
  // so we must cache the device ptr to construct typed storage as it comes.
  //
  // ipcMemHandle_to_devptr maps a cudaIpcMemHandle_t to a device pointer in the
  // process that can be used to access the memory block in the sender process.
  // It only saves a weak_ptr of the device pointer in the map, the shared_ptr
  // will be used to reconstruct all storages in this CudaMalloc allocation. And
  // it will deleted in cudaIpcCloseMemHandle when its reference count is 0.
  //
  std::mutex IpcMutex;
  ska::flat_hash_map<std::string, std::weak_ptr<void>> ipcMemHandle_to_devptr;
  std::shared_ptr<void> getIpcDevPtr(std::string handle) override {
    std::lock_guard<std::mutex> lock(IpcMutex);

    auto iter = ipcMemHandle_to_devptr.find(handle);
    if (iter != ipcMemHandle_to_devptr.end()) {
      auto devptr = iter->second.lock();
      if (devptr)
        return devptr;
    }
    // This ipcMemHandle hasn't been opened, or already expired, open it to
    // enable IPC access to that mem block.
    void* dev = nullptr;
    auto ipc_handle =
        reinterpret_cast<const cudaIpcMemHandle_t*>(handle.c_str());
    C10_CUDA_CHECK(cudaIpcOpenMemHandle(
        &dev, *ipc_handle, cudaIpcMemLazyEnablePeerAccess));
    // devPtr has to be deleted in same device when created.
    int curr_device;
    C10_CUDA_CHECK(c10::cuda::GetDevice(&curr_device));
    auto sp =
        std::shared_ptr<void>(dev, [handle, curr_device, this](void* ptr) {
          cuda::CUDAGuard device_guard(curr_device);
          std::lock_guard<std::mutex> deleter_lock(IpcMutex);
          C10_CUDA_CHECK(cudaIpcCloseMemHandle(ptr));
          ipcMemHandle_to_devptr.erase(handle);
        });
    std::weak_ptr<void> wp = sp;
    // To eliminate an additional search, we can use insert().
    // It doesn't overwrite when key already exists(ptr expired).
    // But in the deleter for sp we erased the entry,
    // this should be safe to do now.
    ipcMemHandle_to_devptr.insert(iter, {handle, wp});

    return sp;
  }
  std::string name() override {
    return "native";
  }
};

NativeCachingAllocator allocator;

void local_raw_delete(void* ptr) {
  allocator.free(ptr);
}

void setAllocatorSettings(const std::string& env) {
  CachingAllocatorConfig::instance().parseArgs(env.c_str());
}

} // namespace Native

// General caching allocator utilities
void setAllocatorSettings(const std::string& env) {
  CachingAllocatorConfig::instance().parseArgs(env.c_str());
}

// Size pretty-printer
inline std::string format_size(uint64_t size) {
  std::ostringstream os;
  os.precision(2);
  os << std::fixed;
  if (size <= 1024) {
    os << size << " bytes";
  } else if (size <= 1048576) {
    os << (size / 1024.0);
    os << " KiB";
  } else if (size <= 1073741824ULL) {
    os << size / 1048576.0;
    os << " MiB";
  } else {
    os << size / 1073741824.0;
    os << " GiB";
  }
  return os.str();
}

namespace CudaMallocAsync {
// If this is put in its own header file, it gets incorrectly renamed in HIPify.
CUDAAllocator* allocator();

} // namespace CudaMallocAsync

struct BackendStaticInitializer {
  // Parses env for backend at load time, duplicating some logic from
  // CachingAllocatorConfig. CachingAllocatorConfig double-checks it later (at
  // runtime). Defers verbose exceptions and error checks, including Cuda
  // version checks, to CachingAllocatorConfig's runtime doublecheck. If this
  // works, maybe we should move all of CachingAllocatorConfig here?
  CUDAAllocator* parseEnvForBackend() {
    const char* val = getenv("PYTORCH_CUDA_ALLOC_CONF");
    if (val != nullptr) {
      const std::string config(val);

      std::regex exp("[\\s,]+");
      std::sregex_token_iterator it(config.begin(), config.end(), exp, -1);
      std::sregex_token_iterator end;
      std::vector<std::string> options(it, end);

      for (auto option : options) {
        std::regex exp2("[:]+");
        std::sregex_token_iterator it2(option.begin(), option.end(), exp2, -1);
        std::sregex_token_iterator end2;
        std::vector<std::string> kv(it2, end2);
        if (kv.size() >= 2) {
          if (kv[0] == "backend") {
            if (kv[1] == "cudaMallocAsync")
              return CudaMallocAsync::allocator();
            if (kv[1] == "native")
              return &Native::allocator;
          }
        }
      }
    }
    return &Native::allocator;
  }

  BackendStaticInitializer() {
    auto r = parseEnvForBackend();
    allocator.store(r);
  }
};

std::atomic<CUDAAllocator*> allocator{};
BackendStaticInitializer backend_static_initializer;

} // namespace CUDACachingAllocator
} // namespace cuda
} // namespace c10<|MERGE_RESOLUTION|>--- conflicted
+++ resolved
@@ -806,11 +806,7 @@
   }
 
   static bool expandable_segments() {
-<<<<<<< HEAD
-#ifndef EXPANDABLE_SEGMENTS_SUPPORTED
-=======
 #ifndef PYTORCH_C10_DRIVER_API_SUPPORTED
->>>>>>> a1633b17
     if (instance().m_expandable_segments) {
       TORCH_WARN_ONCE("expandable_segments not supported on this platform")
     }
