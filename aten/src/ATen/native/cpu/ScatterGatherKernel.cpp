#define TORCH_ASSERT_ONLY_METHOD_OPERATORS
#include <ATen/native/NonEmptyUtils.h>
#include <ATen/native/DispatchStub.h>
#include <ATen/native/TensorIterator.h>
#include <ATen/native/TensorAdvancedIndexing.h>
#include <ATen/core/Tensor.h>
#include <ATen/Config.h>
#include <ATen/Dispatch.h>
#include <ATen/NumericUtils.h>
#include <ATen/Parallel.h>
#include <ATen/cpu/vec/functional.h>
#include <ATen/cpu/vec/vec.h>
#include <c10/util/irange.h>

namespace at { namespace native {

namespace {

// Implement as functors since lambdas don't get optimized.
class ReduceMultiply {
public:
  template <typename scalar_t>
  constexpr void operator() (scalar_t * self_data, scalar_t * src_data) const {
    *self_data *= *src_data;
  }

  constexpr void operator() (bool * self_data, bool * src_data) const {
    *self_data = *self_data && *src_data;
  }
};
static ReduceMultiply reduce_multiply;

class ReduceAdd {
public:
  template <typename scalar_t>
  constexpr void operator() (scalar_t * self_data, scalar_t * src_data) const {
    *self_data += *src_data;
  }
};
static ReduceAdd reduce_add;

class ReduceMean {
public:
  template <typename scalar_t>
  constexpr void operator() (scalar_t * self_data, scalar_t * src_data) const {
    *self_data += *src_data;
  }
};
static ReduceMean reduce_mean;

class ReduceMaximum {
public:
  template <typename scalar_t>
  constexpr void operator() (scalar_t * self_data, scalar_t * src_data) const {
    *self_data = at::_isnan<scalar_t>(*src_data) ? *src_data : std::max(*self_data, *src_data);
  }
};
static ReduceMaximum reduce_maximum;

class ReduceMinimum {
public:
  template <typename scalar_t>
  constexpr void operator() (scalar_t * self_data, scalar_t * src_data) const {
    *self_data = at::_isnan<scalar_t>(*src_data) ? *src_data : std::min(*self_data, *src_data);
  }
};
static ReduceMinimum reduce_minimum;

class TensorAssign {
public:
  template <typename scalar_t>
  constexpr void operator() (scalar_t * self_data, scalar_t * src_data) const {
    *self_data = *src_data;
  }
};
static TensorAssign tensor_assign;

template <bool is_scatter_like = true>
struct _cpu_scatter_gather_dim_loop {
  template <typename scalar_t, typename func_t>
  void operator()(
    scalar_t* self_data, int64_t self_dim_stride,
    int64_t* index_data, int64_t index_dim_stride,
    scalar_t* src_data, int64_t src_dim_stride,
    int64_t dim, int64_t index_dim_size,
    int64_t index_upper_bound,
    func_t& f
  ) {

    for (const auto i : c10::irange(index_dim_size)) {
      int64_t idx_dim = index_data[i * index_dim_stride];
      // we are not putting idx_dim in the error message because it disables
      // loop optimization in clang-7
      TORCH_CHECK(idx_dim >= 0 && idx_dim < index_upper_bound,
        "index ", index_data[i * index_dim_stride],
        " is out of bounds for dimension ", dim,
        " with size ", index_upper_bound
      );

      f(
        self_data + (is_scatter_like ? idx_dim : i) * self_dim_stride,
        src_data + (is_scatter_like ? i : idx_dim) * src_dim_stride
      );
    }
  }

  template <typename scalar_t, typename func_t>
  void operator()(
    scalar_t* self_data, int64_t self_dim_stride,
    int64_t* index_data, int64_t index_dim_stride,
    Scalar value,
    int64_t dim, int64_t index_dim_size,
    int64_t index_upper_bound,
    func_t& f
  ) {

    for (const auto i : c10::irange(index_dim_size)) {
      int64_t idx_dim = index_data[i * index_dim_stride];
      // we are not putting idx_dim in the error message because it disables
      // loop optimization in clang-7
      TORCH_CHECK(idx_dim >= 0 && idx_dim < index_upper_bound,
        "index ", index_data[i * index_dim_stride],
        " is out of bounds for dimension ", dim,
        " with size ", index_upper_bound
      );
      auto temp = value.to<scalar_t>();
      f(
        self_data + (is_scatter_like ? idx_dim : i) * self_dim_stride, &temp
      );
    }
  }
};


template <bool is_scatter_like = true>
struct cpu_scatter_gather_base_kernel {
  template <typename func_t>
  void operator()(const Tensor& self, int64_t dim,
    const Tensor& index, const Scalar& value,
    const std::string& method_name, func_t& kernel_func) {

    auto index_sizes = ensure_nonempty_vec(index.sizes().vec());
    auto index_strides = ensure_nonempty_vec(index.strides().vec());

    // `dim` is traversed in the kernel,
    // that is why index.stride(dim) = 0 and index.size(dim) = 1.
    // Also, index.size(dim) = 1 makes sure that TensorIterator.DimCounter
    // has the following form : (i_1,..., i_{dim-1}, 0, i_{dim+1},...,i_n).
    index_sizes[dim] = 1;
    index_strides[dim] = 0;

    auto iter = TensorIteratorConfig()
      .check_all_same_dtype(false)
      .resize_outputs(false)
      // NOLINTNEXTLINE(bugprone-argument-comment)
      .declare_static_shape(index.sizes(), /*squash_dim=*/dim)
      .add_output(self)
      .add_input(index)
      .build();

    auto self_dim_stride = ensure_nonempty_stride(self, dim);
    auto self_dim_size = ensure_nonempty_size(self, dim);

    auto index_dim_stride = ensure_nonempty_stride(index, dim);
    auto index_dim_size = ensure_nonempty_size(index, dim);

    auto index_upper_bound = self_dim_size;

    // since the index dimension is squashed, need to alter the grain size according
    // to keep equal granularity in parallelism.
    int64_t grain_size = std::max((int64_t) 1, at::internal::GRAIN_SIZE / index_dim_size);

    AT_DISPATCH_ALL_TYPES_AND_COMPLEX_AND3(
      ScalarType::Bool, ScalarType::Half, ScalarType::BFloat16, iter.dtype(),
      "scatter_gather_scalar_cpu", [&] {
        constexpr auto SELF_ITER_STRIDE_IDX = 0;
        constexpr auto INDEX_ITER_STRIDE_IDX = 1;

        auto loop = [&](char** data, const int64_t* strides, int64_t n) {
          auto* self_data_bytes = data[SELF_ITER_STRIDE_IDX];
          auto* index_data_bytes = data[INDEX_ITER_STRIDE_IDX];
          // we change the order of TensorIterator-dim loop
          // vs dim-TensorIterator loop order depending on
          // whether dim is the last dimension
          if (dim== self.dim() - 1) {
            for (const auto nelem C10_UNUSED : c10::irange(n)) {
              // dim loop is a separate code block
              // for better performance
              _cpu_scatter_gather_dim_loop<is_scatter_like>()(
                (scalar_t*)self_data_bytes, self_dim_stride,
                (int64_t*)index_data_bytes, index_dim_stride,
                value, dim, index_dim_size, index_upper_bound,
                kernel_func);

              self_data_bytes += strides[SELF_ITER_STRIDE_IDX];
              index_data_bytes += strides[INDEX_ITER_STRIDE_IDX];
            }
          }
          else {
            for (const auto i : c10::irange(index_dim_size)) {
              auto* self_data = self_data_bytes;
              auto* index_data = (char*)((int64_t*)index_data_bytes + i * index_dim_stride);
              for (const auto nelem C10_UNUSED : c10::irange(n)) {
                int64_t idx_dim = *(int64_t*)index_data;
                // we are not putting idx_dim in the error message because it disables
                // loop optimization in clang-7
                TORCH_CHECK(idx_dim >= 0 && idx_dim < index_upper_bound,
                            "index ", *(int64_t*)index_data,
                            " is out of bounds for dimension ", dim,
                            " with size ", index_upper_bound);

                auto temp = value.to<scalar_t>();
                kernel_func((scalar_t*)self_data + (is_scatter_like ? idx_dim : i) * self_dim_stride, &temp);

                self_data += strides[SELF_ITER_STRIDE_IDX];
                index_data += strides[INDEX_ITER_STRIDE_IDX];
              }
            }
          }
        };
        iter.for_each(loop, grain_size);
      }
    );
  }

  template <typename func_t>
  void operator()(const Tensor& self, int64_t dim,
    const Tensor& index, const Tensor& src,
    const std::string& method_name, func_t& kernel_func) {

    auto iter = TensorIteratorConfig()
      .check_all_same_dtype(false)
      .resize_outputs(false)
      // NOLINTNEXTLINE(bugprone-argument-comment)
      .declare_static_shape(index.sizes(), /*squash_dim=*/dim)
      .add_output(self)
      .add_input(src)
      .add_input(index)
      .build();

    auto self_dim_stride = ensure_nonempty_stride(self, dim);
    auto self_dim_size = ensure_nonempty_size(self, dim);

    auto index_dim_stride = ensure_nonempty_stride(index, dim);
    auto index_dim_size = ensure_nonempty_size(index, dim);

    auto src_dim_stride = ensure_nonempty_stride(src, dim);
    auto src_dim_size = ensure_nonempty_size(src, dim);

    auto index_upper_bound = is_scatter_like ? self_dim_size : src_dim_size;

    int64_t grain_size = std::max((int64_t) 1, at::internal::GRAIN_SIZE / index_dim_size);

    AT_DISPATCH_ALL_TYPES_AND_COMPLEX_AND3(
      ScalarType::Bool, ScalarType::Half, ScalarType::BFloat16, iter.dtype(),
      "scatter_gather_tensor_cpu", [&] {
        constexpr auto SELF_ITER_STRIDE_IDX = 0;
        constexpr auto INDEX_ITER_STRIDE_IDX = 2;
        constexpr auto SRC_ITER_STRIDE_IDX = 1;
        auto loop = [&](char** data, const int64_t* strides, int64_t n) {
          auto* self_data_bytes = data[SELF_ITER_STRIDE_IDX];
          auto* index_data_bytes = data[INDEX_ITER_STRIDE_IDX];
          auto* src_data_bytes = data[SRC_ITER_STRIDE_IDX];
          // we change the order of TensorIterator-dim loop
          // vs dim-TensorIterator loop order depending on
          // whether dim is the last dimension
          if (dim== self.dim() - 1) {
            for (const auto nelem C10_UNUSED : c10::irange(n)) {
              // dim loop is a separate code block
              // for better performance
              _cpu_scatter_gather_dim_loop<is_scatter_like>()(
                 (scalar_t*)self_data_bytes, self_dim_stride,
                 (int64_t*)index_data_bytes, index_dim_stride,
                 (scalar_t*)src_data_bytes, src_dim_stride,
                 dim, index_dim_size, index_upper_bound,
                 kernel_func
               );

              self_data_bytes += strides[SELF_ITER_STRIDE_IDX];
              index_data_bytes += strides[INDEX_ITER_STRIDE_IDX];
              src_data_bytes += strides[SRC_ITER_STRIDE_IDX];
            }
          }
          else {
            for (const auto i : c10::irange(index_dim_size)) {
              auto* self_data = self_data_bytes;
              auto* index_data = (char*)((int64_t*)index_data_bytes + i * index_dim_stride);
              auto* src_data = src_data_bytes;
              for (const auto nelem C10_UNUSED : c10::irange(n)) {
                int64_t idx_dim = *(int64_t*)index_data;
                // we are not putting idx_dim in the error message because it disables
                // loop optimization in clang-7
                TORCH_CHECK(idx_dim >= 0 && idx_dim < index_upper_bound,
                            "index ", *(int64_t*)index_data,
                            " is out of bounds for dimension ", dim,
                            " with size ", index_upper_bound);

                kernel_func(
                  (scalar_t*)self_data + (is_scatter_like ? idx_dim : i) * self_dim_stride,
                  (scalar_t*)src_data + (is_scatter_like ? i : idx_dim) * src_dim_stride);

                self_data += strides[SELF_ITER_STRIDE_IDX];
                index_data += strides[INDEX_ITER_STRIDE_IDX];
                src_data += strides[SRC_ITER_STRIDE_IDX];
              }
            }
          }
        };
        iter.for_each(loop, grain_size);
      }
    );
  }

  void operator()(const Tensor& self, int64_t dim,
    const Tensor& index, const Tensor& src,
    const std::string& method_name, ReduceMean& kernel_func) {

    auto iter = TensorIteratorConfig()
      .check_all_same_dtype(false)
      .resize_outputs(false)
      // NOLINTNEXTLINE(bugprone-argument-comment)
      .declare_static_shape(index.sizes(), /*squash_dim=*/dim)
      .add_output(self)
      .add_input(src)
      .add_input(index)
      .build();

    auto self_dim_stride = ensure_nonempty_stride(self, dim);
    auto self_dim_size = ensure_nonempty_size(self, dim);

    auto index_dim_stride = ensure_nonempty_stride(index, dim);
    auto index_dim_size = ensure_nonempty_size(index, dim);

    auto src_dim_stride = ensure_nonempty_stride(src, dim);
    auto src_dim_size = ensure_nonempty_size(src, dim);

    auto index_upper_bound = is_scatter_like ? self_dim_size : src_dim_size;

    int64_t grain_size = std::max((int64_t) 1, at::internal::GRAIN_SIZE / index_dim_size);

    AT_DISPATCH_ALL_TYPES_AND_COMPLEX_AND2(
      ScalarType::Half, ScalarType::BFloat16, iter.dtype(),
      "scatter_gather_tensor_cpu_reduce_mean", [&] {
        constexpr auto SELF_ITER_STRIDE_IDX = 0;
        constexpr auto INDEX_ITER_STRIDE_IDX = 2;
        constexpr auto SRC_ITER_STRIDE_IDX = 1;
        auto loop = [&](char** data, const int64_t* strides, int64_t n) {
          auto* self_data_bytes = data[SELF_ITER_STRIDE_IDX];
          auto* index_data_bytes = data[INDEX_ITER_STRIDE_IDX];
          auto* src_data_bytes = data[SRC_ITER_STRIDE_IDX];
          // we change the order of TensorIterator-dim loop
          // vs dim-TensorIterator loop order depending on
          // whether dim is the last dimension
          if (dim== self.dim() - 1) {
            for (const auto nelem C10_UNUSED : c10::irange(n)) {
              // dim loop is a separate code block
              // for better performance
              _cpu_scatter_gather_dim_loop<is_scatter_like>()(
                 (scalar_t*)self_data_bytes, self_dim_stride,
                 (int64_t*)index_data_bytes, index_dim_stride,
                 (scalar_t*)src_data_bytes, src_dim_stride,
                 dim, index_dim_size, index_upper_bound,
                 kernel_func
               );

              self_data_bytes += strides[SELF_ITER_STRIDE_IDX];
              index_data_bytes += strides[INDEX_ITER_STRIDE_IDX];
              src_data_bytes += strides[SRC_ITER_STRIDE_IDX];
            }
          }
          else {
            for (const auto i : c10::irange(index_dim_size)) {
              auto* self_data = self_data_bytes;
              auto* index_data = (char*)((int64_t*)index_data_bytes + i * index_dim_stride);
              auto* src_data = src_data_bytes;
              for (const auto nelem C10_UNUSED : c10::irange(n)) {
                int64_t idx_dim = *(int64_t*)index_data;
                // we are not putting idx_dim in the error message because it disables
                // loop optimization in clang-7
                TORCH_CHECK(idx_dim >= 0 && idx_dim < index_upper_bound,
                            "index ", *(int64_t*)index_data,
                            " is out of bounds for dimension ", dim,
                            " with size ", index_upper_bound);

                kernel_func(
                  (scalar_t*)self_data + (is_scatter_like ? idx_dim : i) * self_dim_stride,
                  (scalar_t*)src_data + (is_scatter_like ? i : idx_dim) * src_dim_stride);

                self_data += strides[SELF_ITER_STRIDE_IDX];
                index_data += strides[INDEX_ITER_STRIDE_IDX];
                src_data += strides[SRC_ITER_STRIDE_IDX];
              }
            }
          }
        };
        iter.for_each(loop, grain_size);
      }
    );
  }

  void operator()(const Tensor& self, int64_t dim,
    const Tensor& index, const Tensor& src,
    const std::string& method_name, ReduceMaximum& kernel_func) {

    auto iter = TensorIteratorConfig()
      .check_all_same_dtype(false)
      .resize_outputs(false)
      // NOLINTNEXTLINE(bugprone-argument-comment)
      .declare_static_shape(index.sizes(), /*squash_dim=*/dim)
      .add_output(self)
      .add_input(src)
      .add_input(index)
      .build();

    auto self_dim_stride = ensure_nonempty_stride(self, dim);
    auto self_dim_size = ensure_nonempty_size(self, dim);

    auto index_dim_stride = ensure_nonempty_stride(index, dim);
    auto index_dim_size = ensure_nonempty_size(index, dim);

    auto src_dim_stride = ensure_nonempty_stride(src, dim);
    auto src_dim_size = ensure_nonempty_size(src, dim);

    auto index_upper_bound = is_scatter_like ? self_dim_size : src_dim_size;

    int64_t grain_size = std::max((int64_t) 1, at::internal::GRAIN_SIZE / index_dim_size);

    AT_DISPATCH_ALL_TYPES_AND3(
      ScalarType::Bool, ScalarType::Half, ScalarType::BFloat16, iter.dtype(),
      "scatter_gather_tensor_cpu_reduce_amax", [&] {
        constexpr auto SELF_ITER_STRIDE_IDX = 0;
        constexpr auto INDEX_ITER_STRIDE_IDX = 2;
        constexpr auto SRC_ITER_STRIDE_IDX = 1;
        auto loop = [&](char** data, const int64_t* strides, int64_t n) {
          auto* self_data_bytes = data[SELF_ITER_STRIDE_IDX];
          auto* index_data_bytes = data[INDEX_ITER_STRIDE_IDX];
          auto* src_data_bytes = data[SRC_ITER_STRIDE_IDX];
          // we change the order of TensorIterator-dim loop
          // vs dim-TensorIterator loop order depending on
          // whether dim is the last dimension
          if (dim== self.dim() - 1) {
            for (const auto nelem C10_UNUSED : c10::irange(n)) {
              // dim loop is a separate code block
              // for better performance
              _cpu_scatter_gather_dim_loop<is_scatter_like>()(
                 (scalar_t*)self_data_bytes, self_dim_stride,
                 (int64_t*)index_data_bytes, index_dim_stride,
                 (scalar_t*)src_data_bytes, src_dim_stride,
                 dim, index_dim_size, index_upper_bound,
                 kernel_func
               );

              self_data_bytes += strides[SELF_ITER_STRIDE_IDX];
              index_data_bytes += strides[INDEX_ITER_STRIDE_IDX];
              src_data_bytes += strides[SRC_ITER_STRIDE_IDX];
            }
          }
          else {
            for (const auto i : c10::irange(index_dim_size)) {
              auto* self_data = self_data_bytes;
              auto* index_data = (char*)((int64_t*)index_data_bytes + i * index_dim_stride);
              auto* src_data = src_data_bytes;
              for (const auto nelem C10_UNUSED : c10::irange(n)) {
                int64_t idx_dim = *(int64_t*)index_data;
                // we are not putting idx_dim in the error message because it disables
                // loop optimization in clang-7
                TORCH_CHECK(idx_dim >= 0 && idx_dim < index_upper_bound,
                            "index ", *(int64_t*)index_data,
                            " is out of bounds for dimension ", dim,
                            " with size ", index_upper_bound);

                kernel_func(
                  (scalar_t*)self_data + (is_scatter_like ? idx_dim : i) * self_dim_stride,
                  (scalar_t*)src_data + (is_scatter_like ? i : idx_dim) * src_dim_stride);

                self_data += strides[SELF_ITER_STRIDE_IDX];
                index_data += strides[INDEX_ITER_STRIDE_IDX];
                src_data += strides[SRC_ITER_STRIDE_IDX];
              }
            }
          }
        };
        iter.for_each(loop, grain_size);
      }
    );
  }

  void operator()(const Tensor& self, int64_t dim,
    const Tensor& index, const Tensor& src,
    const std::string& method_name, ReduceMinimum& kernel_func) {

    auto iter = TensorIteratorConfig()
      .check_all_same_dtype(false)
      .resize_outputs(false)
      // NOLINTNEXTLINE(bugprone-argument-comment)
      .declare_static_shape(index.sizes(), /*squash_dim=*/dim)
      .add_output(self)
      .add_input(src)
      .add_input(index)
      .build();

    auto self_dim_stride = ensure_nonempty_stride(self, dim);
    auto self_dim_size = ensure_nonempty_size(self, dim);

    auto index_dim_stride = ensure_nonempty_stride(index, dim);
    auto index_dim_size = ensure_nonempty_size(index, dim);

    auto src_dim_stride = ensure_nonempty_stride(src, dim);
    auto src_dim_size = ensure_nonempty_size(src, dim);

    auto index_upper_bound = is_scatter_like ? self_dim_size : src_dim_size;

    int64_t grain_size = std::max((int64_t) 1, at::internal::GRAIN_SIZE / index_dim_size);

    AT_DISPATCH_ALL_TYPES_AND3(
      ScalarType::Bool, ScalarType::Half, ScalarType::BFloat16, iter.dtype(),
      "scatter_gather_tensor_cpu_reduce_amin", [&] {
        constexpr auto SELF_ITER_STRIDE_IDX = 0;
        constexpr auto INDEX_ITER_STRIDE_IDX = 2;
        constexpr auto SRC_ITER_STRIDE_IDX = 1;
        auto loop = [&](char** data, const int64_t* strides, int64_t n) {
          auto* self_data_bytes = data[SELF_ITER_STRIDE_IDX];
          auto* index_data_bytes = data[INDEX_ITER_STRIDE_IDX];
          auto* src_data_bytes = data[SRC_ITER_STRIDE_IDX];
          // we change the order of TensorIterator-dim loop
          // vs dim-TensorIterator loop order depending on
          // whether dim is the last dimension
          if (dim== self.dim() - 1) {
            for (const auto nelem C10_UNUSED : c10::irange(n)) {
              // dim loop is a separate code block
              // for better performance
              _cpu_scatter_gather_dim_loop<is_scatter_like>()(
                 (scalar_t*)self_data_bytes, self_dim_stride,
                 (int64_t*)index_data_bytes, index_dim_stride,
                 (scalar_t*)src_data_bytes, src_dim_stride,
                 dim, index_dim_size, index_upper_bound,
                 kernel_func
               );

              self_data_bytes += strides[SELF_ITER_STRIDE_IDX];
              index_data_bytes += strides[INDEX_ITER_STRIDE_IDX];
              src_data_bytes += strides[SRC_ITER_STRIDE_IDX];
            }
          }
          else {
            for (const auto i : c10::irange(index_dim_size)) {
              auto* self_data = self_data_bytes;
              auto* index_data = (char*)((int64_t*)index_data_bytes + i * index_dim_stride);
              auto* src_data = src_data_bytes;
              for (const auto nelem C10_UNUSED : c10::irange(n)) {
                int64_t idx_dim = *(int64_t*)index_data;
                // we are not putting idx_dim in the error message because it disables
                // loop optimization in clang-7
                TORCH_CHECK(idx_dim >= 0 && idx_dim < index_upper_bound,
                            "index ", *(int64_t*)index_data,
                            " is out of bounds for dimension ", dim,
                            " with size ", index_upper_bound);

                kernel_func(
                  (scalar_t*)self_data + (is_scatter_like ? idx_dim : i) * self_dim_stride,
                  (scalar_t*)src_data + (is_scatter_like ? i : idx_dim) * src_dim_stride);

                self_data += strides[SELF_ITER_STRIDE_IDX];
                index_data += strides[INDEX_ITER_STRIDE_IDX];
                src_data += strides[SRC_ITER_STRIDE_IDX];
              }
            }
          }
        };
        iter.for_each(loop, grain_size);
      }
    );
  }
};

template <typename scalar_t, SCATTER_GATHER_OP reduce>
inline void init(scalar_t* ptr, int64_t size, bool include_self) {
  if (!include_self) {
    using acc_t = vec::vec_scalar_t<scalar_t>;
    using Vec = vec::Vectorized<acc_t>;

    acc_t val;
    if (reduce == SCATTER_GATHER_OP::REDUCE_ADD ||
        reduce == SCATTER_GATHER_OP::REDUCE_MEAN) {
      val = static_cast<acc_t>(0);
    } else if (reduce == SCATTER_GATHER_OP::REDUCE_MULTIPLY) {
      val = static_cast<acc_t>(1);
    } else if (reduce == SCATTER_GATHER_OP::REDUCE_MAXIMUM) {
      val = std::numeric_limits<acc_t>::lowest();
    } else {
      val = std::numeric_limits<acc_t>::max();
    }
    vec::map<scalar_t>(
        [val](Vec x) { return Vec(val); },
        ptr,
        ptr,
        size);
  }
}

template <typename vec_t, SCATTER_GATHER_OP reduce>
inline vec_t update(const vec_t& x, const vec_t& y) {
  if (reduce == SCATTER_GATHER_OP::REDUCE_ADD ||
      reduce == SCATTER_GATHER_OP::REDUCE_MEAN) {
    return x + y;
  } else if (reduce == SCATTER_GATHER_OP::REDUCE_MULTIPLY) {
    return x * y;
  } else if (reduce == SCATTER_GATHER_OP::REDUCE_MAXIMUM) {
    return vec::maximum(x, y);
  } else {
    return vec::minimum(x, y);
  }
}

// Note [scatter reduce optimization]
// ~~~~~~~~~~~~~~~~~~~~~~~~~~~~~~~~~~~~~~~~~~~~~~~~~~~~~~~~~
//
// 1. initiative: optimize `scatter_reduce` on classic PyG use-case:
//   `scatter_reduce` is extensively used on 'message passing' when
//   aggregating info.
//
//   Typically, `self` will 2D tensor and `index` is a 1D extended/broadcasted
//   tensor, which means that the aggregation is on rowwise and we can vectorize
//   on the inner dimensions.
//
// 2. implementation: map `scatter_reduce` to `spmm` reduce
//   in the shape of `[M, N]` * `[N, K]`, where:
//
//   M: self_dim_size
//   nnz: index_dim_size
//   K: index.numel() / index_dim_size;
//
//   step 1: convert input index to CSR format (use radix_sort to
//     solve write addr conflicts on `self` tensor)
//
//   step 2: spmm reduce, parallel on M and vectorize on K
//
template <typename scalar_t, SCATTER_GATHER_OP reduce>
void cpu_scatter_reduce_expanded_index(const Tensor& self, const Tensor& index, const Tensor& src, bool include_self) {
  int64_t* index_data = index.data_ptr<int64_t>();
  scalar_t* self_data = self.data_ptr<scalar_t>();
  scalar_t* src_data = src.data_ptr<scalar_t>();

  const int64_t M = ensure_nonempty_size(self, 0);
  const int64_t nnz = ensure_nonempty_size(index, 0);
  const int64_t K = index.numel() / nnz;

  const int64_t index_upper_bound = M;

  std::unique_ptr<int64_t []> keys(new int64_t[nnz]);
  std::unique_ptr<int64_t []> values(new int64_t[nnz]);
  std::unique_ptr<int64_t []> keys_tmp(new int64_t[nnz]);
  std::unique_ptr<int64_t []> values_tmp(new int64_t[nnz]);
  at::parallel_for(0, nnz, 1, [&](int64_t begin, int64_t end) {
    for (const auto i : c10::irange(begin, end)) {
      int64_t index = index_data[i];
      TORCH_CHECK(index >= 0 && index < index_upper_bound,
                  "index ", index,
                  " is out of bounds for dimension ", 0,
                  " with size ", index_upper_bound);
      keys[i] = index;
      values[i] = i;
    }
  });

  int64_t* sorted_col_index_keys = nullptr;
  int64_t* sorted_col_index_values = nullptr;
  std::tie(sorted_col_index_keys, sorted_col_index_values) = radix_sort_parallel(
      keys.get(),
      values.get(),
      keys_tmp.get(),
      values_tmp.get(),
      nnz,
      M);

  int num_threads = at::get_num_threads();
  std::vector<int64_t> num_uniq(num_threads, 0);
  at::parallel_for(1, nnz, 1, [&](int64_t begin, int64_t end) {
    int tid = at::get_thread_num();
    for(const auto i : c10::irange(begin, end)) {
      if (sorted_col_index_keys[i] != sorted_col_index_keys[i - 1]) {
        num_uniq[tid]++;
      }
    }
  });
  num_uniq[0]++;
  for (const auto n : c10::irange(1, num_threads)) {
    num_uniq[n] += num_uniq[n - 1];
  }

  // in case some rows are not written into, num_nonzero_rows will be smaller than M
  int64_t num_nonzero_rows = num_uniq[num_threads - 1];
  std::unique_ptr<int64_t []> row_index_tmp(new int64_t[num_nonzero_rows]);
  std::unique_ptr<int64_t []> row_index_offset_tmp(new int64_t[num_nonzero_rows + 1]);
  int64_t* row_index = row_index_tmp.get();
  int64_t* row_index_offset = row_index_offset_tmp.get();
  row_index[0] = sorted_col_index_keys[0];
  row_index_offset[0] = 0;
  row_index_offset[num_nonzero_rows] = nnz;

  at::parallel_for(1, nnz, 1, [&](int64_t begin, int64_t end) {
    int tid = at::get_thread_num();
    int64_t* t_index = row_index + ((tid == 0) ? 1 : num_uniq[tid - 1]);
    int64_t* t_index_offset = row_index_offset + ((tid == 0) ? 1 : num_uniq[tid - 1]);
    for (const auto i : c10::irange(begin, end)) {
      if (sorted_col_index_keys[i] != sorted_col_index_keys[i - 1]) {
        *t_index = sorted_col_index_keys[i];
        *t_index_offset = i;
        t_index++;
        t_index_offset++;
      }
    }
  });

  // TODO: do blocking on col dimension to reduce WR bandwidth
  using Vec = vec::Vectorized<vec::vec_scalar_t<scalar_t>>;
  at::parallel_for(0, num_nonzero_rows, 1, [&](int64_t begin, int64_t end) {
    for (const auto m : c10::irange(begin, end)) {
      int64_t row = row_index[m];
      int64_t off_start = row_index_offset[m];
      int64_t off_end = row_index_offset[m + 1];
      scalar_t* self_ptr = self_data + row * K;

      // reinit rows in `self` if needed
      init<scalar_t, reduce>(self_ptr, K, include_self);

      for (const auto n : c10::irange(off_start, off_end)) {
        int64_t col = sorted_col_index_values[n];
        scalar_t* src_ptr = src_data + col * K;
        vec::map2<scalar_t>(
            [](Vec x, Vec y) { return update<Vec, reduce>(x, y); },
            self_ptr,
            self_ptr,
            src_ptr,
            K);
      }

      if (reduce == SCATTER_GATHER_OP::REDUCE_MEAN) {
        int64_t count = include_self ? 1 : 0;
        count += off_end - off_start;
        if (count != 0) {
          vec::map<scalar_t>(
              [count](Vec x) { return x / Vec(count); },
              self_ptr,
              self_ptr,
              K);
        }
      }
    }
  });
}

<<<<<<< HEAD
template <typename scalar_t>
void cpu_gather_expanded_index_kernel(const Tensor& result, const Tensor& index, const Tensor& self) {
  int64_t* index_data = index.data_ptr<int64_t>();
  scalar_t* result_data = result.data_ptr<scalar_t>();
  scalar_t* self_data = self.data_ptr<scalar_t>();

  const int64_t M = ensure_nonempty_size(result, 0);
  const int64_t N = ensure_nonempty_size(self, 0);
  const int64_t K = index.numel() / M;

  const int64_t index_upper_bound = N;

  using Vec = vec::Vectorized<scalar_t>;
  int64_t grain_size = std::max((int64_t) 1, at::internal::GRAIN_SIZE / K);
  at::parallel_for(0, M, grain_size, [&](int64_t begin, int64_t end) {
    for (const auto m : c10::irange(begin, end)) {
      scalar_t* result_ptr = result_data + m * K;
      int64_t index = index_data[m];
      TORCH_CHECK(index >= 0 && index < index_upper_bound,
                  "index ", index,
                  " is out of bounds for dimension ", 0,
                  " with size ", index_upper_bound);
      scalar_t* self_ptr = self_data + index * K;
      int64_t d = 0;
      for (; d < K - (K % Vec::size()); d += Vec::size()) {
        Vec out_vec = Vec::loadu(self_ptr + d);
        out_vec.store(result_ptr + d);
      }
      #if !defined(_MSC_VER) && !defined(COMPILING_FOR_MIN_SIZE)
      # pragma unroll
      #endif
      for (; d < K; d++) {
        result_ptr[d] = self_ptr[d];
      }
    }
  });
}

void scatter_add_expanded_index(const Tensor& self, const Tensor& index, const Tensor& src) {
  AT_DISPATCH_ALL_TYPES_AND_COMPLEX_AND3(
    ScalarType::Bool, ScalarType::Half, ScalarType::BFloat16, self.scalar_type(),
    "scatter_add_contig", [&] {
      cpu_scatter_add_expanded_index_kernel<scalar_t>(self, index, src);
=======
void scatter_add_expanded_index_kernel(const Tensor& self, const Tensor& index, const Tensor& src) {
  AT_DISPATCH_FLOATING_TYPES_AND(
    ScalarType::BFloat16, self.scalar_type(), "scatter_add_expanded_index", [&] {
      cpu_scatter_reduce_expanded_index<scalar_t, SCATTER_GATHER_OP::REDUCE_ADD>(self, index, src, /*include_self*/true);
  });
}

void scatter_reduce_expanded_index_kernel(
    const Tensor& self, const Tensor& index, const Tensor& src,
    const SCATTER_GATHER_OP& reduce, bool include_self) {
  AT_DISPATCH_FLOATING_TYPES_AND(
    ScalarType::BFloat16, self.scalar_type(), "scatter_reduce_expanded_index", [&] {
      switch (reduce) {
      case SCATTER_GATHER_OP::REDUCE_ADD :
        cpu_scatter_reduce_expanded_index<scalar_t, SCATTER_GATHER_OP::REDUCE_ADD>(self, index, src, include_self);
        break;
      case SCATTER_GATHER_OP::REDUCE_MULTIPLY :
        cpu_scatter_reduce_expanded_index<scalar_t, SCATTER_GATHER_OP::REDUCE_MULTIPLY>(self, index, src, include_self);
        break;
      case SCATTER_GATHER_OP::REDUCE_MAXIMUM :
        cpu_scatter_reduce_expanded_index<scalar_t, SCATTER_GATHER_OP::REDUCE_MAXIMUM>(self, index, src, include_self);
        break;
      case SCATTER_GATHER_OP::REDUCE_MINIMUM :
        cpu_scatter_reduce_expanded_index<scalar_t, SCATTER_GATHER_OP::REDUCE_MINIMUM>(self, index, src, include_self);
        break;
      case SCATTER_GATHER_OP::REDUCE_MEAN :
        cpu_scatter_reduce_expanded_index<scalar_t, SCATTER_GATHER_OP::REDUCE_MEAN>(self, index, src, include_self);
        break;
      }
>>>>>>> d70d86ec
  });
}

void gather_expanded_index(const Tensor& result, const Tensor& index, const Tensor& self) {
  AT_DISPATCH_ALL_TYPES_AND_COMPLEX_AND3(
    ScalarType::Bool, ScalarType::Half, ScalarType::BFloat16, self.scalar_type(),
    "scatter_add_contig", [&] {
      cpu_gather_expanded_index_kernel<scalar_t>(result, index, self);
  });
}

<<<<<<< HEAD
template <bool is_scatter_like = true>
inline bool can_use_expanded_index_path(const Tensor& self, int64_t dim, const Tensor& index, const Tensor& src) {
  if (!is_radix_sort_available()) { return false; }

  // skip when having empty tensor
  if (self.numel() == 0 || index.numel() == 0 || src.numel() == 0) { return false; }

  // skip when having scalar tensor
  if (self.ndimension() == 0 || index.ndimension() == 0 || src.ndimension() == 0) { return false; }

  if (is_scatter_like) {
    // using `spmm` for scatter would require sorting on index,
    // this is only perf beneficial when the inner dimension, aka, `channels`
    // is big enough.
    constexpr int64_t threshold = 16;
    if (index.numel() / index.size(0) < threshold) { return false; }
  }

  // usually the expanded index has stride on the first dimension to be 1,
  // and strides on other dims to be 0 or 1, e.g.
  //   shape [108365, 16]; strides [1, 0]
  //   shape [13264, 1, 7]; strides [1, 1, 0]
  auto index_strides = index.strides().vec();
  bool is_index_expanded = index_strides[0] == 1;
  for (const auto dim : c10::irange(1, index_strides.size())) {
    if (index_strides[dim] > 1) { is_index_expanded = false; }
  }

  // index is expanded
  return dim == 0 && is_index_expanded && src.is_contiguous() && self.is_contiguous();
}

void gather_cpu_kernel(const Tensor& result, const Tensor& self, int64_t dim, const Tensor& index) {
  if (can_use_expanded_index_path</*is_scatter_like=*/false>(result, dim, index, self)) {
    gather_expanded_index(result, index, self);
  } else {
    cpu_scatter_gather_base_kernel</*is_scatter_like=*/false>()(
      result, dim, index, self,
      "gather_out_cpu", tensor_assign);
  }
}

void scatter_cpu_kernel(const Tensor& self, int64_t dim, const Tensor& index, const Tensor& src) {
  cpu_scatter_gather_base_kernel<>()(
    self, dim, index, src, "scatter_cpu_", tensor_assign);
}

void scatter_fill_cpu_kernel(const Tensor& self, int64_t dim, const Tensor& index, const Scalar& value) {
  cpu_scatter_gather_base_kernel<>()(
    self, dim, index, value, "scatter_fill_cpu_", tensor_assign);
}

void scatter_add_cpu_kernel(const Tensor& self, int64_t dim, const Tensor& index, const Tensor& src) {
  if (can_use_expanded_index_path<>(self, dim, index, src)) {
    scatter_add_expanded_index(self, index, src);
  } else {
    cpu_scatter_gather_base_kernel<>()(
      self, dim, index, src,
      "scatter_add_", reduce_add);
  }
=======
void scatter_add_cpu_kernel(const Tensor& self, int64_t dim, const Tensor& index, const Tensor& src) {
  cpu_scatter_gather_base_kernel<>()(
    self, dim, index, src,
    "scatter_add_", reduce_add);
>>>>>>> d70d86ec
}

void scatter_reduce_cpu_kernel(const Tensor& self, const int64_t dim, const Tensor& index,
                               const Tensor& src, const SCATTER_GATHER_OP& reduce) {
  switch (reduce) {
  case SCATTER_GATHER_OP::REDUCE_ADD :
    cpu_scatter_gather_base_kernel<>()(self, dim, index, src,
                                       "scatter_reduce_add_", reduce_add);
    break;
  case SCATTER_GATHER_OP::REDUCE_MULTIPLY :
    cpu_scatter_gather_base_kernel<>()(self, dim, index, src,
                                       "scatter_reduce_multiply_", reduce_multiply);
    break;
  default :
    break;
  }
}

void scatter_reduce_two_cpu_kernel(const Tensor& self, const int64_t dim, const Tensor& index,
                                   const Tensor& src, const SCATTER_GATHER_OP& reduce) {
  switch (reduce) {
  case SCATTER_GATHER_OP::REDUCE_ADD :
    cpu_scatter_gather_base_kernel<>()(self, dim, index, src,
                                       "scatter_reduce_sum_", reduce_add);
    break;
  case SCATTER_GATHER_OP::REDUCE_MULTIPLY :
    cpu_scatter_gather_base_kernel<>()(self, dim, index, src,
                                       "scatter_reduce_prod_", reduce_multiply);
    break;
  case SCATTER_GATHER_OP::REDUCE_MAXIMUM :
    cpu_scatter_gather_base_kernel<>()(self, dim, index, src,
                                       "scatter_reduce_amax_", reduce_maximum);
    break;
  case SCATTER_GATHER_OP::REDUCE_MINIMUM :
    cpu_scatter_gather_base_kernel<>()(self, dim, index, src,
                                       "scatter_reduce_amin_", reduce_minimum);
    break;
  case SCATTER_GATHER_OP::REDUCE_MEAN :
    cpu_scatter_gather_base_kernel<>()(self, dim, index, src,
                                       "scatter_reduce_mean_", reduce_mean);
    break;
  }
}

void scatter_scalar_reduce_cpu_kernel(const Tensor& self, const int64_t dim, const Tensor& index,
                                      const Scalar& value, const SCATTER_GATHER_OP& reduce) {
  switch (reduce) {
  case SCATTER_GATHER_OP::REDUCE_ADD :
    cpu_scatter_gather_base_kernel<>()(self, dim, index, value,
                                       "scatter_scalar_reduce_add_", reduce_add);
    break;
  case SCATTER_GATHER_OP::REDUCE_MULTIPLY :
    cpu_scatter_gather_base_kernel<>()(self, dim, index, value,
                                       "scatter_scalar_reduce_multiply_", reduce_multiply);
    break;
  default:
    break;
  }
}

} // anonymous namespace

REGISTER_DISPATCH(gather_stub, &gather_cpu_kernel);
REGISTER_DISPATCH(scatter_stub, &scatter_cpu_kernel);
REGISTER_DISPATCH(scatter_fill_stub, &scatter_fill_cpu_kernel);
REGISTER_DISPATCH(scatter_add_stub, &scatter_add_cpu_kernel);
REGISTER_DISPATCH(scatter_reduce_stub, &scatter_reduce_cpu_kernel);
REGISTER_DISPATCH(scatter_scalar_reduce_stub, &scatter_scalar_reduce_cpu_kernel);
REGISTER_DISPATCH(scatter_reduce_two_stub, &scatter_reduce_two_cpu_kernel);

// fast paths for GNN usage
REGISTER_DISPATCH(scatter_add_expanded_index_stub, &scatter_add_expanded_index_kernel);
REGISTER_DISPATCH(scatter_reduce_expanded_index_stub, &scatter_reduce_expanded_index_kernel);

}} // namespace at::native<|MERGE_RESOLUTION|>--- conflicted
+++ resolved
@@ -750,7 +750,6 @@
   });
 }
 
-<<<<<<< HEAD
 template <typename scalar_t>
 void cpu_gather_expanded_index_kernel(const Tensor& result, const Tensor& index, const Tensor& self) {
   int64_t* index_data = index.data_ptr<int64_t>();
@@ -789,12 +788,6 @@
   });
 }
 
-void scatter_add_expanded_index(const Tensor& self, const Tensor& index, const Tensor& src) {
-  AT_DISPATCH_ALL_TYPES_AND_COMPLEX_AND3(
-    ScalarType::Bool, ScalarType::Half, ScalarType::BFloat16, self.scalar_type(),
-    "scatter_add_contig", [&] {
-      cpu_scatter_add_expanded_index_kernel<scalar_t>(self, index, src);
-=======
 void scatter_add_expanded_index_kernel(const Tensor& self, const Tensor& index, const Tensor& src) {
   AT_DISPATCH_FLOATING_TYPES_AND(
     ScalarType::BFloat16, self.scalar_type(), "scatter_add_expanded_index", [&] {
@@ -824,59 +817,20 @@
         cpu_scatter_reduce_expanded_index<scalar_t, SCATTER_GATHER_OP::REDUCE_MEAN>(self, index, src, include_self);
         break;
       }
->>>>>>> d70d86ec
   });
 }
 
-void gather_expanded_index(const Tensor& result, const Tensor& index, const Tensor& self) {
-  AT_DISPATCH_ALL_TYPES_AND_COMPLEX_AND3(
-    ScalarType::Bool, ScalarType::Half, ScalarType::BFloat16, self.scalar_type(),
-    "scatter_add_contig", [&] {
+void gather_expanded_index_kernel(const Tensor& result, const Tensor& self, const Tensor& index) {
+  AT_DISPATCH_FLOATING_TYPES_AND(
+    ScalarType::BFloat16, self.scalar_type(), "gather_expanded_index", [&] {
       cpu_gather_expanded_index_kernel<scalar_t>(result, index, self);
   });
 }
 
-<<<<<<< HEAD
-template <bool is_scatter_like = true>
-inline bool can_use_expanded_index_path(const Tensor& self, int64_t dim, const Tensor& index, const Tensor& src) {
-  if (!is_radix_sort_available()) { return false; }
-
-  // skip when having empty tensor
-  if (self.numel() == 0 || index.numel() == 0 || src.numel() == 0) { return false; }
-
-  // skip when having scalar tensor
-  if (self.ndimension() == 0 || index.ndimension() == 0 || src.ndimension() == 0) { return false; }
-
-  if (is_scatter_like) {
-    // using `spmm` for scatter would require sorting on index,
-    // this is only perf beneficial when the inner dimension, aka, `channels`
-    // is big enough.
-    constexpr int64_t threshold = 16;
-    if (index.numel() / index.size(0) < threshold) { return false; }
-  }
-
-  // usually the expanded index has stride on the first dimension to be 1,
-  // and strides on other dims to be 0 or 1, e.g.
-  //   shape [108365, 16]; strides [1, 0]
-  //   shape [13264, 1, 7]; strides [1, 1, 0]
-  auto index_strides = index.strides().vec();
-  bool is_index_expanded = index_strides[0] == 1;
-  for (const auto dim : c10::irange(1, index_strides.size())) {
-    if (index_strides[dim] > 1) { is_index_expanded = false; }
-  }
-
-  // index is expanded
-  return dim == 0 && is_index_expanded && src.is_contiguous() && self.is_contiguous();
-}
-
 void gather_cpu_kernel(const Tensor& result, const Tensor& self, int64_t dim, const Tensor& index) {
-  if (can_use_expanded_index_path</*is_scatter_like=*/false>(result, dim, index, self)) {
-    gather_expanded_index(result, index, self);
-  } else {
-    cpu_scatter_gather_base_kernel</*is_scatter_like=*/false>()(
-      result, dim, index, self,
-      "gather_out_cpu", tensor_assign);
-  }
+  cpu_scatter_gather_base_kernel</*is_scatter_like=*/false>()(
+    result, dim, index, self,
+    "gather_out_cpu", tensor_assign);
 }
 
 void scatter_cpu_kernel(const Tensor& self, int64_t dim, const Tensor& index, const Tensor& src) {
@@ -889,20 +843,10 @@
     self, dim, index, value, "scatter_fill_cpu_", tensor_assign);
 }
 
-void scatter_add_cpu_kernel(const Tensor& self, int64_t dim, const Tensor& index, const Tensor& src) {
-  if (can_use_expanded_index_path<>(self, dim, index, src)) {
-    scatter_add_expanded_index(self, index, src);
-  } else {
-    cpu_scatter_gather_base_kernel<>()(
-      self, dim, index, src,
-      "scatter_add_", reduce_add);
-  }
-=======
 void scatter_add_cpu_kernel(const Tensor& self, int64_t dim, const Tensor& index, const Tensor& src) {
   cpu_scatter_gather_base_kernel<>()(
     self, dim, index, src,
     "scatter_add_", reduce_add);
->>>>>>> d70d86ec
 }
 
 void scatter_reduce_cpu_kernel(const Tensor& self, const int64_t dim, const Tensor& index,
@@ -976,5 +920,6 @@
 // fast paths for GNN usage
 REGISTER_DISPATCH(scatter_add_expanded_index_stub, &scatter_add_expanded_index_kernel);
 REGISTER_DISPATCH(scatter_reduce_expanded_index_stub, &scatter_reduce_expanded_index_kernel);
+REGISTER_DISPATCH(gather_expanded_index_stub, &gather_expanded_index_kernel);
 
 }} // namespace at::native