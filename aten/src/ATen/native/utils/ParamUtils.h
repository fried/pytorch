--- conflicted
+++ resolved
@@ -7,11 +7,7 @@
 namespace native {
 
 template <typename T>
-<<<<<<< HEAD
-inline std::vector<T> expand_param_if_needed(
-=======
 inline std::vector<T> _expand_param_if_needed(
->>>>>>> 5654fed2
     ArrayRef<T> list_param,
     const char* param_name,
     int64_t expected_dim) {
